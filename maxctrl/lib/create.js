--- conflicted
+++ resolved
@@ -41,21 +41,7 @@
 exports.builder = function(yargs) {
     yargs
     // Create server
-<<<<<<< HEAD
         .command('server <name> <host|socket> [port]', 'Create a new server', function(yargs) {
-=======
-        .group(['services', 'monitors'], 'Create server options:')
-        .option('services', {
-            describe: 'Link the created server to these services. All non-option arguments after --services are interpreted as service names e.g. `--services my-service-1 my-service-2`.',
-            type: 'array'
-        })
-        .option('monitor', {
-            alias: 'monitors',
-            describe: 'Link the created server to this monitor',
-            type: 'string'
-        })
-        .command('server <name> <host> <port>', 'Create a new server', function(yargs) {
->>>>>>> cb8b4546
             return yargs.epilog('The created server will not be used by any services or monitors ' +
                                 'unless the --services or --monitors options are given. The list ' +
                                 'of servers a service or a monitor uses can be altered with the ' +
@@ -69,9 +55,10 @@
                     describe: 'Link the created server to these services',
                     type: 'array'
                 })
-                .option('monitors', {
-                    describe: 'Link the created server to these monitors',
-                    type: 'array'
+                .option('monitor', {
+                    alias: 'monitors',
+                    describe: 'Link the created server to this monitor',
+                    type: 'string'
                 })
                 .option('protocol', {
                     describe: 'Protocol module name',
@@ -150,22 +137,6 @@
         })
 
     // Create monitor
-<<<<<<< HEAD
-=======
-        .group(['servers', 'monitor-user', 'monitor-password'], 'Create monitor options:')
-        .option('servers', {
-            describe: 'Link the created monitor to these servers. All non-option arguments after --servers are interpreted as server names e.g. `--servers srv1 srv2 srv3`.',
-            type: 'array'
-        })
-        .option('monitor-user', {
-            describe: 'Username for the monitor user',
-            type: 'string'
-        })
-        .option('monitor-password', {
-            describe: 'Password for the monitor user',
-            type: 'string'
-        })
->>>>>>> cb8b4546
         .command('monitor <name> <module> [params...]', 'Create a new monitor', function(yargs) {
             return yargs.epilog('The list of servers given with the --servers option should not ' +
                                 'contain any servers that are already monitored by another monitor. ' +
@@ -174,7 +145,7 @@
                 .usage('Usage: create monitor <name> <module> [params...]')
                 .group(['servers', 'monitor-user', 'monitor-password'], 'Create monitor options:')
                 .option('servers', {
-                    describe: 'Link the created monitor to these servers',
+                    describe: 'Link the created service to these servers. All non-option arguments after --servers are interpreted as server names e.g. `--servers srv1 srv2 srv3`.',
                     type: 'array'
                 })
                 .option('monitor-user', {
@@ -224,18 +195,6 @@
         })
 
     // Create service
-<<<<<<< HEAD
-=======
-        .group(['servers', 'filters'], 'Create service options:')
-        .option('servers', {
-            describe: 'Link the created service to these servers. All non-option arguments after --servers are interpreted as server names e.g. `--servers srv1 srv2 srv3`.',
-            type: 'array'
-        })
-        .option('filters', {
-            describe: 'Link the created service to these filters',
-            type: 'array'
-        })
->>>>>>> cb8b4546
         .command('service <name> <router> <params...>', 'Create a new service', function(yargs) {
             return yargs.epilog('The last argument to this command is a list of key=value parameters ' +
                                 'given as the service parameters. If the --servers or --filters options ' +
@@ -244,7 +203,7 @@
                 .usage('Usage: service <name> <router> <params...>')
                 .group(['servers', 'filters'], 'Create service options:')
                 .option('servers', {
-                    describe: 'Link the created service to these servers',
+                    describe: 'Link the created service to these servers. All non-option arguments after --servers are interpreted as server names e.g. `--servers srv1 srv2 srv3`.',
                     type: 'array'
                 })
                 .option('filters', {
