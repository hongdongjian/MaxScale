# MaxScale as a Binlog Server
MaxScale was designed as a highly configurable proxy that sits between a database layer and the clients of that database, the binlog router described here is somewhat different to that original concept, moving MaxScale down to play a role within the database layer itself.

In a traditional MySQL replication setup a single master server is created and a set of slaves MySQL instances are configured to pull the binlog files from that master to the slaves. There are some problems, however, in this setup; when the number of slaves grows an increasing load is placed on the master, to serve the binlogs to each slave. When the master server fails, some action must be performed on every slave server before a new server can become the master server.

Introducing a proxy layer between the master server and the slave servers can improve the situation, by reducing the load on the master to simply serving the proxy layer rather than all of the slaves. The slaves only need to be aware of the proxy layer and not of the real master server. Removing need for the slaves to have knowledge of the master, greatly simplifies the process of replacing a failed master within a replication environment.

## MariaDB/MySQL as a Binlog Server
The most obvious solution to the requirement for a proxy layer within a replication environment is to use a MariaDB or MySQL database instance. The database server is designed to allow this, since a slave server is able to be configured such that it will produce binary logs for updates it has itself received via replication from the master server. This is done with the *log_slave_updates* configuration option of the server. In this case the server is known as an intermediate master, it is simultanously a slave to the real master and a master to the other slaves in the configuration.

Using an intermediate master does not, however, solve all the problems and introduces some new ones, due to the way replication is implemented. A slave server reads the binary log data and creates a relay log from that binary log. This log provides a source of SQL statements, which are executed within the slave in order to make the same changes to the databases on the slaves as were made on the master. If the *log_slave_updates* option has been enabled, new binary log entries are created for the statements executed from the relay log.

The above means that the data in the binary log of the intermediate master is not a direct copy of the data that was received from the binary log of the real master. The resultant changes to the database will be the same, provided no updates have been performed on the intermediate master that did not originate on the real master, but the steps to achieve those changes may be different. In particular, if group commit functionality is used, to allow multiple transactions to commit in parallel, these may well be different on the intermediate master. This can cause a reduction in the parallelism of the commits and a subsequent reduction in the performance of the slave servers.

This re-execution of the SQL statements also adds latency to the intermediate master solution, since the full process of parsing, optimization and execution must occur for every statement that is replicated from the master to the slaves must be performed in the intermediate master. This latency introduces lag in the replication chain, with a greater delay being introduced from the time a transaction is committed on the master until the data is available on the slaves.

Use of an intermediate master does improve the process of failover of the master server, since the slaves are only aware of the intermediate master the process of promoting one of the existing slaves to become the new master only involves that slave and the intermediate master. A slave can become the new master as soon as all the changes from the intermediate master have been processed. The intermediate master then needs to be reset to the correct point in the binary log of the new master and replication can continue.

An added complexity that needs to be dealt with is the failure of the intermediate master itself. If this occurs then the same problem as described earlier exists, all slaves must be updated when a new intermediate master is created. If multiple intermediate masters are used, there is also a restriction that slaves can not be moved from the failed intermediate master to another intermediate master due to the fact that the binlog on the different intermediate nodes are not guaranteed to be the same.

## MaxScale's approach
MaxScale takes a much simpler approach to the process of being a Binlog Server. It acts as a slave to the real master and as a master to the slaves, in the same way as an intermediate master does. However, it does not implement any re-execution of the statements within the binary log. MaxScale creates a local cache of the binary logs it receives from the master and will serve binary log events to the slaves from this cache of the master's binary log. This means that the slaves will always get binary log events that have a one-to-one correlation to those written by the master. Parallelism in the binary log events of the master is maintained in the events that are observed by the slaves.

In the MaxScale approach, the latency that is introduced is mostly the added network latency associated with adding the extra network hop. There is no appreciable processing performed at the MaxScale level, other than for managing the local cache of the binlog files.

In addition, every MaxScale that is acting as a proxy of the master will have exactly the same binlog events as the master itself. This means that a slave can be moved between any of the MaxScale server or to the real master without a need to perform any special processing. The result is much simpler behavior for failure recovery and the ability to have a very simple, redundant proxy layer with slaves free to both between the proxies.

# Configuring MaxScale as a Binlog Server
Using MaxScale as a Binlog Server is much the same as using MaxScale as a proxy between the clients and the database servers. In this case the master server should be considered as the database backend and the slave servers as the clients of MaxScale.

## Service Configuration

<<<<<<< HEAD
As with any MaxScale configuration a good starting point is with the service definition with the *maxscale.cnf* file. The service requires a name which is the section name in the ini file, a type parameter with a value of service and the name of the router plugin that should be loaded. In the case of replication proxies this router name is *binlogrouter*.
```
=======
As with any MaxScale configuration a good starting point is with the service definition with the maxscale.cnf file. The service requires a name which is the section name in the ini file, a type parameter with a value of service and the name of the router plugin that should be loaded. In the case of replication proxies this router name is binlogrouter.
>>>>>>> 1ca06184

```
[Replication]
type=service
router=binlogrouter
```

Other standard service parameters need to be given in the configuration section that are used to retrieve the set of users from the backend (master) database, also a version string can be given such that the MaxScale instance will report this version string to the slave servers that connect to MaxScale.

```
[Replication]
type=service
router=binlogrouter
version_string=5.6.17-log
user=maxscale
passwd=Mhu87p2D
```
<<<<<<< HEAD
The *user* and *passwd* entries in the above example are used in order for MaxScale to populate the credential information that is required to allow the slaves to connect to MaxScale. This user should be configured in exactly the same way a for any other MaxScale service, i.e. the user needs access to the *mysql.user* table and the *mysql.db* table as well as having the ability to perform a *SHOW DATABASES* command.

The master server details are provided by a *master.ini* file located in binlog directory and could be changed via *CHANGE MASTER TO* command issued via MySQL connection to MaxScale; refer to the Master setup section below for further details.
=======

The user and passwd entries in the above example are used in order for MaxScale to populate the credential information that is required to allow the slaves to connect to MaxScale. This user should be configured in exactly the same way a for any other MaxScale service, i.e. the user needs access to the mysql.user table and the mysql.db table as well as having the ability to perform a SHOW DATABASES command.

The master server details are currently provided by a **master.ini** file located in binlog directory and could be changed via CHANGE MASTER TO command issued via MySQL connection to MaxScale, check Master setup section below for further details.
>>>>>>> 1ca06184

In the current implementation of the router only a single server can be used.

The final configuration requirement is the router specific options. The binlog router requires a set of parameters to be passed, these are passed, as a comma separated list of name value pairs, in the *router_options* parameter of the service definition..

### binlogdir

This parameter allows the location that MaxScale uses to store binlog files to be set. If this parameter is not set to a directory name then MaxScale will store the binlog files in the directory */var/cache/maxscale/<Service Name>*.
In the binlog dir there is also the 'cache' directory that contains data retrieved from the master during registration phase and the *master.ini* file wich contains the configuration of current configured master.

### uuid

This is used to set the unique uuid that the binlog router uses when it connects to the master server.
If no explicit value is given for the uuid in the configuration file then a uuid will be generated.

### server-id

As with uuid, MaxScale must have a unique server-id for the connection it makes to the master, this parameter provides the value of server-id that MaxScale will use when connecting to the master.

### master-id

The server-id value that MaxScale should use to report to the slaves that connect to MaxScale.
This may either be the same as the server-id of the real master or can be chosen to be different if the slaves need to be aware of the proxy layer.
The real master server-id will be used if the option is not set.

### master_uuid

It is a requirement of replication that each slave have a unique UUID value. The MaxScale router will identify itself to the slaves using the uuid of the real master if this option is not set.

### master_version

The MaxScale router will identify itself to the slaves using the server version of the real master if this option is not set.

### master_hostname

The MaxScale router will identify itself to the slaves using the server hostname of the real master if this option is not set.

### user

This is the user name that MaxScale uses when it connects to the master. This user name must have the rights required for replication as with any other user that a slave uses for replication purposes. If the user parameter is not given in the router options then the same user as is used to retrieve the credential information will be used for the replication connection, i.e. the user in the service entry.

The user that is used for replication, either defined using the *user=* option in the router options or using the username and password defined of the service must be granted replication privileges on the database server.

```
    MariaDB> CREATE USER 'repl'@'maxscalehost' IDENTIFIED by 'password';
    MariaDB> GRANT REPLICATION SLAVE ON *.* TO 'repl'@'maxscalehost';
```

### password

The password of the above user. If the password is not explicitly given then the password in the service entry will be used. For compatibility with other username and password definitions within the MaxScale configuration file it is also possible to use the parameter *passwd=*.

### heartbeat

This defines the value of the heartbeat interval in seconds for the connection to the master. MaxScale requests the master to ensure that a binlog event is sent at least every heartbeat period. If there are no real binlog events to send the master will sent a special heartbeat event. The default value for the heartbeat period is every 5 minutes. The current interval value is reported in the diagnostic output.

### send_slave_heartbeat

This defines whether (on | off) MaxScale sends to the slave the heartbeat packet when there are no real binlog events to send. The default value if 'off', no heartbeat event is sent to slave server. If value is 'on' the interval value (requested by the slave during registration) is reported in the diagnostic output and the packect is send after the time interval without any event to send.

### burstsize

This parameter is used to define the maximum amount of data that will be sent to a slave by MaxScale when that slave is lagging behind the master. In this situation the slave is said to be in "catchup mode", this parameter is designed to both prevent flooding of that slave and also to prevent threads within MaxScale spending disproportionate amounts of time with slaves that are lagging behind the master. The burst size can be defined in Kb, Mb or Gb by adding the qualifier K, M or G to the number given. The default value of burstsize is 1Mb and will be used if burstsize is not given in the router options.

### transaction_safety

This parameter is used to enable/disable incomplete transactions detection in binlog router.
When MaxScale starts an error message may appear if current binlog file is corrupted or an incomplete transaction is found.
During normal operations binlog events are not distributed to the slaves until a *COMMIT* is seen.
The default value is off, set *transaction_safety=on* to enable the incomplete transactions detection.

A complete example of a service entry for a binlog router service would be as follows.

```
    [Replication]
    type=service
    router=binlogrouter
    servers=masterdb
    version_string=5.6.17-log
    user=maxscale
    passwd=Mhu87p2D
    router_options=uuid=f12fcb7f-b97b-11e3-bc5e-0401152c4c22,server-id=3,user=repl,password=slavepass,master-id=1,filestem=mybin,heartbeat=30,binlogdir=/var/binlogs,transaction_safety=1,master_version=5.6.19-common,master_hostname=common_server,master_uuid=xxx-fff-cccc-common,master-id=999,mariadb10-compatibility=1
```

The minimum set of router options that must be given in the configuration are are *server-id* and *master-id*, default values may be used for all other options.

## Listener Section

As per any service in MaxScale a listener section is required to define the address, port and protocol that is used to listen for incoming connections. Those incoming connections will originate from the slave servers or from a MySQL client in order to administer/configure the master server configuration via SQL commands such as *STOP/START SLAVE* and *CHANGE MASTER TO* ...

    [Replication Listener]
    type=listener
    service=Replication
    protocol=MySQLClient
    port=5308

The protocol used by slaves for connection to MaxScale is the same *MySQLClient* protocol that is  used for client applications to connect to databases, therefore the same MaxScale protocol module can be used.

#  MaxScale replication diagnostics

The binlog router module of MaxScale produces diagnostic output that can be viewed via the `maxadmin` client application. Running the maxadmin command and issuing a show service command will produce a considerable amount of output that will show both the master connection status and statistics and also a block for each of the slaves currently connected.
```
-bash-4.1$ maxadmin show service Replication
    Service 0x1567ef0
    	Service:				Replication
    	Router: 				binlogrouter (0x7f4ceb96a820)
    	State: 					Started
    	Master connection DCB:  					0x15693c0
    	Master connection state:					Binlog Dump
    	Binlog directory:						    /var/maxscale/binlogs
        Heartbeat period (seconds):					200
    	Number of master connects:		  			1
    	Number of delayed reconnects:	      		0
    	Current binlog file:		  				mybin.000061
    	Current binlog position:	  				120
    	Number of slave servers:	   				0
    	No. of binlog events received this session:	1002705
    	Total no. of binlog events received:        2005410
    	No. of bad CRC received from master:       	0
    	Number of binlog events per minute
    	Current        5        10       15       30 Min Avg
    	      4       4.0      4.0      4.0      4.0
    	Number of fake binlog events:      		0
    	Number of artificial binlog events: 	61
    	Number of binlog events in error:  		0
    	Number of binlog rotate events:  		60
    	Number of heartbeat events:     		69
    	Number of packets received:				599
    	Number of residual data packets:		379
    	Average events per packet			    3347.9
    	Last event from master at:  			Thu Jan 29 16:41:53 2015 (10 seconds ago)
    	Last event from master:  				0x1b (Heartbeat Event)
    	Events received:
    		Invalid                              	 0
    		Start Event V3                       	 0
    		Query Event                              703307
    		Stop Event                               55
    		Rotate Event                             65
    		Integer Session Variable                 0
    		Load Event                               0
    		Slave Event                              0
    		Create File Event                        0
    		Append Block Event                       0
    		Exec Load Event                          0
    		Delete File Event                        0
    		New Load Event                           0
    		Rand Event                               0
    		User Variable Event                      0
    		Format Description Event                 61
    		Transaction ID Event (2 Phase Commit)    299148
    		Begin Load Query Event                   0
    		Execute Load Query Event                 0
    		Table Map Event                          0
    		Write Rows Event (v0)                    0
    		Update Rows Event (v0)                   0
    		Delete Rows Event (v0)                   0
    		Write Rows Event (v1)                    0
    		Update Rows Event (v1)                   0
    		Delete Rows Event (v1)                   0
    		Incident Event                           0
    		Heartbeat Event                          69
    		Ignorable Event                          0
    		Rows Query Event                         0
    		Write Rows Event (v2)                    0
    		Update Rows Event (v2)                   0
    		Delete Rows Event (v2)                   0
    		GTID Event                               0
    		Anonymous GTID Event                     0
    		Previous GTIDS Event                     0
    	Started:				Thu Jan 29 16:06:11 2015
    	Root user access:			Disabled
    	Backend databases
    		178.62.50.70:3306  Protocol: MySQLBackend
    	Users data:        				0x156c030
    	Total connections:				2
    	Currently connected:			2
-bash-4.1$
```

# Binlog router compatibility

Binlog Router Plugin is compatible with MySQL 5.6 and MariaDB 5.5, the current default.

In order to use it with MySQL 5.6, the *GTID_MODE* setting must be OFF and connecting slaves must not use *MASTER_AUTO_POSITION = 1* option.

It’s also works with a MariaDB 10.0 setup (master and slaves) but slave connection must not include any GTID feature.

Binlog Router currently does not work for MySQL 5.5 due to missing *@@global.binlog_checksum* variable.

# Master server setup/change

In the MaxScale ini file the server section for master is no longer required, same for *servers=master_server* in the service section. The master server setup is currently managed via *CHANGE MASTER TO* command issued in MySQL client connection to MaxScale or by providing a proper *master.ini* file in the *binlogdir*.

If MaxScale starts without *master.ini* there is no replication configured to any master and slaves cannot register to the router: the binlog router could be later configured via *CHANGE MASTER TO* and the *master.ini* file will be written.

*master.ini* file example:

	[binlog_configuration]
	master_host=127.0.0.1
	master_port=3308
	master_user=repl
	master_password=somepass
	filestem=repl-bin

Enabling replication from a master server requires:

        CHANGE MASTER TO MASTER_HOST=‘$master_server’, MASTER_PORT=$master_port, MASTER_USER='repl', MASTER_PASSWORD=‘somepasswd’, MASTER_LOG_FILE=‘repl-bin.000159', MASTER_LOG_POS=4

It's possible to specify the desired *MASTER_LOG_FILE* but position must be 4

The initfile option is nolonger available, filestem option also not available as the stem is automatically set by parsing *MASTER_LOG_FILE*.

### Stop/start the replication

When router is configured and it is properly working it is possible to stop/start replication:

	MariaDB> STOP SLAVE;
	...
	MariaDB> SHOW SLAVE STATUS;
	...
	MariaDB> START SLAVE;

Connected or new slave connections are not affected: this *STOP/START* only controls the the connection to the master and the binlog events receiving.

### Change the Master server configuration

When router is configured and it is properly working it is possible to change the master parameters.
First step is stop the replication from the master.

	MariaDB> STOP SLAVE;

Next step is the master configuration

	MariaDB> CHANGE MASTER TO ...

A succesful configuration change results in *master.ini* being updated.

Any error is reported in the MySQL and in log files

The upported options are:

	MASTER_HOST
	MASTER_PORT
	MASTER_USER
	MASTER_PASSWORD
	MASTER_LOG_FILE
	MASTER_LOG_POS

There are some constraints related to *MASTER_LOG_FILE* and *MASTER_LOG_POS*:

*MASTER_LOG_FILE* could be changed to next binlog in sequence with *MASTER_LOG_POS=4* or to current one at current position.

Examples:

1) Current binlog file is ‘mysql-bin.000003', position 88888

	MariaDB> CHANGE MASTER TO MASTER_LOG_FILE=‘mysql-bin.000003',MASTER_LOG_POS=8888

This could be applied to current master_host/port or a new one.
If there is a master server maintenance and a slave is beeing promoted as master it should be checked that binlog file and position are valid: in case of any error replication stops and errors are reported via *SHOW SLAVE STATUS* and in error logs.

2) Current binlog file is ‘mysql-bin.000099', position 1234

	MariaDB> CHANGE MASTER TO MASTER_LOG_FILE=‘mysql-bin.000100',MASTER_LOG_POS=4

This could be applied with current master_host/port or a new one
If transaction safety option is on and the current binlog file contains an incomplete transaction it will be truncated to the position where transaction started.
In such situation a proper message is reported in MySQL connection and with next START SLAVE binlog file truncation will occurr and MaxScale will request events from the master using the next binlog file at position 4.

The above scenario might refer to a master crash/failure:
 the new server that has just been promoted as master doesn't have last transaction events but it should have the new binlog file (the next in sequence).
Truncating the previous MaxScale binlog is safe as that incomplete transaction is lost.
It should be checked that current master or new one has the new binlog file, in case of any error replication stops and errors are reported via *SHOW SLAVE STATUS* and in error logs.

	MariaDB> START SLAVE;

Check for any error in log files and with

	MariaDB> SHOW SLAVE STATUS;

In some situations replication state could be *STOPPED* and proper messages are displyed in error logs and in *SHOW SLAVE STATUS*,

In order to resolve any mistake done with *CHANGE MASTER TO MASTER_LOG_FILE / MASTER_LOG_POS*, another administrative command would be helpful.

	MariaDB> RESET SLAVE;

This command removes *master.ini* file, blanks all master configuration in memory and sets binlog router in unconfigured state: a *CHANGE MASTER TO* command should be issued for the new configuration.

Note: existing binlog files are not touched by this command.

### Slave servers setup

Examples of *CHANGE MASTER TO* command issued on a slave server that wants to gets replication events from MaxScale binlog router:
```
CHANGE MASTER TO MASTER_HOST=‘$maxscale_IP’, MASTER_PORT=5308, MASTER_USER='repl', MASTER_PASSWORD=‘somepasswd’,
MASTER_LOG_FILE=‘mysql-bin.000001'

CHANGE MASTER TO MASTER_HOST=‘$maxscale_IP’, MASTER_PORT=5308, MASTER_USER='repl', MASTER_PASSWORD=‘somepasswd’,
MASTER_LOG_FILE=‘mysql-bin.000159', MASTER_LOG_POS=245
```
The latter example specifies a *MASTER_LOG_POS* for the selected *MASTER_LOG_FILE*

Note:

 - *MASTER_LOG_FILE* must be set to one of existing binlog files in MaxScale binlogdir

 - If *MASTER_LOG_POS* is not set with *CHANGE MASTER TO* it defaults to 4

 - Latest binlog file name and pos in MaxScale could be find via maxadmin output or from mysql client connected to MaxScale:

Example:
```
-bash-4.1$ mysql -h 127.0.0.1 -P 5308 -u$user -p$pass

	MySQL [(none)]> show master status\G
	*************************** 1. row ***************************
   	         File: mysql-bin.000181
	         Position: 2569
```
# Enabling MariaDB 10 compatibility

MariaDB 10 has different slave registration phase so an option is required:
```
router_options=...., mariadb10-compatibility=1
```
version_string should be modified in order to present MariaDB 10 version when MaxScale sends server handshake packet.
```
version_string=10.0.17-log
```

# New MariaDB events in Diagnostics

With a MariaDB 10 setups new events are displayed when master server is MariaDB 10.
```
MariaDB 10 Annotate Rows Event 0
MariaDB 10 Binlog Checkpoint Event 0
MariaDB 10 GTID Event 0
MariaDB 10 GTID List Event 0
```<|MERGE_RESOLUTION|>--- conflicted
+++ resolved
@@ -30,12 +30,7 @@
 
 ## Service Configuration
 
-<<<<<<< HEAD
 As with any MaxScale configuration a good starting point is with the service definition with the *maxscale.cnf* file. The service requires a name which is the section name in the ini file, a type parameter with a value of service and the name of the router plugin that should be loaded. In the case of replication proxies this router name is *binlogrouter*.
-```
-=======
-As with any MaxScale configuration a good starting point is with the service definition with the maxscale.cnf file. The service requires a name which is the section name in the ini file, a type parameter with a value of service and the name of the router plugin that should be loaded. In the case of replication proxies this router name is binlogrouter.
->>>>>>> 1ca06184
 
 ```
 [Replication]
@@ -53,16 +48,10 @@
 user=maxscale
 passwd=Mhu87p2D
 ```
-<<<<<<< HEAD
+
 The *user* and *passwd* entries in the above example are used in order for MaxScale to populate the credential information that is required to allow the slaves to connect to MaxScale. This user should be configured in exactly the same way a for any other MaxScale service, i.e. the user needs access to the *mysql.user* table and the *mysql.db* table as well as having the ability to perform a *SHOW DATABASES* command.
 
-The master server details are provided by a *master.ini* file located in binlog directory and could be changed via *CHANGE MASTER TO* command issued via MySQL connection to MaxScale; refer to the Master setup section below for further details.
-=======
-
-The user and passwd entries in the above example are used in order for MaxScale to populate the credential information that is required to allow the slaves to connect to MaxScale. This user should be configured in exactly the same way a for any other MaxScale service, i.e. the user needs access to the mysql.user table and the mysql.db table as well as having the ability to perform a SHOW DATABASES command.
-
-The master server details are currently provided by a **master.ini** file located in binlog directory and could be changed via CHANGE MASTER TO command issued via MySQL connection to MaxScale, check Master setup section below for further details.
->>>>>>> 1ca06184
+The master server details are currently provided by a **master.ini** file located in binlog directory and could be changed via *CHANGE MASTER TO* command issued via MySQL connection to MaxScale; refer to the Master setup section below for further details.
 
 In the current implementation of the router only a single server can be used.
 
