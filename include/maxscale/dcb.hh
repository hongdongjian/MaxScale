--- conflicted
+++ resolved
@@ -423,18 +423,14 @@
     std::chrono::milliseconds idle_time() const
     {
         // Only treat the connection as idle if there's no buffered data
-<<<<<<< HEAD
-        return !m_writeq.empty() || !m_readq.empty() ? 0 :
-               MXS_CLOCK_TO_SEC(mxs_clock() - std::max(m_last_read, m_last_write));
-=======
-        int64_t val = m_writeq || m_readq ? 0 : mxs_clock() - std::max(m_last_read, m_last_write);
+        int64_t val = !m_writeq.empty() || !m_readq.empty() ? 0 :
+            mxs_clock() - std::max(m_last_read, m_last_write);
         return std::chrono::milliseconds(val * 100);
     }
 
     int64_t seconds_idle() const
     {
         return std::chrono::duration_cast<std::chrono::seconds>(idle_time()).count();
->>>>>>> 6b72d3de
     }
 
     bool is_open() const
