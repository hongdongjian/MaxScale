--- conflicted
+++ resolved
@@ -106,13 +106,6 @@
     NEW_SLAVE_EVENT   = (1 << 15),  /**< new_slave */
     NEW_SYNCED_EVENT  = (1 << 16),  /**< new_synced */
     NEW_DONOR_EVENT   = (1 << 17),  /**< new_donor */
-<<<<<<< HEAD
-    ALL_EVENTS        =
-        (MASTER_DOWN_EVENT | MASTER_UP_EVENT | SLAVE_DOWN_EVENT | SLAVE_UP_EVENT | SERVER_DOWN_EVENT
-         | SERVER_UP_EVENT | SYNCED_DOWN_EVENT | SYNCED_UP_EVENT | DONOR_DOWN_EVENT | DONOR_UP_EVENT
-         | LOST_MASTER_EVENT | LOST_SLAVE_EVENT | LOST_SYNCED_EVENT | LOST_DONOR_EVENT | NEW_MASTER_EVENT
-         | NEW_SLAVE_EVENT | NEW_SYNCED_EVENT | NEW_DONOR_EVENT),
-=======
     RELAY_UP_EVENT    = (1 << 18),  /**< relay_up */
     RELAY_DOWN_EVENT  = (1 << 19),  /**< relay_down */
     LOST_RELAY_EVENT  = (1 << 20),  /**< lost_relay */
@@ -121,7 +114,12 @@
     BLR_DOWN_EVENT    = (1 << 23),  /**< blr_down */
     LOST_BLR_EVENT    = (1 << 24),  /**< lost_blr */
     NEW_BLR_EVENT     = (1 << 25),  /**< new_blr */
->>>>>>> 86da9485
+    ALL_EVENTS        =
+        (MASTER_DOWN_EVENT | MASTER_UP_EVENT | SLAVE_DOWN_EVENT | SLAVE_UP_EVENT | SERVER_DOWN_EVENT
+         | SERVER_UP_EVENT | SYNCED_DOWN_EVENT | SYNCED_UP_EVENT | DONOR_DOWN_EVENT | DONOR_UP_EVENT
+         | LOST_MASTER_EVENT | LOST_SLAVE_EVENT | LOST_SYNCED_EVENT | LOST_DONOR_EVENT | NEW_MASTER_EVENT
+         | NEW_SLAVE_EVENT | NEW_SYNCED_EVENT | NEW_DONOR_EVENT | RELAY_UP_EVENT | RELAY_DOWN_EVENT
+         | LOST_RELAY_EVENT | NEW_RELAY_EVENT | BLR_UP_EVENT | BLR_DOWN_EVENT | LOST_BLR_EVENT | NEW_BLR_EVENT),
 };
 
 namespace maxscale
