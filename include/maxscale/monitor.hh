--- conflicted
+++ resolved
@@ -151,6 +151,10 @@
     static const int BEING_DRAINED_OFF = 3;
     static const int BEING_DRAINED_ON = 4;
 
+    // When a monitor detects that a server is down, these bits should be cleared.
+    static constexpr uint64_t SERVER_DOWN_CLEAR_BITS {SERVER_RUNNING | SERVER_AUTH_ERROR | SERVER_MASTER
+        | SERVER_SLAVE | SERVER_SLAVE_OF_EXT_MASTER | SERVER_RELAY | SERVER_JOINED};
+
     MonitorServer(SERVER* server, const SERVER::DiskSpaceLimits& monitor_limits);
 
     ~MonitorServer();
@@ -645,17 +649,9 @@
     static int64_t get_time_ms();
 
 protected:
-<<<<<<< HEAD
     MonitorWorker(const std::string& name, const std::string& module);
 
     void do_stop() final;
-=======
-    // When a monitor detects that a server is down, these bits should be cleared.
-    static constexpr uint64_t SERVER_DOWN_CLEAR_BITS {SERVER_RUNNING | SERVER_AUTH_ERROR | SERVER_MASTER
-        | SERVER_SLAVE | SERVER_SLAVE_OF_EXT_MASTER | SERVER_RELAY | SERVER_JOINED | SERVER_NDB};
-
-    MonitorInstance(MXS_MONITOR* pMonitor);
->>>>>>> ff204862
 
     /**
      * @brief Should the monitor shut down?
