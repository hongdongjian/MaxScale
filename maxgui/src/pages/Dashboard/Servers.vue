<template>
    <data-table
        :headers="tableHeaders"
        :data="tableRows"
        :colsHasRowSpan="2"
        :search="search_keyword"
        sortBy="groupId"
        :itemsPerPage="-1"
    >
        <template v-slot:header-append-groupId>
            <span class="ml-1 color text-field-text"> ({{ monitorsLength }}) </span>
        </template>
        <template v-slot:header-append-id>
            <span class="ml-1 color text-field-text"> ({{ all_servers.length }}) </span>
        </template>
        <template v-slot:header-append-serviceIds>
            <span class="ml-1 color text-field-text"> ({{ servicesLength }}) </span>
        </template>

        <template v-slot:groupId="{ data: { item: { groupId } } }">
            <router-link
                v-if="groupId !== $t('not', { action: 'monitored' })"
                :to="`/dashboard/monitors/${groupId}`"
                class="rsrc-link"
            >
                <span class="font-weight-bold">{{ groupId }} </span>
            </router-link>
            <span v-else>{{ groupId }} </span>
        </template>
        <template v-slot:groupId-append="{ data: { item: { groupId } } }">
            <span
                v-if="isCooperative(groupId)"
                class="ml-1 color text-success cooperative-indicator"
            >
                Primary
            </span>
        </template>
        <template v-slot:monitorState="{ data: { item: { monitorState } } }">
            <div class="d-flex align-center">
                <icon-sprite-sheet
                    v-if="monitorState"
                    size="13"
                    class="status-icon mr-1"
                    :frame="$help.monitorStateIcon(monitorState)"
                >
<<<<<<< HEAD
                    Primary
                </span>
            </template>
            <template v-slot:monitorState="{ data: { item: { monitorState } } }">
                <div class="d-flex align-center">
                    <icon-sprite-sheet
                        v-if="monitorState"
                        size="16"
                        class="monitor-state-icon mr-1"
                        :frame="$help.monitorStateIcon(monitorState)"
                    >
                        monitors
                    </icon-sprite-sheet>
                    <span>{{ monitorState }} </span>
                </div>
            </template>

            <template
                v-slot:id="{
                    data: {
                        item: { id, isSlave, isMaster,  serverInfo = [] },
                    },
                }"
            >
                <rep-tooltip
                    v-if="isSlave || isMaster"
                    :disabled="!(isSlave || isMaster)"
                    :serverInfo="serverInfo"
                    :isMaster="isMaster"
                    :open-delay="400"
                    :top="true"
                >
                    <template v-slot:activator="{ on }">
                        <div
                            class="override-td--padding disable-auto-truncate"
                            :class="{
                                pointer: isSlave || isMaster,
                            }"
                            v-on="on"
                        >
                            <div class="text-truncate">
                                <router-link :to="`/dashboard/servers/${id}`" class="rsrc-link">
                                    {{ id }}
                                </router-link>
                            </div>
                        </div>
                    </template>
                </rep-tooltip>
                <router-link v-else :to="`/dashboard/servers/${id}`" class="rsrc-link">
                    {{ id }}
                </router-link>
            </template>

            <template
                v-slot:serverState="{
                    data: {
                        item: {  serverState, isSlave, isMaster, serverInfo = [] },
                    },
                }"
            >
                <rep-tooltip
                    v-if="serverState"
                    :disabled="!(isSlave || isMaster)"
                    :serverInfo="serverInfo"
                    :isMaster="isMaster"
                    :top="true"
                >
                    <template v-slot:activator="{ on }">
                        <div
                            class="override-td--padding"
                            :class="{
                                pointer: isSlave || isMaster,
                            }"
                            v-on="on"
                        >
                            <icon-sprite-sheet
                                size="16"
                                class="mr-1 server-state-icon"
                                :frame="$help.serverStateIcon(serverState)"
                            >
                                servers
                            </icon-sprite-sheet>
                            {{ serverState }}
                        </div>
                    </template>
                </rep-tooltip>
=======
                    status
                </icon-sprite-sheet>
                <span>{{ monitorState }} </span>
            </div>
        </template>

        <template
            v-slot:id="{
                data: {
                    item: { id, showRepStats, showSlaveStats },
                },
            }"
        >
            <rep-tooltip
                v-if="showRepStats || showSlaveStats"
                :slaveConnectionsMap="slaveConnectionsMap"
                :slaveServersByMasterMap="slaveServersByMasterMap"
                :showRepStats="showRepStats"
                :showSlaveStats="showSlaveStats"
                :serverId="id"
                :openDelay="400"
            >
                <template v-slot:activator="{ on }">
                    <div
                        class="override-td--padding disable-auto-truncate"
                        :class="{
                            pointer: showRepStats || showSlaveStats,
                        }"
                        v-on="on"
                    >
                        <div class="text-truncate">
                            <router-link :to="`/dashboard/servers/${id}`" class="rsrc-link">
                                {{ id }}
                            </router-link>
                        </div>
                    </div>
                </template>
            </rep-tooltip>

            <router-link v-else :to="`/dashboard/servers/${id}`" class="rsrc-link">
                {{ id }}
            </router-link>
        </template>

        <template
            v-slot:serverState="{
                data: {
                    item: { id, serverState, showRepStats, showSlaveStats },
                },
            }"
        >
            <rep-tooltip
                v-if="serverState"
                :slaveConnectionsMap="slaveConnectionsMap"
                :slaveServersByMasterMap="slaveServersByMasterMap"
                :showRepStats="showRepStats"
                :showSlaveStats="showSlaveStats"
                :serverId="id"
            >
                <template v-slot:activator="{ on }">
                    <div
                        class="override-td--padding"
                        :class="{
                            pointer: showRepStats || showSlaveStats,
                        }"
                        v-on="on"
                    >
                        <icon-sprite-sheet
                            size="13"
                            class="mr-1 status-icon"
                            :frame="$help.serverStateIcon(serverState)"
                        >
                            status
                        </icon-sprite-sheet>
                        {{ serverState }}
                    </div>
                </template>
            </rep-tooltip>
        </template>

        <template v-slot:serviceIds="{ data: { item: { serviceIds } } }">
            <span v-if="typeof serviceIds === 'string'">{{ serviceIds }} </span>

            <template v-else-if="serviceIds.length < 2">
                <template v-for="serviceId in serviceIds">
                    <router-link
                        :key="serviceId"
                        :to="`/dashboard/services/${serviceId}`"
                        class="rsrc-link"
                    >
                        <span>{{ serviceId }} </span>
                    </router-link>
                </template>
>>>>>>> 0195cc55
            </template>

            <v-menu
                v-else
                top
                offset-y
                transition="slide-y-transition"
                :close-on-content-click="false"
                open-on-hover
                allow-overflow
                content-class="shadow-drop"
            >
                <template v-slot:activator="{ on }">
                    <div
                        class="pointer color text-links override-td--padding disable-auto-truncate"
                        v-on="on"
                    >
                        {{ serviceIds.length }}
                        {{ $tc('services', 2).toLowerCase() }}
                    </div>
                </template>

<<<<<<< HEAD
                <template v-else-if="serviceIds.length < 2">
                    <router-link
                        v-for="(serviceId, i) in serviceIds"
                        :key="i"
                        :to="`/dashboard/services/${serviceId}`"
                        class="rsrc-link"
                    >
                        <span>{{ serviceId }} </span>
                    </router-link>
                </template>

                <v-menu
                    v-else
                    top
                    offset-y
                    transition="slide-y-transition"
                    :close-on-content-click="false"
                    open-on-hover
                    allow-overflow
                    content-class="shadow-drop"
                >
                    <template v-slot:activator="{ on }">
                        <div
                            class="pointer color text-links override-td--padding disable-auto-truncate"
                            v-on="on"
                        >
                            {{ serviceIds.length }}
                            {{ $tc('services', 2).toLowerCase() }}
                        </div>
                    </template>

                    <v-sheet class="pa-4">
                        <router-link
                            v-for="(serviceId, i) in serviceIds"
                            :key="i"
=======
                <v-sheet class="pa-4">
                    <template v-for="serviceId in serviceIds">
                        <router-link
                            :key="serviceId"
>>>>>>> 0195cc55
                            :to="`/dashboard/services/${serviceId}`"
                            class="text-body-2 d-block rsrc-link"
                        >
                            <span>{{ serviceId }} </span>
                        </router-link>
<<<<<<< HEAD
                    </v-sheet>
                </v-menu>
            </template>
        </data-table>
    </div>
=======
                    </template>
                </v-sheet>
            </v-menu>
        </template>
    </data-table>
>>>>>>> 0195cc55
</template>

<script>
/*
 * Copyright (c) 2020 MariaDB Corporation Ab
 *
 * Use of this software is governed by the Business Source License included
 * in the LICENSE.TXT file and at www.mariadb.com/bsl11.
 *
 * Change Date: 2026-07-11
 *
 * On the date above, in accordance with the Business Source License, use
 * of this software will be governed by version 2 or later of the General
 * Public License.
 */
import { mapGetters, mapState } from 'vuex'
export default {
    data() {
        return {
            tableHeaders: [
                {
                    text: `Monitor`,
                    value: 'groupId',
                    autoTruncate: true,
                    padding: '0px 0px 0px 24px',
                },
                { text: 'State', value: 'monitorState', padding: '0px 12px 0px 24px' },
                { text: 'Servers', value: 'id', autoTruncate: true, padding: '0px 0px 0px 24px' },
                { text: 'Address', value: 'serverAddress', padding: '0px 0px 0px 24px' },
                {
                    text: 'Connections',
                    value: 'serverConnections',
                    autoTruncate: true,
                    padding: '0px 0px 0px 24px',
                },
                { text: 'State', value: 'serverState', padding: '0px 0px 0px 24px' },
                { text: 'GTID', value: 'gtid', padding: '0px 0px 0px 24px' },
                { text: 'Services', value: 'serviceIds', autoTruncate: true },
            ],
            servicesLength: 0,
            monitorsLength: 0,
            monitorSupportsReplica: 'mariadbmon',
        }
    },
    computed: {
        ...mapState({
            search_keyword: 'search_keyword',
            all_servers: state => state.server.all_servers,
        }),
        ...mapGetters({
            getAllMonitorsMap: 'monitor/getAllMonitorsMap',
            getAllServersMap: 'server/getAllServersMap',
        }),
        tableRows: function() {
            let rows = []
            if (this.all_servers.length) {
                let allServiceIds = []
                let allMonitorIds = []
                let allMonitorsMapClone = this.$help.lodash.cloneDeep(this.getAllMonitorsMap)
                this.all_servers.forEach(server => {
                    const {
                        id,
                        attributes: {
                            state: serverState,
                            parameters: { address, port, socket },
                            statistics: { connections: serverConnections },
                            gtid_current_pos: gtid,
                        },
                        relationships: {
                            services: { data: servicesData = [] } = {},
                            monitors: { data: monitorsData = [] } = {},
                        },
                    } = server

                    const serviceIds = servicesData.length
                        ? servicesData.map(item => `${item.id}`)
                        : this.$t('noEntity', { entityName: 'services' })

                    if (typeof serviceIds !== 'string')
                        allServiceIds = [...allServiceIds, ...serviceIds]

                    let row = {
                        id,
                        serverAddress: socket ? socket : `${address}:${port}`,
                        serverConnections,
                        serverState,
                        serviceIds,
                        gtid,
                    }

                    if (this.getAllMonitorsMap.size && monitorsData.length) {
                        // The monitorsData is always an array with one element -> get monitor at index 0
                        const {
                            id: monitorId = null,
                            attributes: {
                                state: monitorState,
                                module: monitorModule,
                                monitor_diagnostics: { master: masterName, server_info = [] } = {},
                            },
                        } = this.getAllMonitorsMap.get(monitorsData[0].id) || {}

                        if (monitorId) {
                            allMonitorIds.push(monitorId)
                            row.groupId = monitorId
                            row.monitorState = monitorState
                            if (monitorModule === this.monitorSupportsReplica) {
                                if (masterName === row.id) {
                                    row.isMaster = true
                                    row.serverInfo = this.getAllSlaveServersInfo({
                                        masterName,
                                        server_info,
                                    })
                                } else {
                                    row.isSlave = true
                                    // get info of the server has name equal to row.id
                                    row.serverInfo = this.getSlaveServerInfo({
                                        masterName,
                                        slaveName: row.id,
                                        server_info,
                                    })
                                }
                            }
                            // delete monitor that already grouped from allMonitorsMapClone
                            allMonitorsMapClone.delete(monitorId)
                        }
                    } else {
                        row.groupId = this.$t('not', { action: 'monitored' })
                        row.monitorState = ''
                    }
                    rows.push(row)
                })

                // push monitors that don't monitor any servers to rows
                allMonitorsMapClone.forEach(monitor => {
                    allMonitorIds.push(monitor.id)
                    rows.push({
                        id: '',
                        serverAddress: '',
                        serverConnections: '',
                        serverState: '',
                        serviceIds: '',
                        gtid: '',
                        groupId: monitor.id,
                        monitorState: monitor.attributes.state,
                    })
                })

                const uniqueServiceId = new Set(allServiceIds) // get unique service ids
                this.setServicesLength([...uniqueServiceId].length)
                const uniqueMonitorId = new Set(allMonitorIds) // get unique monitor ids
                this.setMonitorsLength([...uniqueMonitorId].length)
            }
            return rows
        },
    },
    methods: {
        setServicesLength(total) {
            this.servicesLength = total
        },
        setMonitorsLength(total) {
            this.monitorsLength = total
        },
        isCooperative(id) {
            return this.$typy(
                this.getAllMonitorsMap.get(id),
                'attributes.monitor_diagnostics.primary'
            ).safeBoolean
        },
        /**
         * Get info of the slave servers
         * @param {String} param.masterName - master server name
         * @param {Array} param.server_info - monitor_diagnostics.server_info
         * @returns {Array} returns all slave servers info of the provided masterName
         */
        getAllSlaveServersInfo({ masterName, server_info }) {
            return server_info.reduce((arr, item) => {
                if (item.name !== masterName)
                    arr.push({
                        ...item,
                        // Keep only connections to master
                        slave_connections: this.$help.filterSlaveConn({
                            slave_connections: item.slave_connections,
                            masterName,
                        }),
                    })
                return arr
            }, [])
        },
        /**
         * Get info of the slave servers
         * @param {String} param.masterName - master server name
         * @param {String} param.slaveName - slave server name
         * @param {Array} param.server_info - monitor_diagnostics.server_info
         * @returns {Array} All slave servers info of the provided masterName
         */
        getSlaveServerInfo({ masterName, slaveName, server_info }) {
            return server_info.reduce((arr, item) => {
                if (item.name === slaveName)
                    arr.push({
                        ...item,
                        slave_connections: this.$help.filterSlaveConn({
                            slave_connections: item.slave_connections,
                            masterName,
                        }),
                    })
                return arr
            }, [])
        },
    },
}
</script>

<style lang="scss" scoped>
.cooperative-indicator {
    font-size: 0.75rem;
}
</style><|MERGE_RESOLUTION|>--- conflicted
+++ resolved
@@ -39,125 +39,36 @@
             <div class="d-flex align-center">
                 <icon-sprite-sheet
                     v-if="monitorState"
-                    size="13"
-                    class="status-icon mr-1"
+                    size="16"
+                    class="monitor-state-icon mr-1"
                     :frame="$help.monitorStateIcon(monitorState)"
                 >
-<<<<<<< HEAD
-                    Primary
-                </span>
-            </template>
-            <template v-slot:monitorState="{ data: { item: { monitorState } } }">
-                <div class="d-flex align-center">
-                    <icon-sprite-sheet
-                        v-if="monitorState"
-                        size="16"
-                        class="monitor-state-icon mr-1"
-                        :frame="$help.monitorStateIcon(monitorState)"
-                    >
-                        monitors
-                    </icon-sprite-sheet>
-                    <span>{{ monitorState }} </span>
-                </div>
-            </template>
-
-            <template
-                v-slot:id="{
+                    monitors
+                </icon-sprite-sheet>
+                <span>{{ monitorState }} </span>
+            </div>
+        </template>
+
+        <template
+            v-slot:id="{
                     data: {
                         item: { id, isSlave, isMaster,  serverInfo = [] },
                     },
                 }"
-            >
-                <rep-tooltip
-                    v-if="isSlave || isMaster"
-                    :disabled="!(isSlave || isMaster)"
-                    :serverInfo="serverInfo"
-                    :isMaster="isMaster"
-                    :open-delay="400"
-                    :top="true"
-                >
-                    <template v-slot:activator="{ on }">
-                        <div
-                            class="override-td--padding disable-auto-truncate"
-                            :class="{
-                                pointer: isSlave || isMaster,
-                            }"
-                            v-on="on"
-                        >
-                            <div class="text-truncate">
-                                <router-link :to="`/dashboard/servers/${id}`" class="rsrc-link">
-                                    {{ id }}
-                                </router-link>
-                            </div>
-                        </div>
-                    </template>
-                </rep-tooltip>
-                <router-link v-else :to="`/dashboard/servers/${id}`" class="rsrc-link">
-                    {{ id }}
-                </router-link>
-            </template>
-
-            <template
-                v-slot:serverState="{
-                    data: {
-                        item: {  serverState, isSlave, isMaster, serverInfo = [] },
-                    },
-                }"
-            >
-                <rep-tooltip
-                    v-if="serverState"
-                    :disabled="!(isSlave || isMaster)"
-                    :serverInfo="serverInfo"
-                    :isMaster="isMaster"
-                    :top="true"
-                >
-                    <template v-slot:activator="{ on }">
-                        <div
-                            class="override-td--padding"
-                            :class="{
-                                pointer: isSlave || isMaster,
-                            }"
-                            v-on="on"
-                        >
-                            <icon-sprite-sheet
-                                size="16"
-                                class="mr-1 server-state-icon"
-                                :frame="$help.serverStateIcon(serverState)"
-                            >
-                                servers
-                            </icon-sprite-sheet>
-                            {{ serverState }}
-                        </div>
-                    </template>
-                </rep-tooltip>
-=======
-                    status
-                </icon-sprite-sheet>
-                <span>{{ monitorState }} </span>
-            </div>
-        </template>
-
-        <template
-            v-slot:id="{
-                data: {
-                    item: { id, showRepStats, showSlaveStats },
-                },
-            }"
         >
             <rep-tooltip
-                v-if="showRepStats || showSlaveStats"
-                :slaveConnectionsMap="slaveConnectionsMap"
-                :slaveServersByMasterMap="slaveServersByMasterMap"
-                :showRepStats="showRepStats"
-                :showSlaveStats="showSlaveStats"
-                :serverId="id"
-                :openDelay="400"
+                v-if="isSlave || isMaster"
+                :disabled="!(isSlave || isMaster)"
+                :serverInfo="serverInfo"
+                :isMaster="isMaster"
+                :open-delay="400"
+                :top="true"
             >
                 <template v-slot:activator="{ on }">
                     <div
                         class="override-td--padding disable-auto-truncate"
                         :class="{
-                            pointer: showRepStats || showSlaveStats,
+                            pointer: isSlave || isMaster,
                         }"
                         v-on="on"
                     >
@@ -169,7 +80,6 @@
                     </div>
                 </template>
             </rep-tooltip>
-
             <router-link v-else :to="`/dashboard/servers/${id}`" class="rsrc-link">
                 {{ id }}
             </router-link>
@@ -177,33 +87,32 @@
 
         <template
             v-slot:serverState="{
-                data: {
-                    item: { id, serverState, showRepStats, showSlaveStats },
-                },
-            }"
+                    data: {
+                        item: {  serverState, isSlave, isMaster, serverInfo = [] },
+                    },
+                }"
         >
             <rep-tooltip
                 v-if="serverState"
-                :slaveConnectionsMap="slaveConnectionsMap"
-                :slaveServersByMasterMap="slaveServersByMasterMap"
-                :showRepStats="showRepStats"
-                :showSlaveStats="showSlaveStats"
-                :serverId="id"
+                :disabled="!(isSlave || isMaster)"
+                :serverInfo="serverInfo"
+                :isMaster="isMaster"
+                :top="true"
             >
                 <template v-slot:activator="{ on }">
                     <div
                         class="override-td--padding"
                         :class="{
-                            pointer: showRepStats || showSlaveStats,
+                            pointer: isSlave || isMaster,
                         }"
                         v-on="on"
                     >
                         <icon-sprite-sheet
-                            size="13"
-                            class="mr-1 status-icon"
+                            size="16"
+                            class="mr-1 server-state-icon"
                             :frame="$help.serverStateIcon(serverState)"
                         >
-                            status
+                            servers
                         </icon-sprite-sheet>
                         {{ serverState }}
                     </div>
@@ -215,16 +124,14 @@
             <span v-if="typeof serviceIds === 'string'">{{ serviceIds }} </span>
 
             <template v-else-if="serviceIds.length < 2">
-                <template v-for="serviceId in serviceIds">
-                    <router-link
-                        :key="serviceId"
-                        :to="`/dashboard/services/${serviceId}`"
-                        class="rsrc-link"
-                    >
-                        <span>{{ serviceId }} </span>
-                    </router-link>
-                </template>
->>>>>>> 0195cc55
+                <router-link
+                    v-for="(serviceId, i) in serviceIds"
+                    :key="i"
+                    :to="`/dashboard/services/${serviceId}`"
+                    class="rsrc-link"
+                >
+                    <span>{{ serviceId }} </span>
+                </router-link>
             </template>
 
             <v-menu
@@ -247,66 +154,19 @@
                     </div>
                 </template>
 
-<<<<<<< HEAD
-                <template v-else-if="serviceIds.length < 2">
+                <v-sheet class="pa-4">
                     <router-link
                         v-for="(serviceId, i) in serviceIds"
                         :key="i"
                         :to="`/dashboard/services/${serviceId}`"
-                        class="rsrc-link"
+                        class="text-body-2 d-block rsrc-link"
                     >
                         <span>{{ serviceId }} </span>
                     </router-link>
-                </template>
-
-                <v-menu
-                    v-else
-                    top
-                    offset-y
-                    transition="slide-y-transition"
-                    :close-on-content-click="false"
-                    open-on-hover
-                    allow-overflow
-                    content-class="shadow-drop"
-                >
-                    <template v-slot:activator="{ on }">
-                        <div
-                            class="pointer color text-links override-td--padding disable-auto-truncate"
-                            v-on="on"
-                        >
-                            {{ serviceIds.length }}
-                            {{ $tc('services', 2).toLowerCase() }}
-                        </div>
-                    </template>
-
-                    <v-sheet class="pa-4">
-                        <router-link
-                            v-for="(serviceId, i) in serviceIds"
-                            :key="i"
-=======
-                <v-sheet class="pa-4">
-                    <template v-for="serviceId in serviceIds">
-                        <router-link
-                            :key="serviceId"
->>>>>>> 0195cc55
-                            :to="`/dashboard/services/${serviceId}`"
-                            class="text-body-2 d-block rsrc-link"
-                        >
-                            <span>{{ serviceId }} </span>
-                        </router-link>
-<<<<<<< HEAD
-                    </v-sheet>
-                </v-menu>
-            </template>
-        </data-table>
-    </div>
-=======
-                    </template>
                 </v-sheet>
             </v-menu>
         </template>
     </data-table>
->>>>>>> 0195cc55
 </template>
 
 <script>
