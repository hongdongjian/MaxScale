<template>
    <page-wrapper>
        <v-sheet v-if="!$helpers.lodash.isEmpty(current_filter)" class="pl-6">
            <page-header :currentFilter="current_filter" class="pb-3" />
            <v-row>
                <v-col cols="6">
                    <details-parameters-table
                        :resourceId="current_filter.id"
                        :parameters="current_filter.attributes.parameters"
                        :updateResourceParameters="updateFilterParameters"
                        :onEditSucceeded="dispatchFetchFilter"
                    />
                </v-col>
                <v-col cols="6">
<<<<<<< HEAD
                    <v-row>
                        <v-col cols="12">
                            <relationship-table
                                relationshipType="services"
                                :tableRows="serviceTableRow"
                                readOnly
                                :addable="false"
                            />
                        </v-col>
                        <v-col v-if="!$typy(filter_diagnostics).isEmptyObject" cols="12">
                            <details-readonly-table
                                :title="`${$mxs_tc('diagnostics', 2)}`"
                                :tableData="filter_diagnostics"
                                isTree
                                expandAll
                            />
                        </v-col>
                    </v-row>
=======
                    <relationship-table relationshipType="services" :tableRows="serviceTableRow" />
>>>>>>> a2867c12
                </v-col>
            </v-row>
        </v-sheet>
    </page-wrapper>
</template>

<script>
/*
 * Copyright (c) 2020 MariaDB Corporation Ab
 *
 * Use of this software is governed by the Business Source License included
 * in the LICENSE.TXT file and at www.mariadb.com/bsl11.
 *
 * Change Date: 2026-09-06
 *
 * On the date above, in accordance with the Business Source License, use
 * of this software will be governed by version 2 or later of the General
 * Public License.
 */
import { mapActions, mapState } from 'vuex'
import PageHeader from './PageHeader'

export default {
    components: {
        PageHeader,
    },
    data() {
        return {
            serviceTableRow: [],
        }
    },
    computed: {
        ...mapState({ current_filter: state => state.filter.current_filter }),
        filter_diagnostics() {
            return this.$typy(this.current_filter, 'attributes.filter_diagnostics')
                .safeObjectOrEmpty
        },
    },
    watch: {
        // re-fetch when the route changes
        $route: async function() {
            await this.initialFetch()
        },
    },
    async created() {
        await this.initialFetch()
    },

    methods: {
        ...mapActions({
            fetchModuleParameters: 'fetchModuleParameters',
            getResourceState: 'getResourceState',
            fetchFilterById: 'filter/fetchFilterById',
            updateFilterParameters: 'filter/updateFilterParameters',
        }),
        async dispatchFetchFilter() {
            await this.fetchFilterById(this.$route.params.id)
        },
        async initialFetch() {
            await this.dispatchFetchFilter()
            // wait until get current_filter to fetch service state  and module parameters
            const {
                attributes: { module: filterModule = null } = {},
                relationships: { services: { data: servicesData = [] } = {} } = {},
            } = this.current_filter

            await this.serviceTableRowProcessing(servicesData)
            if (filterModule) await this.fetchModuleParameters(filterModule)
        },
        /**
         * This function loops through services data to get services state based on
         * service id
         * @param {Array} servicesData name of the service
         */
        async serviceTableRowProcessing(servicesData) {
            let arr = []
            for (const service of servicesData) {
                const data = await this.getResourceState({
                    resourceId: service.id,
                    resourceType: 'services',
                    caller: 'filter-details-serviceTableRowProcessing',
                })
                const { id, type, attributes: { state = null } = {} } = data
                arr.push({ id: id, state: state, type: type })
            }
            this.serviceTableRow = arr
        },
    },
}
</script><|MERGE_RESOLUTION|>--- conflicted
+++ resolved
@@ -12,14 +12,11 @@
                     />
                 </v-col>
                 <v-col cols="6">
-<<<<<<< HEAD
                     <v-row>
                         <v-col cols="12">
                             <relationship-table
                                 relationshipType="services"
                                 :tableRows="serviceTableRow"
-                                readOnly
-                                :addable="false"
                             />
                         </v-col>
                         <v-col v-if="!$typy(filter_diagnostics).isEmptyObject" cols="12">
@@ -31,9 +28,6 @@
                             />
                         </v-col>
                     </v-row>
-=======
-                    <relationship-table relationshipType="services" :tableRows="serviceTableRow" />
->>>>>>> a2867c12
                 </v-col>
             </v-row>
         </v-sheet>
