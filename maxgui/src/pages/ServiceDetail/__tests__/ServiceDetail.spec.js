--- conflicted
+++ resolved
@@ -48,9 +48,8 @@
 const defaultComputed = {
     current_service: () => dummy_all_services[0], // id: row_server_0
     service_connections_datasets: () => dummy_service_connection_datasets,
-<<<<<<< HEAD
     serviceConnectionInfo: () => dummy_service_connection_info,
-    sessions_by_service: () =>
+    filtered_sessions: () =>
         dummy_all_sessions.map(s => ({
             ...s,
             relationships: {
@@ -65,11 +64,6 @@
             },
         })),
     routerDiagnostics: () => routerDiagnosticsResStub,
-=======
-    service_connection_info: () => dummy_service_connection_info,
-    filtered_sessions: () => dummy_sessions_by_service,
-    current_service_diagnostics: () => routerDiagnosticsResStub,
->>>>>>> f52fa98b
 }
 const shallowMountOptions = {
     shallow: true,
