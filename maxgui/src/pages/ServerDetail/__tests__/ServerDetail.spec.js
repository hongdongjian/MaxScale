/*
 * Copyright (c) 2020 MariaDB Corporation Ab
 *
 * Use of this software is governed by the Business Source License included
 * in the LICENSE.TXT file and at www.mariadb.com/bsl11.
 *
 * Change Date: 2026-10-04
 *
 * On the date above, in accordance with the Business Source License, use
 * of this software will be governed by version 2 or later of the General
 * Public License.
 */
import mount, { router } from '@tests/unit/setup'
import ServerDetail from '@rootSrc/pages/ServerDetail'
import { dummy_all_servers, dummy_all_sessions, testRelationshipUpdate } from '@tests/unit/utils'

const dummy_monitor_diagnostics = {
    attributes: {
        monitor_diagnostics: {
            master: 'row_server_0',
            master_gtid_domain_id: 0,
            primary: null,
            server_info: [
                {
                    gtid_binlog_pos: '0-1000-9',
                    gtid_current_pos: '0-1000-9',
                    lock_held: null,
                    master_group: null,
                    name: 'row_server_0',
                    read_only: false,
                    server_id: 1000,
                    slave_connections: [],
                },
                {
                    gtid_binlog_pos: '0-1000-9',
                    gtid_current_pos: '0-1000-9',
                    lock_held: null,
                    master_group: null,
                    name: 'row_server_1',
                    read_only: false,
                    server_id: 1001,
                    slave_connections: [
                        {
                            connection_name: '',
                            gtid_io_pos: '0-1000-9',
                            last_io_error: '',
                            last_sql_error: '',
                            master_host: '127.0.0.1',
                            master_port: 4001,
                            master_server_id: 1000,
                            seconds_behind_master: 0,
                            slave_io_running: 'Yes',
                            slave_sql_running: 'Yes',
                        },
                    ],
                },
            ],
            state: 'Idle',
        },
    },
    id: 'Monitor',
    type: 'monitors',
}

const monitorDiagnosticsStub = {
    gtid_binlog_pos: '0-1000-9',
    gtid_current_pos: '0-1000-9',
    lock_held: null,
    master_group: null,
    name: 'row_server_0',
    read_only: false,
    server_id: 1000,
    slave_connections: [],
}

const EXPECT_SESSIONS_HEADER = [
    { text: 'ID', value: 'id' },
    { text: 'Client', value: 'user' },
    { text: 'Connected', value: 'connected' },
    { text: 'IDLE (s)', value: 'idle' },
    { text: 'Memory', value: 'memory' },
]

const toServerPage = async () => {
    const serverPath = `/dashboard/servers/${dummy_all_servers[0].id}`
    if (router.history.current.path !== serverPath) await router.push(serverPath)
}

const mountOptions = {
    shallow: false,
    component: ServerDetail,
    computed: {
        current_server: () => dummy_all_servers[0], // id: row_server_0
        monitor_diagnostics: () => dummy_monitor_diagnostics,
<<<<<<< HEAD
        all_sessions: () =>
            dummy_all_sessions.map(s => ({
                ...s,
                attributes: {
                    ...s.attributes,
                    connections: [
                        {
                            connection_id: 14,
                            server: 'row_server_0',
                        },
                        {
                            connection_id: 13,
                            server: 'row_server_1',
                        },
                    ],
                },
            })),
    },
    stubs: {
        'refresh-rate': "<div class='refresh-rate'></div>",
=======
        current_sessions: () => dummy_all_sessions,
>>>>>>> f52fa98b
    },
}

describe('ServerDetail index', () => {
    let wrapper, axiosGetStub, axiosPatchStub

    before(async () => {
        await toServerPage()
        wrapper = mount(mountOptions)
        axiosGetStub = sinon.stub(wrapper.vm.$http, 'get').returns(Promise.resolve({ data: {} }))
        axiosPatchStub = sinon.stub(wrapper.vm.$http, 'patch').returns(Promise.resolve())
    })

    after(async () => {
        await axiosGetStub.restore()
        await axiosPatchStub.restore()
        await wrapper.destroy()
    })

    it(`Should send request to get current server, relationships
      services state then all sessions if current active tab is
       'Statistics & Sessions'`, async () => {
        await wrapper.vm.$nextTick(async () => {
            let {
                id,

                relationships: {
                    services: { data: servicesData },
                },
            } = dummy_all_servers[0]

            await axiosGetStub.should.have.been.calledWith(`/servers/${id}`)
            let count = 1
            await servicesData.forEach(async service => {
                await axiosGetStub.should.have.been.calledWith(
                    `/services/${service.id}?fields[services]=state`
                )
                ++count
            })
            await axiosGetStub.should.have.been.calledWith(`/sessions`)
            ++count
            axiosGetStub.should.have.callCount(count)
        })
    })

    it(`Should send GET requests to get server module parameters and
       monitor diagnostics if current active tab is 'Parameters & Diagnostics tab'`, async () => {
        await wrapper.setData({
            currentActiveTab: 1,
        })
        const monitorId = dummy_all_servers[0].relationships.monitors.data[0].id
        await axiosGetStub.should.have.been.calledWith(
            `/monitors/${monitorId}?fields[monitors]=monitor_diagnostics`
        )
        await axiosGetStub.should.have.been.calledWith(
            `/maxscale/modules/servers?fields[modules]=parameters`
        )
    })

    it(`Should send PATCH request with accurate payload to
      update services relationship`, async () => {
        const serviceTableRowProcessingSpy = sinon.spy(wrapper.vm, 'serviceTableRowProcessing')
        const relationshipType = 'services'
        await testRelationshipUpdate({
            wrapper,
            currentResource: dummy_all_servers[0],
            axiosPatchStub,
            relationshipType,
        })
        await axiosGetStub.should.have.been.calledWith(`/servers/${dummy_all_servers[0].id}`)
        // callback after update
        await serviceTableRowProcessingSpy.should.have.been.calledOnce
    })

    it(`Should send PATCH request with accurate payload to
      update monitors relationship`, async () => {
        const fetchMonitorDiagnosticsSpy = sinon.spy(wrapper.vm, 'fetchMonitorDiagnostics')
        const relationshipType = 'monitors'
        await testRelationshipUpdate({
            wrapper,
            currentResource: dummy_all_servers[0],
            axiosPatchStub,
            relationshipType,
        })
        await axiosGetStub.should.have.been.calledWith(`/servers/${dummy_all_servers[0].id}`)
        // callback after update
        await fetchMonitorDiagnosticsSpy.should.have.been.calledOnce
    })

    it(`Should pass necessary props value to 'STATISTICS' table`, () => {
        const statsTable = wrapper.findComponent({ ref: 'statistics-table' })
        expect(statsTable.exists()).to.be.true
        const { title, tableData, isTree } = statsTable.vm.$props
        expect(title).to.be.equals('statistics')
        expect(tableData).to.be.deep.equals(wrapper.vm.serverStats)
        expect(isTree).to.be.true
    })

    it(`Should pass necessary props value to 'CURRENT SESSIONS' table`, () => {
        const sessionsTable = wrapper.findComponent({ name: 'sessions-table' })
        expect(sessionsTable.exists()).to.be.true
        const { search, sortDesc, sortBy } = sessionsTable.vm.$attrs
        const { collapsible, delayLoading, rows, headers } = sessionsTable.vm.$props
        const { search_keyword, sessionsTableRow, sessionsTableHeader } = wrapper.vm
        expect(search).to.be.equals(search_keyword)
        expect(rows).to.be.eql(sessionsTableRow)
        expect(headers).to.be.eql(sessionsTableHeader)
        expect(collapsible).to.be.true
        expect(delayLoading).to.be.true
        expect(sortDesc).to.be.true
        expect(sortBy).to.be.equals('connected')
    })

    it(`Should use accurate table headers for 'CURRENT SESSIONS' table`, () => {
        const sessionsTable = wrapper.findComponent({ name: 'sessions-table' })
        expect(sessionsTable.vm.$props.headers).to.be.deep.equals(EXPECT_SESSIONS_HEADER)
    })

    it(`Should compute sessions for this server to accurate data format`, () => {
        expect(wrapper.vm.sessionsTableRow[0]).to.include.all.keys(
            'id',
            'user',
            'connected',
            'idle',
            'memory'
        )
        expect(wrapper.vm.sessionsTableRow[0].memory).to.be.an('object')
    })

    it(`Should pass necessary props value to 'MONITOR DIAGNOSTICS' table`, () => {
        const diagnosticsTable = wrapper.findComponent({ ref: 'diagnostics-table' })
        expect(diagnosticsTable.exists()).to.be.true
        const { title, tableData, isTree, expandAll } = diagnosticsTable.vm.$props

        expect(title).to.be.equals('Monitor Diagnostics')
        expect(isTree).to.be.true
        expect(expandAll).to.be.true
        expect(tableData).to.be.deep.equals(wrapper.vm.monitorDiagnostics)
    })

    it(`Should compute monitor diagnostics for this server to accurate data format`, () => {
        expect(wrapper.vm.monitorDiagnostics).to.be.deep.equals(monitorDiagnosticsStub)
    })

    it(`Should pass necessary props value to 'SERVICES' table`, () => {
        const servicesTable = wrapper.findComponent({ name: 'relationship-table' })
        expect(servicesTable.exists()).to.be.true
        const {
            relationshipType,
            addable,
            removable,
            tableRows,
            getRelationshipData,
        } = servicesTable.vm.$props

        const {
            $data: { serviceTableRow },
            getRelationshipData: getRelationshipDataAsync,
        } = wrapper.vm

        expect(relationshipType).to.be.equals('services')
        expect(addable).to.be.true
        expect(removable).to.be.true
        expect(tableRows).to.be.deep.equals(serviceTableRow)
        expect(getRelationshipData).to.be.equals(getRelationshipDataAsync)
    })

    it(`Should compute serviceTableRow for this server to accurate data format`, async () => {
        let getRelationshipDataStub

        getRelationshipDataStub = sinon.stub(wrapper.vm, 'getRelationshipData')
        getRelationshipDataStub.onCall(0).returns(
            Promise.resolve({
                attributes: {
                    state: 'Started',
                },
                id: 'service_0',
                type: 'services',
            })
        )

        const serviceTableRowStub = [
            {
                id: 'service_0',
                state: 'Started',
                type: 'services',
            },
        ]
        await wrapper.vm.serviceTableRowProcessing()
        expect(wrapper.vm.$data.serviceTableRow).to.be.deep.equals(serviceTableRowStub)
    })

    it(`Should pass necessary props value to 'PARAMETERS' table`, () => {
        const paramsTable = wrapper.findComponent({ name: 'details-parameters-table' })
        expect(paramsTable.exists()).to.be.true
        const {
            resourceId,
            parameters,
            usePortOrSocket,
            updateResourceParameters,
            onEditSucceeded,
        } = paramsTable.vm.$props

        const { updateServerParameters, dispatchFetchServer } = wrapper.vm
        const {
            id: serverId,
            attributes: { parameters: serverParams },
        } = dummy_all_servers[0]

        expect(resourceId).to.be.equals(serverId)
        expect(parameters).to.be.deep.equals(serverParams)
        expect(usePortOrSocket).to.be.true
        expect(updateResourceParameters).to.be.equals(updateServerParameters)
        expect(onEditSucceeded).to.be.equals(dispatchFetchServer)
    })
})<|MERGE_RESOLUTION|>--- conflicted
+++ resolved
@@ -92,30 +92,10 @@
     computed: {
         current_server: () => dummy_all_servers[0], // id: row_server_0
         monitor_diagnostics: () => dummy_monitor_diagnostics,
-<<<<<<< HEAD
-        all_sessions: () =>
-            dummy_all_sessions.map(s => ({
-                ...s,
-                attributes: {
-                    ...s.attributes,
-                    connections: [
-                        {
-                            connection_id: 14,
-                            server: 'row_server_0',
-                        },
-                        {
-                            connection_id: 13,
-                            server: 'row_server_1',
-                        },
-                    ],
-                },
-            })),
+        filtered_sessions: () => dummy_all_sessions,
     },
     stubs: {
         'refresh-rate': "<div class='refresh-rate'></div>",
-=======
-        current_sessions: () => dummy_all_sessions,
->>>>>>> f52fa98b
     },
 }
 
