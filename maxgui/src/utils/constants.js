/*
 * Copyright (c) 2020 MariaDB Corporation Ab
 *
 * Use of this software is governed by the Business Source License included
 * in the LICENSE.TXT file and at www.mariadb.com/bsl11.
 *
 * Change Date: 2026-09-06
 *
 * On the date above, in accordance with the Business Source License, use
 * of this software will be governed by version 2 or later of the General
 * Public License.
 */
export const APP_CONFIG = Object.freeze({
    asciiLogo: `
.___  ___.      ___      ___   ___      _______.  ______      ___       __       _______
|   \\/   |     /   \\     \\  \\ /  /     /       | /      |    /   \\     |  |     |   ____|
|  \\  /  |    /  ^  \\     \\  V  /     |   (----'|  ,----'   /  ^  \\    |  |     |  |__
|  |\\/|  |   /  /_\\  \\     >   <       \\   \\    |  |       /  /_\\  \\   |  |     |   __|
|  |  |  |  /  _____  \\   /  .  \\  .----)   |   |  '----. /  _____  \\  |  '----.|  |____
|__|  |__| /__/     \\__\\ /__/ \\__\\ |_______/     \\______|/__/     \\__\\ |_______||_______|
`,
<<<<<<< HEAD
    ICON_SHEETS: {
        monitors: {
            frames: ['$vuetify.icons.mxs_stopped', '$vuetify.icons.mxs_good'],
            colorClasses: ['text-grayed-out', 'text-success'],
        },
        services: {
            frames: [
                '$vuetify.icons.mxs_critical',
                '$vuetify.icons.mxs_good',
                '$vuetify.icons.mxs_stopped',
            ],
            colorClasses: ['text-error', 'text-success', 'text-grayed-out'],
        },
        listeners: {
            frames: [
                '$vuetify.icons.mxs_critical',
                '$vuetify.icons.mxs_good',
                '$vuetify.icons.mxs_stopped',
            ],
            colorClasses: ['text-error', 'text-success', 'text-grayed-out'],
        },
        servers: {
            frames: [
                '$vuetify.icons.mxs_criticalServer',
                '$vuetify.icons.mxs_goodServer',
                '$vuetify.icons.mxs_maintenance',
            ],
            colorClasses: ['text-error', 'text-success', 'text-grayed-out'],
        },
        replication: {
            frames: [
                '$vuetify.icons.mxs_stopped',
                '$vuetify.icons.mxs_good',
                '$vuetify.icons.mxs_statusWarning',
            ],
            colorClasses: ['text-grayed-out', 'text-success', 'text-warning'],
        },
        logPriorities: {
            frames: {
                alert: '$vuetify.icons.mxs_alertWarning',
                error: '$vuetify.icons.mxs_critical',
                warning: '$vuetify.icons.mxs_statusInfo',
                notice: '$vuetify.icons.mxs_reports',
                info: '$vuetify.icons.mxs_statusInfo',
                debug: 'mdi-bug',
            },
            colorClasses: {
                alert: 'text-error',
                error: 'text-error',
                warning: 'text-warning',
                notice: 'text-info',
                info: 'text-info',
                debug: 'text-accent',
            },
        },
    },
    // routes having children routes
    ROUTE_GROUP: Object.freeze({
        DASHBOARD: 'dashboard',
        VISUALIZATION: 'visualization',
        CLUSTER: 'cluster',
        DETAIL: 'detail',
=======
    ROUTING_TARGET_RELATIONSHIP_TYPES: ['servers', 'services', 'monitors'],
    QUERY_SHORTCUT_KEYS: Object.freeze({
        'win-ctrl-s': ['ctrl', 's'],
        'mac-cmd-s': ['meta', 's'],
        'win-ctrl-enter': ['ctrl', 'enter'],
        'mac-cmd-enter': ['meta', 'enter'],
        'win-ctrl-shift-enter': ['ctrl', 'shift', 'enter'],
        'mac-cmd-shift-enter': ['meta', 'shift', 'enter'],
>>>>>>> e8743615
    }),
    // key names must be taken from ROUTE_GROUP values
    DEF_REFRESH_RATE_BY_GROUP: Object.freeze({
        dashboard: 10,
        visualization: 60,
        cluster: 60,
        detail: 10,
    }),
    RESOURCE_FORM_TYPES: Object.freeze({
        SERVICE: 'Service',
        SERVER: 'Server',
        MONITOR: 'Monitor',
        LISTENER: 'Listener',
        FILTER: 'Filter',
    }),
    RELATIONSHIP_TYPES: Object.freeze({
        SERVICES: 'services',
        SERVERS: 'servers',
        MONITORS: 'monitors',
        LISTENERS: 'listeners',
        FILTERS: 'filters',
    }),
    MAXSCALE_LOG_LEVELS: ['alert', 'error', 'warning', 'notice', 'info', 'debug'],
    SERVER_OP_TYPES: Object.freeze({
        MAINTAIN: 'maintain',
        CLEAR: 'clear',
        DRAIN: 'drain',
        DELETE: 'delete',
    }),
    MONITOR_OP_TYPES: Object.freeze({
        STOP: 'stop',
        START: 'start',
        DESTROY: 'destroy',
        SWITCHOVER: 'async-switchover',
        RESET_REP: 'async-reset-replication',
        RELEASE_LOCKS: 'async-release-locks',
        FAILOVER: 'async-failover',
        REJOIN: 'async-rejoin',
        CS_GET_STATUS: 'async-cs-get-status',
        CS_STOP_CLUSTER: 'async-cs-stop-cluster',
        CS_START_CLUSTER: 'async-cs-start-cluster',
        CS_SET_READONLY: 'async-cs-set-readonly',
        CS_SET_READWRITE: 'async-cs-set-readwrite',
        CS_ADD_NODE: 'async-cs-add-node',
        CS_REMOVE_NODE: 'async-cs-remove-node',
    }),
    USER_ROLES: Object.freeze({ ADMIN: 'admin', BASIC: 'basic' }),
    USER_ADMIN_ACTIONS: Object.freeze({ DELETE: 'delete', UPDATE: 'update', ADD: 'add' }),
    DURATION_SUFFIXES: ['ms', 's', 'm', 'h'],
})<|MERGE_RESOLUTION|>--- conflicted
+++ resolved
@@ -19,7 +19,6 @@
 |  |  |  |  /  _____  \\   /  .  \\  .----)   |   |  '----. /  _____  \\  |  '----.|  |____
 |__|  |__| /__/     \\__\\ /__/ \\__\\ |_______/     \\______|/__/     \\__\\ |_______||_______|
 `,
-<<<<<<< HEAD
     ICON_SHEETS: {
         monitors: {
             frames: ['$vuetify.icons.mxs_stopped', '$vuetify.icons.mxs_good'],
@@ -76,22 +75,13 @@
             },
         },
     },
+    ROUTING_TARGET_RELATIONSHIP_TYPES: ['servers', 'services', 'monitors'],
     // routes having children routes
     ROUTE_GROUP: Object.freeze({
         DASHBOARD: 'dashboard',
         VISUALIZATION: 'visualization',
         CLUSTER: 'cluster',
         DETAIL: 'detail',
-=======
-    ROUTING_TARGET_RELATIONSHIP_TYPES: ['servers', 'services', 'monitors'],
-    QUERY_SHORTCUT_KEYS: Object.freeze({
-        'win-ctrl-s': ['ctrl', 's'],
-        'mac-cmd-s': ['meta', 's'],
-        'win-ctrl-enter': ['ctrl', 'enter'],
-        'mac-cmd-enter': ['meta', 'enter'],
-        'win-ctrl-shift-enter': ['ctrl', 'shift', 'enter'],
-        'mac-cmd-shift-enter': ['meta', 'shift', 'enter'],
->>>>>>> e8743615
     }),
     // key names must be taken from ROUTE_GROUP values
     DEF_REFRESH_RATE_BY_GROUP: Object.freeze({
