<template>
    <div
        class="txt-editor-toolbar mxs-color-helper border-bottom-table-border d-flex align-center"
        :style="{ height: `${height}px` }"
    >
        <mxs-tooltip-btn
            :btnClass="['toolbar-square-btn', isExecuting ? 'stop-btn' : 'run-btn']"
            text
            color="accent-dark"
            :disabled="isExecuting ? hasKillFlag : isRunBtnDisabled"
            :loading="hasKillFlag"
            @click="
                () =>
                    isExecuting ? stopQuery() : handleRun(selected_query_txt ? 'selected' : 'all')
            "
        >
            <template v-slot:btn-content>
                <v-icon size="16">
                    {{ `$vuetify.icons.mxs_${isExecuting ? 'stopped' : 'running'}` }}
                </v-icon>
            </template>
            <template v-if="isExecuting">
                {{ $mxs_t('stopStatements') }}
                <br />
                {{ OS_KEY }} + SHIFT + C
            </template>
            <template v-else>
                {{
                    $mxs_t('runStatements', {
                        quantity: selected_query_txt ? $mxs_t('selected') : $mxs_t('all'),
                    })
                }}
                <br />
                {{ OS_KEY }} {{ selected_query_txt ? '' : '+ SHIFT' }} + ENTER
            </template>
        </mxs-tooltip-btn>
        <mxs-tooltip-btn
            btnClass="visualize-btn toolbar-square-btn"
            :depressed="show_vis_sidebar"
            :text="!show_vis_sidebar"
            :color="show_vis_sidebar ? 'primary' : 'accent-dark'"
            :disabled="isVisBtnDisabled"
            @click="SET_SHOW_VIS_SIDEBAR({ payload: !show_vis_sidebar, id: session.id })"
        >
            <template v-slot:btn-content>
                <v-icon size="16"> $vuetify.icons.mxs_reports </v-icon>
            </template>
            {{
                $mxs_t('visualizedConfig', {
                    action: show_vis_sidebar ? $mxs_t('hide') : $mxs_t('show'),
                })
            }}
        </mxs-tooltip-btn>
        <mxs-tooltip-btn
            btnClass="create-snippet-btn toolbar-square-btn"
            text
            color="accent-dark"
            :disabled="!query_txt"
            @click="openSnippetDlg"
        >
            <template v-slot:btn-content>
                <v-icon size="19"> mdi-star-plus-outline </v-icon>
            </template>
            {{ $mxs_t('createQuerySnippet') }}
            <br />
            {{ OS_KEY }} + D
        </mxs-tooltip-btn>
        <file-btns-ctr :session="session" />
        <v-spacer />
        <mxs-tooltip-btn
            v-if="tab_moves_focus"
            btnClass="disable-tab-move-focus-mode-btn mr-1 text-capitalize"
            text
            color="accent-dark"
            x-small
            @click="$emit('disable-tab-move-focus')"
        >
            <template v-slot:btn-content>
                {{ $mxs_t('tabMovesFocus') }}
            </template>
            {{ $mxs_t('disableAccessibilityMode') }}
            <br />
            {{ OS_KEY }} {{ $helpers.isMAC() ? '+ SHIFT' : '' }} + M
        </mxs-tooltip-btn>
        <!-- QUERY_ROW_LIMIT dropdown input-->
        <v-form v-model="isRowLimitValid" class="fill-height d-flex align-center mr-3">
            <row-limit-ctr
                :style="{ maxWidth: '190px' }"
                :height="26"
                hide-details="auto"
                :prefix="$mxs_t('rowLimit')"
                @change="SET_QUERY_ROW_LIMIT($event)"
            >
                <template v-slot:prepend-inner>
                    <label class="field__label mxs-color-helper text-small-text">
                        {{ $mxs_t('rowLimit') }}
                    </label>
                </template>
            </row-limit-ctr>
        </v-form>
        <slot name="txt-editor-toolbar-right-slot" />
        <mxs-conf-dlg
            v-model="confDlg.isOpened"
            :title="confDlg.title"
            :saveText="confDlg.type"
            minBodyWidth="768px"
            :closeImmediate="true"
            :lazyValidation="false"
            :onSave="confDlg.onSave"
        >
            <template v-slot:body-prepend>
                <div class="mb-4 readonly-sql-code-wrapper pa-2">
                    <readonly-sql-editor
                        :value="confDlg.sqlTxt"
                        class="readonly-editor fill-height"
                        readOnly
                        :options="{
                            fontSize: 10,
                            contextmenu: false,
                        }"
                    />
                </div>
                <template v-if="confDlg.isCreatingSnippet">
                    <label
                        class="field__label mxs-color-helper text-small-text label-required text-capitalize"
                    >
                        {{ $mxs_t('prefix') }}
                    </label>
                    <v-text-field
                        v-model="snippet.name"
                        type="text"
                        :rules="rules.snippetName"
                        class="vuetify-input--override error--text__bottom mb-2"
                        dense
                        :height="36"
                        hide-details="auto"
                        outlined
                        required
                    />
                </template>
            </template>
            <template v-if="!confDlg.isCreatingSnippet" v-slot:action-prepend>
                <v-checkbox
                    v-model="dontShowConfirm"
                    class="pa-0 ma-0"
                    :label="$mxs_t('dontAskMeAgain')"
                    color="primary"
                    hide-details
                    dense
                />
                <v-spacer />
            </template>
        </mxs-conf-dlg>
    </div>
</template>
<script>
/*
 * Copyright (c) 2020 MariaDB Corporation Ab
 *
 * Use of this software is governed by the Business Source License included
 * in the LICENSE.TXT file and at www.mariadb.com/bsl11.
 *
 * Change Date: 2026-10-04
 *
 * On the date above, in accordance with the Business Source License, use
 * of this software will be governed by version 2 or later of the General
 * Public License.
 */
/**
 * Emits
 * @disable-tab-move-focus : void
 */
import { mapMutations, mapState, mapGetters, mapActions } from 'vuex'
import RowLimitCtr from './RowLimitCtr.vue'
import SqlEditor from './SqlEditor'
import FileBtnsCtr from './FileBtnsCtr.vue'
import { EventBus } from './EventBus'

export default {
    name: 'txt-editor-toolbar-ctr',
    components: {
        RowLimitCtr,
        'readonly-sql-editor': SqlEditor,
        FileBtnsCtr,
    },
    props: {
        session: { type: Object, required: true },
        height: { type: Number, required: true },
    },
    data() {
        return {
            dontShowConfirm: false,
            activeRunMode: 'all',
            confDlg: {
                isOpened: false,
                title: this.$mxs_t('confirmations.runQuery'),
                type: 'run',
                sqlTxt: '',
                isCreatingSnippet: false,
                onSave: () => null,
            },
            snippet: { date: '', name: '' },
            rules: {
                snippetName: [val => this.validateSnippetName(val)],
            },
        }
    },
    computed: {
        ...mapState({
<<<<<<< HEAD
            QUERY_MODES: state => state.queryEditorConfig.config.QUERY_MODES,
=======
            OS_KEY: state => state.queryEditorConfig.config.OS_KEY,
            SQL_QUERY_MODES: state => state.queryEditorConfig.config.SQL_QUERY_MODES,
>>>>>>> 69d47524
            query_confirm_flag: state => state.queryPersisted.query_confirm_flag,
            query_snippets: state => state.queryPersisted.query_snippets,
            is_max_rows_valid: state => state.queryResult.is_max_rows_valid,
            query_txt: state => state.editor.query_txt,
            active_sql_conn: state => state.queryConn.active_sql_conn,
            show_vis_sidebar: state => state.queryResult.show_vis_sidebar,
            selected_query_txt: state => state.editor.selected_query_txt,
            tab_moves_focus: state => state.queryPersisted.tab_moves_focus,
        }),
        ...mapGetters({
            getLoadingQueryResultBySessionId: 'queryResult/getLoadingQueryResultBySessionId',
            getHasKillFlagMapBySessionId: 'queryResult/getHasKillFlagMapBySessionId',
            getIsRunBtnDisabledBySessionId: 'queryResult/getIsRunBtnDisabledBySessionId',
            getIsVisBtnDisabledBySessionId: 'queryResult/getIsVisBtnDisabledBySessionId',
        }),
        eventBus() {
            return EventBus
        },
        isRowLimitValid: {
            get() {
                return this.is_max_rows_valid
            },
            set(v) {
                if (v) this.SET_IS_MAX_ROWS_VALID(v)
            },
        },
        isExecuting() {
            return this.getLoadingQueryResultBySessionId(this.session.id)
        },
        hasKillFlag() {
            return this.getHasKillFlagMapBySessionId(this.session.id)
        },
        isRunBtnDisabled() {
            return this.getIsRunBtnDisabledBySessionId(this.session.id)
        },
        isVisBtnDisabled() {
            return this.getIsVisBtnDisabledBySessionId(this.session.id)
        },
    },
    activated() {
        this.eventBus.$on('shortkey', this.shortKeyHandler)
    },
    deactivated() {
        this.eventBus.$off('shortkey')
    },
    methods: {
        ...mapActions({
            fetchQueryResult: 'queryResult/fetchQueryResult',
            pushToQuerySnippets: 'queryPersisted/pushToQuerySnippets',
            stopQuery: 'queryResult/stopQuery',
        }),
        ...mapMutations({
            SET_QUERY_ROW_LIMIT: 'queryPersisted/SET_QUERY_ROW_LIMIT',
            SET_CURR_QUERY_MODE: 'queryResult/SET_CURR_QUERY_MODE',
            SET_QUERY_CONFIRM_FLAG: 'queryPersisted/SET_QUERY_CONFIRM_FLAG',
            SET_SHOW_VIS_SIDEBAR: 'queryResult/SET_SHOW_VIS_SIDEBAR',
            SET_IS_MAX_ROWS_VALID: 'queryResult/SET_IS_MAX_ROWS_VALID',
        }),
        /**
         * Only open dialog when its corresponding query text exists
         */
        shouldOpenDialog(mode) {
            return (
                (mode === 'selected' && this.selected_query_txt) ||
                (mode === 'all' && this.query_txt)
            )
        },
        async handleRun(mode) {
            if (!this.isRunBtnDisabled)
                if (!this.query_confirm_flag) await this.onRun(mode)
                else if (this.shouldOpenDialog(mode)) {
                    this.activeRunMode = mode
                    this.dontShowConfirm = false // clear checkbox state
                    this.confDlg = {
                        ...this.confDlg,
                        isOpened: true,
                        title: this.$mxs_t('confirmations.runQuery'),
                        type: 'run',
                        isCreatingSnippet: false,
                        sqlTxt:
                            this.activeRunMode === 'selected'
                                ? this.selected_query_txt
                                : this.query_txt,
                        onSave: this.confirmRunning,
                    }
                }
        },
        async confirmRunning() {
            if (this.dontShowConfirm) this.SET_QUERY_CONFIRM_FLAG(0)
            await this.onRun(this.activeRunMode)
        },
        /**
         * @param {String} mode Mode to execute query: All or selected
         */
        async onRun(mode) {
            this.SET_CURR_QUERY_MODE({
                payload: this.QUERY_MODES.QUERY_VIEW,
                id: this.session.id,
            })
            switch (mode) {
                case 'all':
                    if (this.query_txt) await this.fetchQueryResult(this.query_txt)
                    break
                case 'selected':
                    if (this.selected_query_txt)
                        await this.fetchQueryResult(this.selected_query_txt)
                    break
            }
        },
        openSnippetDlg() {
            if (this.query_txt) {
                this.snippet.date = new Date().valueOf()
                this.snippet.name = ''
                this.confDlg = {
                    ...this.confDlg,
                    isOpened: true,
                    title: this.$mxs_t('confirmations.createSnippet'),
                    type: 'create',
                    isCreatingSnippet: true,
                    sqlTxt: this.selected_query_txt ? this.selected_query_txt : this.query_txt,
                    onSave: this.addSnippet,
                }
            }
        },
        addSnippet() {
            let payload = {
                sql: this.query_txt,
                ...this.snippet,
            }
            if (this.selected_query_txt) payload.sql = this.selected_query_txt
            this.pushToQuerySnippets(payload)
        },
        validateSnippetName(v) {
            const names = this.query_snippets.map(q => q.name)
            if (!v) return this.$mxs_t('errors.requiredInput', { inputName: this.$mxs_t('prefix') })
            else if (names.includes(v))
                return this.$mxs_t('errors.duplicatedValue', { inputValue: v })
            return true
        },
        shortKeyHandler(key) {
            switch (key) {
                case 'ctrl-d':
                case 'mac-cmd-d':
                    this.openSnippetDlg()
                    break
                case 'ctrl-enter':
                case 'mac-cmd-enter':
                    this.handleRun('selected')
                    break
                case 'ctrl-shift-enter':
                case 'mac-cmd-shift-enter':
                    this.handleRun('all')
                    break
                case 'ctrl-shift-c':
                case 'mac-cmd-shift-c':
                    if (this.isExecuting) this.stopQuery()
            }
        },
    },
}
</script>
<style lang="scss">
.stop-btn.v-btn--loading .v-progress-circular {
    height: 16px !important;
    width: 16px !important;
}
</style><|MERGE_RESOLUTION|>--- conflicted
+++ resolved
@@ -207,12 +207,8 @@
     },
     computed: {
         ...mapState({
-<<<<<<< HEAD
+            OS_KEY: state => state.queryEditorConfig.config.OS_KEY,
             QUERY_MODES: state => state.queryEditorConfig.config.QUERY_MODES,
-=======
-            OS_KEY: state => state.queryEditorConfig.config.OS_KEY,
-            SQL_QUERY_MODES: state => state.queryEditorConfig.config.SQL_QUERY_MODES,
->>>>>>> 69d47524
             query_confirm_flag: state => state.queryPersisted.query_confirm_flag,
             query_snippets: state => state.queryPersisted.query_snippets,
             is_max_rows_valid: state => state.queryResult.is_max_rows_valid,
