#include "testconnections.h"

int inserts = 0;
bool interactive = false;

const char LINE[] = "------------------------------------------";
const char PRINT_ID[] = "Master server id is %d.";
const char WRONG_SLAVE[] = "Wrong slave was promoted or promotion failed.";
const char GTID_QUERY[] = "SELECT @@gtid_current_pos;";
const char GTID_FIELD[] = "@@gtid_current_pos";
const int bufsize = 512;

void get_output(TestConnections& test)
{
    int ec;
    test.tprintf("Maxadmin output:");
    char* output = test.maxscales->ssh_node_output(0, "maxadmin list servers", true, &ec);
    test.tprintf("%s", output);
    free(output);

    if (test.verbose)
    {
        test.tprintf("MaxScale output:");
    }
    output = test.maxscales->ssh_node_output(0,
<<<<<<< HEAD
                                             "cat /var/log/maxscale/maxscale.log  | tee -a /var/log/maxscale/maxscale_backup.log && "
                                             "sudo truncate -s 0 /var/log/maxscale/maxscale.log",
                                             true,
                                             &ec);
=======
             "cat /var/log/maxscale/maxscale.log | sudo tee -a /var/log/maxscale/maxscale_backup.log && "
             "sudo truncate -s 0 /var/log/maxscale/maxscale.log",
             true, &ec);
>>>>>>> 0a04cb2d
    if (test.verbose)
    {
        test.tprintf("%s", output);
    }
    free(output);
}

void check(TestConnections& test)
{
    MYSQL* conn = test.maxscales->open_rwsplit_connection(0);
    const char* query1 = "INSERT INTO test.t1 VALUES (%d)";
    const char* query2 = "SELECT * FROM test.t1";

    test.try_query(conn, "BEGIN");
    test.tprintf(query1, inserts);
    test.try_query(conn, query1, inserts++);
    mysql_query(conn, query2);

    MYSQL_RES* res = mysql_store_result(conn);
    test.add_result(res == NULL, "Query should return a result set");

    if (res)
    {
        std::string values;
        MYSQL_ROW row;
        int num_rows = mysql_num_rows(res);
        test.add_result(num_rows != inserts,
                        "Query returned %d rows when %d rows were expected",
                        num_rows,
                        inserts);
        const char* separator = "";

        while ((row = mysql_fetch_row(res)))
        {
            values += separator;
            values += row[0];
            separator = ", ";
        }
        test.tprintf("%s: %s", query2, values.c_str());
    }
    test.try_query(conn, "COMMIT");
    mysql_close(conn);
}

/**
 * Get master server id (master decided by MaxScale)
 *
 * @param test Tester object
 * @return Master server id
 */
int get_master_server_id(TestConnections& test)
{
    MYSQL* conn = test.maxscales->open_rwsplit_connection(0);
    int id = -1;
    char str[1024];

    if (find_field(conn, "SELECT @@server_id, @@last_insert_id;", "@@server_id", str) == 0)
    {
        id = atoi(str);
    }

    mysql_close(conn);
    return id;
}

void get_input()
{
    if (interactive)
    {
        printf("--- Press any key to confinue ---\n");
        getchar();
    }
}

void fix_replication_create_table(TestConnections& test)
{
    test.tprintf("Fix replication and recreate table.");
    test.maxscales->close_maxscale_connections(0);
    test.repl->fix_replication();
    test.maxscales->connect_maxscale(0);
    test.try_query(test.maxscales->conn_rwsplit[0], "CREATE OR REPLACE TABLE test.t1(id INT)");
    test.repl->sync_slaves();
    inserts = 0;

    check(test);
    get_output(test);
}

void delete_slave_binlogs(TestConnections& test)
{
    const char RESET[] = "RESET MASTER;";
    execute_query(test.repl->nodes[0], "SET GLOBAL gtid_slave_pos='0-1-0';");
    execute_query(test.repl->nodes[1], RESET);
    execute_query(test.repl->nodes[2], RESET);
    execute_query(test.repl->nodes[3], RESET);
}

void basic_test(TestConnections& test)
{
    test.tprintf("Creating table and inserting data.");
    get_input();
    test.maxscales->connect_maxscale(0);
    test.try_query(test.maxscales->conn_rwsplit[0], "CREATE OR REPLACE TABLE test.t1(id INT)");
    test.repl->sync_slaves();

    check(test);
    get_output(test);
}

/**
 * Do inserts, check that results are as expected.
 *
 * @param test Test connections
 * @param conn Which specific connection to use
 * @param insert_count How many inserts should be done
 * @return True, if successful
 */
bool generate_traffic_and_check(TestConnections& test, MYSQL* conn, int insert_count)
{
    const char INSERT[] = "INSERT INTO test.t1 VALUES (%d);";
    const char SELECT[] = "SELECT * FROM test.t1 ORDER BY id ASC;";
    timespec short_sleep;
    short_sleep.tv_sec = 0;
    short_sleep.tv_nsec = 100000000;

    mysql_query(conn, "BEGIN");

    for (int i = 0; i < insert_count; i++)
    {
        test.try_query(conn, INSERT, inserts++);
        nanosleep(&short_sleep, NULL);
    }
    bool rval = false;

    mysql_query(conn, SELECT);
    MYSQL_RES* res = mysql_store_result(conn);
    test.expect(res != NULL, "Query did not return a result set");

    if (res)
    {
        rval = true;
        MYSQL_ROW row;
        // Check all values, they should go from 0 to 'inserts'
        int expected_val = 0;
        while ((row = mysql_fetch_row(res)))
        {
            int value_read = strtol(row[0], NULL, 0);
            if (value_read != expected_val)
            {
                test.expect(false, "Query returned %d when %d was expected", value_read, expected_val);
                rval = false;
                break;
            }
            expected_val++;
        }
        int num_rows = expected_val;
        test.expect(num_rows == inserts,
                    "Query returned %d rows when %d rows were expected",
                    num_rows,
                    inserts);
        if (num_rows != inserts)
        {
            rval = false;
        }
        mysql_free_result(res);
    }
    mysql_query(conn, "COMMIT");
    return rval;
}

void print_gtids(TestConnections& test)
{
    MYSQL* maxconn = test.maxscales->open_rwsplit_connection(0);
    if (maxconn)
    {
        char result_tmp[bufsize];
        if (find_field(maxconn, GTID_QUERY, GTID_FIELD, result_tmp) == 0)
        {
            test.tprintf("MaxScale gtid: %s", result_tmp);
        }
    }
    mysql_close(maxconn);
    test.repl->connect();
    for (int i = 0; i < test.repl->N; i++)
    {
        char result_tmp[bufsize];
        if (find_field(test.repl->nodes[i], GTID_QUERY, GTID_FIELD, result_tmp) == 0)
        {
            test.tprintf("Node %d gtid: %s", i, result_tmp);
        }
    }
}<|MERGE_RESOLUTION|>--- conflicted
+++ resolved
@@ -23,16 +23,10 @@
         test.tprintf("MaxScale output:");
     }
     output = test.maxscales->ssh_node_output(0,
-<<<<<<< HEAD
-                                             "cat /var/log/maxscale/maxscale.log  | tee -a /var/log/maxscale/maxscale_backup.log && "
+                                             "cat /var/log/maxscale/maxscale.log | sudo tee -a /var/log/maxscale/maxscale_backup.log && "
                                              "sudo truncate -s 0 /var/log/maxscale/maxscale.log",
                                              true,
                                              &ec);
-=======
-             "cat /var/log/maxscale/maxscale.log | sudo tee -a /var/log/maxscale/maxscale_backup.log && "
-             "sudo truncate -s 0 /var/log/maxscale/maxscale.log",
-             true, &ec);
->>>>>>> 0a04cb2d
     if (test.verbose)
     {
         test.tprintf("%s", output);
