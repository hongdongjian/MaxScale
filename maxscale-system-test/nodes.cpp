#include "nodes.h"
#include <string>
#include <cstring>
#include <iostream>
#include <future>
#include <functional>
#include <algorithm>

#include "envv.h"

#include "envv.h"

Nodes::Nodes()
{
}

bool Nodes::check_node_ssh(int node)
{
    bool res = true;

    if (ssh_node(node, "ls > /dev/null", false) != 0)
    {
        std::cout << "Node " << node << " is not available" << std::endl;
        res = false;
    }

    return res;
}

bool Nodes::check_nodes()
{
    std::vector<std::future<bool>> f;

    for (int i = 0; i < N; i++)
    {
        f.push_back(std::async(std::launch::async, &Nodes::check_node_ssh, this, i));
    }

    return std::all_of(f.begin(), f.end(), std::mem_fn(&std::future<bool>::get));
}

void Nodes::generate_ssh_cmd(char* cmd, int node, const char* ssh, bool sudo)
{
    if (strcmp(IP[node], "127.0.0.1") == 0)
    {
        if (sudo)
        {
            sprintf(cmd,
                    "%s %s",
                    access_sudo[node],
                    ssh);
        }
        else
        {
<<<<<<< HEAD
            sprintf(cmd,
                    "%s",
                    ssh);
=======
            sprintf(cmd, "%s", ssh);
>>>>>>> b9aec60d
        }
    }
    else
    {

        if (sudo)
        {
            sprintf(cmd,
                    "ssh -i %s -o UserKnownHostsFile=/dev/null -o StrictHostKeyChecking=no  -o LogLevel=quiet %s@%s '%s %s\'",
                    sshkey[node],
                    access_user[node],
                    IP[node],
                    access_sudo[node],
                    ssh);
        }
        else
        {
            sprintf(cmd,
                    "ssh -i %s -o UserKnownHostsFile=/dev/null -o StrictHostKeyChecking=no  -o LogLevel=quiet %s@%s '%s'",
                    sshkey[node],
                    access_user[node],
                    IP[node],
                    ssh);
        }
    }
}


char* Nodes::ssh_node_output_f(int node, bool sudo, int* exit_code, const char* format, ...)
{
    va_list valist;

    va_start(valist, format);
    int message_len = vsnprintf(NULL, 0, format, valist);
    va_end(valist);

    if (message_len < 0)
    {
        return NULL;
    }

    char* sys = (char*)malloc(message_len + 1);

    va_start(valist, format);
    vsnprintf(sys, message_len + 1, format, valist);
    va_end(valist);

    char* result = ssh_node_output(node, sys, sudo, exit_code);
    free(sys);

    return result;
}


char* Nodes::ssh_node_output(int node, const char* ssh, bool sudo, int* exit_code)
{
    char* cmd = (char*)malloc(strlen(ssh) + 1024);

    generate_ssh_cmd(cmd, node, ssh, sudo);
<<<<<<< HEAD

    FILE* output = popen(cmd, "r");

=======
    FILE *output = popen(cmd, "r");
>>>>>>> b9aec60d
    if (output == NULL)
    {
        printf("Error opening ssh %s\n", strerror(errno));
        return NULL;
    }
    char buffer[1024];
    size_t rsize = sizeof(buffer);
    char* result = (char*)calloc(rsize, sizeof(char));

    while (fgets(buffer, sizeof(buffer), output))
    {
        result = (char*)realloc(result, sizeof(buffer) + rsize);
        rsize += sizeof(buffer);
        strcat(result, buffer);
    }

    free(cmd);
    int code = pclose(output);
    if (WIFEXITED(code))
    {
        * exit_code = WEXITSTATUS(code);
    }
    else
    {
        * exit_code = 256;
    }
    return result;
}


int Nodes::ssh_node(int node, const char* ssh, bool sudo)
{
    char* cmd = (char*)malloc(strlen(ssh) + 1024);

    if (strcmp(IP[node], "127.0.0.1") == 0)
    {
        printf("starting bash\n");
        sprintf(cmd, "bash");
    }
    else
    {
        sprintf(cmd,
                "ssh -i %s -o UserKnownHostsFile=/dev/null -o StrictHostKeyChecking=no -o LogLevel=quiet %s@%s%s",
                sshkey[node],
                access_user[node],
                IP[node],
                verbose ? "" :  " > /dev/null");
    }

<<<<<<< HEAD
    if (verbose)
    {
        std::cout << ssh << std::endl;
    }

=======
>>>>>>> b9aec60d
    int rc = 1;
    FILE* in = popen(cmd, "w");

    if (in)
    {
        if (sudo)
        {
            fprintf(in, "sudo su -\n");
            fprintf(in, "cd /home/%s\n", access_user[node]);
        }

        fprintf(in, "%s\n", ssh);
        rc = pclose(in);
    }


    free(cmd);

    if (WIFEXITED(rc))
    {
        return WEXITSTATUS(rc);
    }
    else
    {
        return 256;
    }
}

int Nodes::ssh_node_f(int node, bool sudo, const char* format, ...)
{
    va_list valist;

    va_start(valist, format);
    int message_len = vsnprintf(NULL, 0, format, valist);
    va_end(valist);

    if (message_len < 0)
    {
        return -1;
    }

    char* sys = (char*)malloc(message_len + 1);

    va_start(valist, format);
    vsnprintf(sys, message_len + 1, format, valist);
    va_end(valist);
    int result = ssh_node(node, sys, sudo);
    free(sys);
<<<<<<< HEAD
    return result;
=======
    return (result);
>>>>>>> b9aec60d
}

int Nodes::copy_to_node(int i, const char* src, const char* dest)
{
    if (i >= N)
    {
        return 1;
    }
    char sys[strlen(src) + strlen(dest) + 1024];

    if (strcmp(IP[i], "127.0.0.1") == 0)
    {
        sprintf(sys,
                "cp %s %s",
                src,
                dest);
    }
    else
    {
        sprintf(sys,
                "scp -q -r -i %s -o UserKnownHostsFile=/dev/null "
                "-o StrictHostKeyChecking=no -o LogLevel=quiet %s %s@%s:%s",
                sshkey[i],
                src,
                access_user[i],
                IP[i],
                dest);
    }
    if (verbose)
    {
        printf("%s\n", sys);
    }

    return system(sys);
}


int Nodes::copy_to_node_legacy(const char* src, const char* dest, int i)
{

    return copy_to_node(i, src, dest);
}

int Nodes::copy_from_node(int i, const char* src, const char* dest)
{
    if (i >= N)
    {
        return 1;
    }
    char sys[strlen(src) + strlen(dest) + 1024];
    if (strcmp(IP[i], "127.0.0.1") == 0)
    {
        sprintf(sys,
                "cp %s %s",
                src,
                dest);
    }
    else
    {
        sprintf(sys,
                "scp -q -r -i %s -o UserKnownHostsFile=/dev/null "
                "-o StrictHostKeyChecking=no -o LogLevel=quiet %s@%s:%s %s",
                sshkey[i],
                access_user[i],
                IP[i],
                src,
                dest);
    }
    if (verbose)
    {
        printf("%s\n", sys);
    }

    return system(sys);
}

int Nodes::copy_from_node_legacy(const char* src, const char* dest, int i)
{
    return copy_from_node(i, src, dest);
}

int Nodes::read_basic_env()
{
    char env_name[64];

    sprintf(env_name, "%s_user", prefix);
    user_name = readenv(env_name, "skysql");

    sprintf(env_name, "%s_password", prefix);
    password = readenv(env_name, "skysql");

    N = get_N();

    if ((N > 0) && (N < 255))
    {
        for (int i = 0; i < N; i++)
        {
            // reading IPs
            sprintf(env_name, "%s_%03d_network", prefix, i);
            IP[i] = get_nc_item((char*) env_name);

<<<<<<< HEAD
            // reading private IPs
=======
            //reading private IPs
>>>>>>> b9aec60d
            sprintf(env_name, "%s_%03d_private_ip", prefix, i);
            IP_private[i] = get_nc_item((char*) env_name);
            if (IP_private[i] == NULL)
            {
                IP_private[i] = IP[i];
            }
            setenv(env_name, IP_private[i], 1);

            // reading IPv6
            sprintf(env_name, "%s_%03d_network6", prefix, i);
            IP6[i] = get_nc_item((char*) env_name);
            if (IP6[i] == NULL)
            {
                IP6[i] = IP[i];
            }
            setenv(env_name, IP6[i], 1);

            //reading sshkey
            sprintf(env_name, "%s_%03d_keyfile", prefix, i);
            sshkey[i] = get_nc_item((char*) env_name);


            sprintf(env_name, "%s_%03d_whoami", prefix, i);
            access_user[i] = get_nc_item((char*) env_name);
            if (access_user[i] == NULL)
            {
                access_user[i] = (char *) "vagrant";
            }
            setenv(env_name, access_user[i], 1);

            sprintf(env_name, "%s_%03d_access_sudo", prefix, i);
            access_sudo[i] = readenv(env_name, " sudo ");

            if (strcmp(access_user[i], "root") == 0)
            {
                access_homedir[i] = (char *) "/root/";
            }
            else
            {
                access_homedir[i] = (char *) malloc(strlen(access_user[i] + 9));
                sprintf(access_homedir[i], "/home/%s/", access_user[i]);
            }

            sprintf(env_name, "%s_%03d_hostname", prefix, i);
            hostname[i] = get_nc_item((char*) env_name);
            if (hostname[i] == NULL)
            {
                hostname[i] = IP[i];
            }
            setenv(env_name, hostname[i], 1);

            sprintf(env_name, "%s_%03d_start_vm_command", prefix, i);
            start_vm_command[i] = readenv(env_name, "curr_dir=`pwd`; cd %s/%s;vagrant resume %s_%03d ; cd $curr_dir",
                                          getenv("MDBCI_VM_PATH"), getenv("name"), prefix, i);
            setenv(env_name, start_vm_command[i], 1);

            sprintf(env_name, "%s_%03d_stop_vm_command", prefix, i);
            stop_vm_command[i] = readenv(env_name, "curr_dir=`pwd`; cd %s/%s;vagrant suspend %s_%03d ; cd $curr_dir",
                                         getenv("MDBCI_VM_PATH"), getenv("name"), prefix, i);
            setenv(env_name, stop_vm_command[i], 1);
        }
    }

    return 0;
}

const char* Nodes::ip(int i) const
{
    return use_ipv6 ?  IP6[i] : IP[i];
}

char * Nodes::get_nc_item(char * item_name)
{
    size_t start = network_config.find(item_name);
    if (start == std::string::npos)
    {
        return NULL;
    }
    size_t end = network_config.find("\n", start);
    size_t equal = network_config.find("=", start);
    if (end == std::string::npos)
    {
        end = network_config.length();
    }
    if (equal == std::string::npos)
    {
        return NULL;
    }

    char * cstr = new char [end - equal + 1];
    strcpy(cstr, network_config.substr(equal + 1, end - equal - 1).c_str());
    setenv(item_name, cstr, 1);

    return (cstr);
}

int Nodes::get_N()
{
    int N = 0;
    char item[strlen(prefix) + 13];
    do
    {
        sprintf(item, "%s_%03d_network", prefix, N);
        N++;
    }
    while (network_config.find(item) != std::string::npos);
    sprintf(item, "%s_N", prefix);
    setenv(item, std::to_string(N).c_str(), 1);
    return N - 1 ;
}

int Nodes::start_vm(int node)
{
    return (system(start_vm_command[node]));
}

int Nodes::stop_vm(int node)
{
    return (system(stop_vm_command[node]));
}<|MERGE_RESOLUTION|>--- conflicted
+++ resolved
@@ -8,8 +8,6 @@
 
 #include "envv.h"
 
-#include "envv.h"
-
 Nodes::Nodes()
 {
 }
@@ -52,13 +50,7 @@
         }
         else
         {
-<<<<<<< HEAD
-            sprintf(cmd,
-                    "%s",
-                    ssh);
-=======
             sprintf(cmd, "%s", ssh);
->>>>>>> b9aec60d
         }
     }
     else
@@ -118,13 +110,9 @@
     char* cmd = (char*)malloc(strlen(ssh) + 1024);
 
     generate_ssh_cmd(cmd, node, ssh, sudo);
-<<<<<<< HEAD
 
     FILE* output = popen(cmd, "r");
 
-=======
-    FILE *output = popen(cmd, "r");
->>>>>>> b9aec60d
     if (output == NULL)
     {
         printf("Error opening ssh %s\n", strerror(errno));
@@ -174,14 +162,11 @@
                 verbose ? "" :  " > /dev/null");
     }
 
-<<<<<<< HEAD
     if (verbose)
     {
         std::cout << ssh << std::endl;
     }
 
-=======
->>>>>>> b9aec60d
     int rc = 1;
     FILE* in = popen(cmd, "w");
 
@@ -230,11 +215,7 @@
     va_end(valist);
     int result = ssh_node(node, sys, sudo);
     free(sys);
-<<<<<<< HEAD
     return result;
-=======
-    return (result);
->>>>>>> b9aec60d
 }
 
 int Nodes::copy_to_node(int i, const char* src, const char* dest)
@@ -336,11 +317,7 @@
             sprintf(env_name, "%s_%03d_network", prefix, i);
             IP[i] = get_nc_item((char*) env_name);
 
-<<<<<<< HEAD
             // reading private IPs
-=======
-            //reading private IPs
->>>>>>> b9aec60d
             sprintf(env_name, "%s_%03d_private_ip", prefix, i);
             IP_private[i] = get_nc_item((char*) env_name);
             if (IP_private[i] == NULL)
