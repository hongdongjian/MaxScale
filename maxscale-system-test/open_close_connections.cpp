--- conflicted
+++ resolved
@@ -77,26 +77,6 @@
     {
         MYSQL* conn1 = data->Test->maxscales->open_rwsplit_connection(0);
         data->Test->add_result(mysql_errno(conn1),
-<<<<<<< HEAD
-                               "Error opening RWsplit conn, thread num is %d, iteration %d, error is: %s\n",
-                               data->thread_id,
-                               data->i,
-                               mysql_error(conn1));
-        MYSQL* conn2 = data->Test->maxscales->open_readconn_master_connection(0);
-        data->Test->add_result(mysql_errno(
-                                   conn2),
-                               "Error opening ReadConn master conn, thread num is %d, iteration %d, error is: %s\n",
-                               data->thread_id,
-                               data->i,
-                               mysql_error(conn2));
-        MYSQL* conn3 = data->Test->maxscales->open_readconn_slave_connection(0);
-        data->Test->add_result(mysql_errno(
-                                   conn3),
-                               "Error opening ReadConn master conn, thread num is %d, iteration %d, error is: %s\n",
-                               data->thread_id,
-                               data->i,
-                               mysql_error(conn3));
-=======
                                "Error opening RWsplit conn, thread num is %d, iteration %li, error is: %s\n",
                                data->thread_id, data->i, mysql_error(conn1));
         MYSQL *conn2 = data->Test->maxscales->open_readconn_master_connection(0);
@@ -107,7 +87,6 @@
         data->Test->add_result(mysql_errno(conn3),
                                "Error opening ReadConn master conn, thread num is %d, iteration %li, error is: %s\n", data->thread_id,
                                data->i, mysql_error(conn3));
->>>>>>> b3d6e490
         // USE test here is a hack to prevent Maxscale from failure; should be removed when fixed
         if (conn1 != NULL)
         {
