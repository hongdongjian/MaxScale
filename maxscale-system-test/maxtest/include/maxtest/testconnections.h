#pragma once

#include "mariadb_nodes.h"
#include "clustrix_nodes.h"
#include "maxscales.h"
#include "test_dir.hh"
#include <fcntl.h>
#include <pthread.h>
#include <sys/time.h>
#include <set>
#include <string>
#include <vector>
#include <thread>
#include <functional>

#include <maxbase/ccdefs.hh>

typedef std::set<std::string> StringSet;

#define MDBCI_FAUILT     200// Exit code for the case when failure caused by MDBCI non-zero exit
#define BROKEN_VM_FAUILT 201// Exit code for the case when failure caused by screwed VMs

/**
 * @brief Class contains references to Master/Slave and Galera test setups
 * Test setup should consist of two setups: one Master/Slave and one Galera.
 *
 * Maxscale should be configured separatelly for every test.
 *
 * Test setup should be described by enviromental variables:
 * - Maxscale_IP - IP adress of Maxscale machine
 * - Maxscale_User - User name to access Maxscale services
 * - Maxscale_Password - Password to access Maxscale services
 * - Maxscale_sshkey - ssh key for Maxscale machine
 * - maxscale_cnf - name of maxscale .cnf file (full)
 * - KillVMCommand - Command to kill a node (should handle one parameter: IP address of virtual machine to
 * kill)
 * - StartVMCommand - Command to restart virtual machine (should handle one parameter: IP address of virtual
 * machine to kill)
 * - GetLogsCommand - Command to copy log files from node virtual machines (should handle one parameter: IP
 * address of virtual machine to kill)
 * - SysbenchDir - path to SysBench directory (sysbanch should be >= 0.5)
 * - node_N - Number of Master/Slave setup nodes
 * - node_NNN - IP address of node NNN (NNN - 3 digits node index starting from 000)
 * - node_port_NNN - MariaDB port for node NNN
 * - node_sshkey_NNN - ssh key to access node NNN (should be sutable for 'root' and 'ec2-user')
 * - node_User - User name to access Master/Slav setup
 * - node_Password - Password to access Master/Slave setup
 * - galera_N, galera_NNN, galera_port_NNN, galera_sshkey_NNN, galera_User, galera_Password - same for Galera
 * setup
 *
 */
class TestConnections
{
public:
    /**
     * @brief TestConnections constructor: reads environmental variables, copies MaxScale.cnf for MaxScale
     * machine
     * @param test_exec_name Path to currect executable
     */
    TestConnections(int argc, char* argv[]);

    ~TestConnections();

    /**
     * @brief Is the test still ok?
     *
     * @return True, if no errors have occurred, false otherwise.
     */
    bool ok() const
    {
        return global_result == 0;
    }

    /**
     * @brief Has the test failed?
     *
     * @return True, if errors have occurred, false otherwise.
     */
    bool failed() const
    {
        return global_result != 0;
    }

    /**
     * @brief global_result Result of test, 0 if PASSED
     */
    int global_result;

    /**
     * @brief galera Mariadb_nodes object containing references to Galera setuo
     */
    Galera_nodes* galera;

    /**
     * @brief repl Mariadb_nodes object containing references to Master/Slave setuo
     */
    Mariadb_nodes* repl;

    Clustrix_nodes * clustrix;

    /**
     * @brief maxscales Maxscale object containing referebces to all Maxscale machines
     */
    Maxscales* maxscales;

    /**
     * @brief SysbenchDir   path to SysBench directory (sysbanch should be >= 0.5)
     */
    char sysbench_dir[4096];

    /**
     * @brief copy_mariadb_logs copies MariaDB logs from backend
     * @param repl Mariadb_nodes object
     * @param prefix file name prefix
     * @return 0 if success
     */
    int copy_mariadb_logs(Mariadb_nodes* nrepl, const char* prefix, std::vector<std::thread>& threads);

    std::string network_config;     /**< Content of MDBCI network_config file */

    /**
     * @brief verbose if true more printing activated
     */
    static bool verbose;

    /**
     * @brief smoke if true all tests are executed in quick mode
     */
    bool smoke;

    /**
     * @brief binlog_cmd_option index of mariadb start option
     */
    int binlog_cmd_option;

    /**
     * @brief ssl if true ssl will be used
     */
    int ssl;

    /**
     * @brief backend_ssl if true ssl configuratio for all servers will be added
     */
    bool backend_ssl;

    /**
     * @brief binlog_master_gtid If true start_binlog() function configures Maxscale
     * binlog router to use GTID to connect to Master
     */
    bool binlog_master_gtid;

    /**
     * @brief binlog_slave_gtid If true start_binlog() function configures slaves
     * to use GTID to connect to Maxscale binlog router
     */
    bool binlog_slave_gtid;

    /**
<<<<<<< HEAD
     * @brief no_repl Do not check, restart and use Maxster/Slave setup;
     */
    bool no_repl;

    /**
     * @brief no_galera Do not check, restart and use Galera setup; all Galera tests will fail
     */
    bool no_galera;

    /**
     * @brief no_clustrix Do not check, restart and use Clustrix setup
     */
    bool no_clustrix;

    /**
     * @brief no_vm_revert If true tests do not revert VMs after the test even if test failed
     * (use it for debugging)
     */
    bool no_vm_revert;

    /**
=======
>>>>>>> 480c57c1
     * @brief ssl_options string with ssl configuration for command line client
     */
    char ssl_options[1024];

    /**
     * @brief threads Number of Maxscale threads
     */
    int threads;

    /**
     * @brief timeout seconds until test termination
     */
    long int timeout;

    /**
     * @brief log_copy_interval seconds between log copying
     */
    long int log_copy_interval;

    /**
     * @brief log_copy_interval seconds until next log copying
     */
    long int log_copy_to_go;

    /**
     * @brief timeout_thread_p pointer to timeout thread
     */
    pthread_t timeout_thread_p;

    /**
     * @brief log_copy_thread_p pointer to log copying thread
     */
    pthread_t log_copy_thread_p;

    /**
     * @brief start_time time when test was started (used by printf to print Timestamp)
     */
    timeval start_time;

    /**
     * @brief use_ipv6 If true IPv6 addresses will be used to connect Maxscale and backed
     * Also IPv6 addresses go to maxscale.cnf
     */
    bool use_ipv6;

    /**
     * @brief configured_labels List of lables for which nodes are configured
     */
    std::string configured_labels;

    /**
     * @brief vm_path Path to the VM Vagrant directory
     */
    std::string vm_path;

    /**
     * @brief reinstall_maxscale Flag that is set when 'reinstall_maxscale'
     * option is provided;
     * if true Maxscale will be removed and re-installed on all Maxscale nodes
     * Used for 'run_test_snapshot'
     */
    bool reinstall_maxscale;

    /** Check whether all nodes are in a valid state */
    static void check_nodes(bool value);

    /** Skip initial start of MaxScale */
    static void skip_maxscale_start(bool value);

    /** Prepare multiple maxscale instances */
    static void multiple_maxscales(bool value);

    /** Test requires a certain backend version  */
    static void require_repl_version(const char* version);
    static void require_galera_version(const char* version);

    /** Require that galera is present*/
    static void require_galera(bool value);

    /** Require that columnstore is present*/
    static void require_columnstore(bool value);

    /**
     * @brief Specify whether galera should be restarted.
     *
     * @param value If true, galera should be restarted.
     *
     * @note Even if set to false (which is also the default), '-g' or '--restart-galera' at
     *       the command line will still cause a restart, unless '-y' or '--no-galera' has
     *       been specified. '-y' will prevent galera from being restarted even if the value
     *       has been set to true.
     */
    static void restart_galera(bool value);

    /**
     * @brief add_result adds result to global_result and prints error message if result is not 0
     * @param result 0 if step PASSED
     * @param format ... message to pring if result is not 0
     */
    void add_result(bool result, const char* format, ...) __attribute__ ((format(printf, 3, 4)));

    /** Same as add_result() but inverted */
    void expect(bool result, const char* format, ...) __attribute__ ((format(printf, 3, 4)));

    /**
     * @brief read_mdbci_info Reads name of MDBCI config and tryes to load all network info
     */
    void read_mdbci_info();

    /**
     * @brief ReadEnv Reads all Maxscale and Master/Slave and Galera setups info from environmental variables
     */
    void read_env();

    /**
     * @brief PrintIP   Prints all Maxscale and Master/Slave and Galera setups info
     */
    void print_env();

    /**
     * @brief InitMaxscale  Copies MaxSclae.cnf and start MaxScale
     * @param m Number of Maxscale node
     */
    void init_maxscale(int m = 0);

    /**
     * @brief InitMaxscale  Copies MaxSclae.cnf and start MaxScale on all Maxscale nodes
     */
    void init_maxscales();

    /**
     * @brief start_binlog configure first node as Master, Second as slave connected to Master and others as
     * slave connected to MaxScale binlog router
     * @return  0 in case of success
     */
    int start_binlog(int m = 0);

    /**
     * @brief Start binlogrouter replication from master
     */
    bool replicate_from_master(int m = 0);

    /**
     * @brief Stop binlogrouter replication from master
     */
    void revert_replicate_from_master();

    /**
     * @brief prepare_binlog clean up binlog directory, set proper access rights to it
     * @return 0
     */
    int prepare_binlog(int m = 0);

    /**
     * @brief start_mm configure first node as Master for second, Second as Master for first
     * @return  0 in case of success
     */
    int start_mm(int m = 0);

    /**
     * @brief copy_all_logs Copies all MaxScale logs and (if happens) core to current workspace
     */
    int copy_all_logs();

    /**
     * @brief copy_all_logs_periodic Copies all MaxScale logs and (if happens) core to current workspace and
     * sends time stemp to log copying script
     */
    int copy_all_logs_periodic();

    /**
     * @brief copy_maxscale_logs Copies logs from all Maxscale nodes
     * @param timestamp
     * @return 0
     */
    int copy_maxscale_logs(double timestamp);

    /**
     * @brief Test that connections to MaxScale are in the expected state
     * @param rw_split State of the MaxScale connection to Readwritesplit. True for working connection, false
     * for no connection.
     * @param rc_master State of the MaxScale connection to Readconnroute Master. True for working connection,
     * false for no connection.
     * @param rc_slave State of the MaxScale connection to Readconnroute Slave. True for working connection,
     * false for no connection.
     * @return  0 if connections are in the expected state
     */
    int test_maxscale_connections(int m,
                                  bool rw_split,
                                  bool rc_master,
                                  bool rc_slave);

    /**
     * @brief Create a number of connections to all services, run simple query, close all connections
     * @param conn_N number of connections
     * @param rwsplit_flag if true connections to RWSplit router will be created, if false - no connections to
     * RWSplit
     * @param master_flag if true connections to ReadConn master router will be created, if false - no
     * connections to ReadConn master
     * @param slave_flag if true connections to ReadConn slave router will be created, if false - no
     * connections to ReadConn slave
     * @param galera_flag if true connections to RWSplit router with Galera backend will be created, if false
     *- no connections to RWSplit with Galera backend
     * @return  0 in case of success
     */
    int create_connections(int m,
                           int conn_N,
                           bool rwsplit_flag,
                           bool master_flag,
                           bool slave_flag,
                           bool galera_flag);

    /**
     * Trying to get client IP address by connection to DB via RWSplit and execution 'show processlist'
     *
     * @param ip client IP address as it visible by Maxscale
     * @return 0 in case of success
     */
    int get_client_ip(int m, char* ip);

    /**
     * @brief set_timeout startes timeout thread which terminates test application after timeout_seconds
     * @param timeout_seconds timeout time
     * @return 0 if success
     */
    int set_timeout(long int timeout_seconds);

    /**
     * @brief set_log_copy_interval sets interval for periodic log copying
     * @param interval_seconds interval in seconds
     * @return 0 if success
     */
    int set_log_copy_interval(long int interval_seconds);

    /**
     * @brief stop_timeout stops timeout thread
     * @return 0
     */
    int stop_timeout();

    /**
     * @brief printf with automatic timestamps
     */
    void tprintf(const char* format, ...);

    /**
     * @brief injects a message into maxscale.log
     */
    void log_printf(const char* format, ...) mxb_attribute((format(printf, 2, 3)));

    /**
     * @brief Creats t1 table, insert data into it and checks if data can be correctly read from all Maxscale
     * services
     * @param Test Pointer to TestConnections object that contains references to test setup
     * @param N number of INSERTs; every next INSERT is longer 16 times in compare with previous one: for N=4
     * last INSERT is about 700kb long
     * @return 0 in case of no error and all checks are ok
     */
    int insert_select(int m, int N);

    /**
     * @brief Executes USE command for all Maxscale service and all Master/Slave backend nodes
     * @param Test Pointer to TestConnections object that contains references to test setup
     * @param db Name of DB in 'USE' command
     * @return 0 in case of success
     */
    int use_db(int m, char* db);

    /**
     * @brief Checks if table t1 exists in DB
     * @param presence expected result
     * @param db DB name
     * @return 0 if (t1 table exists AND presence=TRUE) OR (t1 table does not exist AND presence=false)
     */

    int check_t1_table(int m, bool presence, char* db);

    /**
     * @brief Check whether logs match a pattern
     *
     * The patterns are interpreted as `grep` compatible patterns (BRE regular expressions). If the
     * log file does not match the pattern, it is considered an error.
     */
    void log_includes(int m, const char* pattern);

    /**
     * @brief Check whether logs do not match a pattern
     *
     * The patterns are interpreted as `grep` compatible patterns (BRE regular expressions). If the
     * log file match the pattern, it is considered an error.
     */
    void log_excludes(int m, const char* pattern);

    /**
     * @brief FindConnectedSlave Finds slave node which has connections from MaxScale
     * @param Test TestConnections object which contains info about test setup
     * @param global_result pointer to variable which is increased in case of error
     * @return index of found slave node
     */
    int find_connected_slave(int m, int* global_result);

    /**
     * @brief FindConnectedSlave1 same as FindConnectedSlave() but does not increase global_result
     * @param Test  TestConnections object which contains info about test setup
     * @return index of found slave node
     */
    int find_connected_slave1(int m = 0);

    /**
     * @brief CheckMaxscaleAlive Checks if MaxScale is alive
     * Reads test setup info from enviromental variables and tries to connect to all Maxscale services to
     * check if i is alive.
     * Also 'show processlist' query is executed using all services
     * @return 0 in case if success
     */
    int check_maxscale_alive(int m = 0);

    /**
     * @brief try_query Executes SQL query and repors error
     * @param conn MYSQL struct
     * @param sql SQL string
     * @return 0 if ok
     */
    int try_query(MYSQL* conn, const char* sql, ...) mxb_attribute((format(printf, 3, 4)));

    /**
     * @brief try_query_all Executes SQL query on all MaxScale connections
     * @param sql SQL string
     * @return 0 if ok
     */
    int try_query_all(int m, const char* sql);

    /**
     * @brief Get the set of labels that are assigned to server @c name
     *
     * @param name The name of the server that must be present in the output `maxadmin list servers`
     *
     * @return A set of string labels assigned to this server
     */
    StringSet get_server_status(const char* name);

    /**
     * @brief check_maxscale_processes Check if number of running Maxscale processes is equal to 'expected'
     * @param expected expected number of Maxscale processes
     * @return 0 if check is done
     */
    int check_maxscale_processes(int m, int expected);

    /**
     * @brief list_dirs Execute 'ls' on binlog directory on all repl nodes and on Maxscale node
     * @return 0
     */
    int list_dirs(int m = 0);

    /**
     * @brief make_snapshot Makes a snapshot for all running VMs
     * @param snapshot_name name of created snapshot
     * @return 0 in case of success or mdbci error code in case of error
     */
    int take_snapshot(char* snapshot_name);

    /**
     * @brief revert_snapshot Revert snapshot for all running VMs
     * @param snapshot_name name of snapshot to revert
     * @return 0 in case of success or mdbci error code in case of error
     */
    int revert_snapshot(char* snapshot_name);

    /**
     * @brief Test a bad configuration
     * @param config Name of the config template
     * @return Always false, the test will time out if the loading is successful
     */
    bool test_bad_config(int m, const char* config);

    /**
     * @brief Process a template configuration file
     *
     * @param dest Destination file name for actual configuration file
     */
    void process_template(int m, const std::string& src, const char* dest = "/etc/maxscale.cnf");

    /**
     * Execute a MaxCtrl command
     *
     * @param cmd  Command to execute, without the `maxctrl` part
     * @param m    MaxScale node to execute the command on
     * @param sudo Run the command as root
     *
     * @return The exit code and output of MaxCtrl
     */
    std::pair<int, std::string> maxctrl(std::string cmd, int m = 0, bool sudo = true)
    {
        return maxscales->ssh_output("maxctrl " + cmd, m, sudo);
    }

    void check_maxctrl(std::string cmd, int m = 0, bool sudo = true)
    {
        auto result = maxctrl(cmd, m, sudo);
        expect(result.first == 0, "Command '%s' should work: %s", cmd.c_str(), result.second.c_str());
    }

    void check_current_operations(int m, int value);
    void check_current_connections(int m, int value);
    int  stop_maxscale(int m = 0);
    int  start_maxscale(int m = 0);

    /**
     * Get the current master server id from the cluster, as seen by rwsplit.
     *
     * @param m MaxScale node index
     * @return Server id of the master
     */
    int get_master_server_id(int m = 0);

    /**
     * Add a callback that is called when the test ends
     *
     * @param func Function to call
     */
    void on_destroy(std::function<void(void)> func)
    {
        m_on_destroy.push_back(func);
    }

    /**
     * @brief process_mdbci_template Read template file from maxscale-system-test/mdbci/templates
     * and replace all placeholders with acutal values
     * @return 0 in case of success
     */
    int process_mdbci_template();

    /**
     * @brief call_mdbci Execute MDBCI to bring up nodes
     * @return 0 if success
     */
    int call_mdbci(const char* options);

    /**
     * @brief resinstall_maxscales Remove Maxscale form all nodes and installs new ones
     * (to be used for run_test_snapshot)
     * @return 0 in case of success
     */
    int reinstall_maxscales();

private:
    void report_result(const char* format, va_list argp);
    void copy_one_mariadb_log(Mariadb_nodes* nrepl, int i, std::string filename);

    void set_template_and_labels();
    void set_mdbci_labels();
<<<<<<< HEAD
    bool has_label(std::string labels, std::string label);
=======
    bool log_matches(int m, const char* pattern);
>>>>>>> 480c57c1

    bool too_many_maxscales() const;

    std::vector<std::function<void(void)>> m_on_destroy;

    std::string m_test_name;        /**< Test name */
    std::string m_config_template;  /**< MaxScale config file template used by test */
    std::string m_labels;           /**< Test labels */
    std::string m_mdbci_labels;     /**< Labels for MDBCI */

    char* m_mdbci_config_name;  /**< Name of MDBCI VMs set */
    char* m_mdbci_vm_path;      /**< Path to directory with MDBCI VMs descriptions */
    char* m_mdbci_template;     /**< Name of mdbci VMs tempate file */
    char* m_target;             /**< Name of Maxscale repository in the CI */

    /**
     * Command to copy log files from node virtual machines (should handle one parameter: IP address of
     * virtual machine to kill) */
    char* m_get_logs_command;

    char* m_take_snapshot_command;      /**< Command line to create a snapshot of all VMs */
    char* m_revert_snapshot_command;    /**< Command line to revert a snapshot of all VMs */

    bool m_enable_timeouts {true};      /**< Whether timeouts are enabled or not */
    bool m_local_maxscale {false};      /**< MaxScale runs locally, specified using -l. */

    /**< If true, every test is trying to revert snapshot before running the test. Unused for now. */
    bool m_use_snapshots {false};

    /* If true, logs from backends are not copied (needed if case of Aurora RDS backend or similar) */
    bool m_no_backend_log_copy {false};
    bool m_no_maxscale_log_copy {false};    /**< Do not download MaxScale logs. */

    bool no_repl {false};   /**< Do not check, restart and use Master/Slave setup */
    bool no_galera {false}; /**< Do not check, restart and use Galera setup; all Galera tests will fail */

    /** If true tests do not revert VMs after the test even if test failed (use it for debugging) */
    bool no_vm_revert {true};
};

/**
 * @brief timeout_thread Thread which terminates test application after 'timeout' milliseconds
 * @param ptr pointer to TestConnections object
 * @return void
 */
void* timeout_thread(void* ptr);

/**
 * @brief log_copy_thread Thread which peridically copies logs from Maxscale machine
 * @param ptr pointer to TestConnections object
 * @return void
 */
void* log_copy_thread(void* ptr);

/**
 * Dump two server status sets as strings
 *
 * @param current  The current status
 * @param expected The expected status
 *
 * @return String form comparison of status sets
 */
std::string dump_status(const StringSet& current, const StringSet& expected);<|MERGE_RESOLUTION|>--- conflicted
+++ resolved
@@ -156,30 +156,11 @@
     bool binlog_slave_gtid;
 
     /**
-<<<<<<< HEAD
-     * @brief no_repl Do not check, restart and use Maxster/Slave setup;
-     */
-    bool no_repl;
-
-    /**
-     * @brief no_galera Do not check, restart and use Galera setup; all Galera tests will fail
-     */
-    bool no_galera;
-
-    /**
      * @brief no_clustrix Do not check, restart and use Clustrix setup
      */
     bool no_clustrix;
 
     /**
-     * @brief no_vm_revert If true tests do not revert VMs after the test even if test failed
-     * (use it for debugging)
-     */
-    bool no_vm_revert;
-
-    /**
-=======
->>>>>>> 480c57c1
      * @brief ssl_options string with ssl configuration for command line client
      */
     char ssl_options[1024];
@@ -631,11 +612,8 @@
 
     void set_template_and_labels();
     void set_mdbci_labels();
-<<<<<<< HEAD
     bool has_label(std::string labels, std::string label);
-=======
     bool log_matches(int m, const char* pattern);
->>>>>>> 480c57c1
 
     bool too_many_maxscales() const;
 
