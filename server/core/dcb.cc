/*
 * Copyright (c) 2016 MariaDB Corporation Ab
 * Copyright (c) 2023 MariaDB plc, Finnish Branch
 *
 * Use of this software is governed by the Business Source License included
 * in the LICENSE.TXT file and at www.mariadb.com/bsl11.
 *
 * Change Date: 2026-12-27
 *
 * On the date above, in accordance with the Business Source License, use
 * of this software will be governed by version 2 or later of the General
 * Public License.
 */

/**
 * @file dcb.c  -  Descriptor Control Block generic functions
 *
 * Descriptor control blocks provide the key mechanism for the interface
 * with the non-blocking socket polling routines. The descriptor control
 * block is the user data that is handled by the epoll system and contains
 * the state data and pointers to other components that relate to the
 * use of a file descriptor.
 */
#include <maxscale/dcb.hh>

#include <arpa/inet.h>
#include <errno.h>
#include <inttypes.h>
#include <netinet/tcp.h>
#include <signal.h>
#include <stdarg.h>
#include <stdio.h>
#include <stdlib.h>
#include <string.h>
#include <sys/epoll.h>
#include <sys/ioctl.h>
#include <sys/socket.h>
#include <sys/stat.h>
#include <sys/un.h>
#include <time.h>

#ifdef OPENSSL_1_1
#include <openssl/x509v3.h>
#endif

#include <atomic>

#include <maxbase/alloc.hh>
#include <maxscale/clock.hh>
#include <maxscale/listener.hh>
#include <maxscale/mainworker.hh>
#include <maxscale/protocol/mariadb/mysql.hh>
#include <maxscale/protocol2.hh>
#include <maxscale/router.hh>
#include <maxscale/routingworker.hh>
#include <maxscale/service.hh>
#include <maxscale/utils.hh>

#include "internal/modules.hh"
#include "internal/server.hh"
#include "internal/session.hh"

using maxscale::RoutingWorker;
using maxbase::Worker;
using std::string;
using std::move;
using mxs::ClientConnection;
using mxs::BackendConnection;

#define DCB_THROTTLING_ENABLED(x) ((x)->m_high_water && (x)->m_low_water)

namespace
{

static struct THIS_UNIT
{
    std::atomic<uint64_t> uid_generator {0};
#ifdef EPOLLRDHUP
    static constexpr uint32_t poll_events = EPOLLIN | EPOLLOUT | EPOLLRDHUP | EPOLLHUP | EPOLLET;
#else
    static constexpr uint32_t poll_events = EPOLLIN | EPOLLOUT | EPOLLHUP | EPOLLET;
#endif
} this_unit;

static thread_local struct
{
    DCB* current_dcb;       /** The DCB currently being handled by event handlers. */
} this_thread;

/*
 * Unclear which is the optimal read buffer size. LibUV uses 64 kB, so try that here too. This
 * requires 6 GB of memory with 100k GWBUFs in flight. We want to minimize the number of small
 * reads, as even a zero-size read takes 2-3 us. 30 kB read seems to take ~30 us. With larger
 * reads the time increases somewhat linearly, although fluctuations are significant.
 *
 * TODO: Think how this will affect long-term stored GWBUFs (e.g. session commands). They will now
 * consume much more memory.
 */
const size_t BASE_READ_BUFFER_SIZE = 64 * 1024;

void set_SSL_mode_bits(SSL* ssl)
{
    /*
     * SSL mode bits:
     * 1. Partial writes allow consuming from write buffer as writing progresses.
     * 2. Auto-retry is enabled by default on more recent OpenSSL versions. Unclear if it matters for
     * non-blocking sockets.
     * 3. Moving write buffer is required as GWBUF storage may be reallocated before a write retry.
     */
    const long SSL_MODE_BITS = SSL_MODE_ENABLE_PARTIAL_WRITE | SSL_MODE_AUTO_RETRY
        | SSL_MODE_ACCEPT_MOVING_WRITE_BUFFER;

    auto bits = SSL_set_mode(ssl, SSL_MODE_BITS);
    mxb_assert((bits & SSL_MODE_BITS) == SSL_MODE_BITS);
}

/**
 * Create a low level connection to a server.
 *
 * @param host The host to connect to
 * @param port The port to connect to
 *
 * @return File descriptor. Negative on failure.
 */
int connect_socket(const char* host, int port)
{
    struct sockaddr_storage addr = {};
    int so;
    size_t sz;

    if (host[0] == '/')
    {
        so = open_unix_socket(MXS_SOCKET_NETWORK, (struct sockaddr_un*)&addr, host);
        sz = sizeof(sockaddr_un);
    }
    else
    {
        so = open_network_socket(MXS_SOCKET_NETWORK, &addr, host, port);
        sz = sizeof(sockaddr_storage);
    }

    if (so != -1)
    {
        if (::connect(so, (struct sockaddr*)&addr, sz) == -1 && errno != EINPROGRESS)
        {
            MXB_ERROR("Failed to connect backend server [%s]:%d due to: %d, %s.",
                      host, port, errno, mxb_strerror(errno));
            ::close(so);
            so = -1;
        }
    }
    else
    {
        MXB_ERROR("Establishing connection to backend server [%s]:%d failed.", host, port);
    }
    return so;
}
}

static int dcb_read_no_bytes_available(DCB* dcb, int fd, int nreadtotal);
static int dcb_set_socket_option(int sockfd, int level, int optname, void* optval, socklen_t optlen);

static int upstream_throttle_callback(DCB* dcb, DCB::Reason reason, void* userdata);
static int downstream_throttle_callback(DCB* dcb, DCB::Reason reason, void* userdata);

static mxb::Worker* get_dcb_owner()
{
    /** The DCB is owned by the thread that allocates it */
    mxb_assert(RoutingWorker::get_current_id() != -1);
    return RoutingWorker::get_current();
}

DCB::DCB(int fd,
         const std::string& remote,
         Role role,
         MXS_SESSION* session,
         Handler* handler,
         Manager* manager)
    : m_owner(get_dcb_owner())
    , m_uid(this_unit.uid_generator.fetch_add(1, std::memory_order_relaxed))
    , m_fd(fd)
    , m_role(role)
    , m_remote(remote)
    , m_client_remote(session->client_remote())
    , m_session(session)
    , m_handler(handler)
    , m_manager(manager)
    , m_high_water(config_writeq_high_water())
    , m_low_water(config_writeq_low_water())
{
    auto now = mxs_clock();
    m_last_read = now;
    m_last_write = now;

    if (m_manager)
    {
        m_manager->add(this);
    }
}

DCB::~DCB()
{
    if (this_thread.current_dcb == this)
    {
        this_thread.current_dcb = nullptr;
    }

    if (m_manager)
    {
        m_manager->remove(this);
    }

    remove_callbacks();

    if (m_encryption.handle)
    {
        SSL_free(m_encryption.handle);
    }
}

void DCB::clear()
{
    m_readq.clear();
    m_writeq.clear();

    remove_callbacks();

    if (m_session)
    {
        release_from(m_session);
        m_session = nullptr;
    }
}

/**
 * Free a DCB and remove it from the chain of all DCBs
 *
 * @param dcb The DCB to free
 */
// static
void DCB::free(DCB* dcb)
{
    mxb_assert(dcb->m_state == State::DISCONNECTED || dcb->m_state == State::CREATED);

    if (dcb->m_session)
    {
        MXS_SESSION* session = dcb->m_session;
        dcb->m_session = NULL;

        if (dcb->release_from(session))
        {
            delete dcb;
        }
    }
    else
    {
        delete dcb;
    }
}

<<<<<<< HEAD
/**
 * Remove a DCB from the poll list and trigger shutdown mechanisms.
 *
 * @param       dcb     The DCB to be processed
 */
void DCB::stop_polling_and_shutdown()
{
    disable_events();
    shutdown();
}

std::tuple<bool, GWBUF> DCB::read(size_t minbytes, size_t maxbytes)
=======
DCB::ReadResult DCB::read(uint32_t min_bytes, uint32_t max_bytes)
>>>>>>> 7c8fe289
{
    return read_impl(minbytes, maxbytes, ReadLimit::RES_LEN);
}

std::tuple<bool, GWBUF> DCB::read_strict(size_t minbytes, size_t maxbytes)
{
    return read_impl(minbytes, maxbytes, ReadLimit::STRICT);
}

std::tuple<bool, GWBUF> DCB::read_impl(size_t minbytes, size_t maxbytes, ReadLimit limit_type)
{
    mxb_assert(m_owner == RoutingWorker::get_current());
    mxb_assert(m_fd != FD_CLOSED);
    mxb_assert(maxbytes >= minbytes || maxbytes == 0);

    bool read_success = false;
    bool trigger_again = false;

    if (maxbytes > 0 && m_readq.length() >= maxbytes)
    {
        // Already have enough data. May have more (either in readq or in socket), so read again later.
        // Should not happen on first read from the TCP socket (strict limit). Subsequent reads can end up
        // here even if ReadLimit::STRICT is used.
        read_success = true;
        trigger_again = true;
    }
    else if (m_encryption.state == SSLState::ESTABLISHED)
    {
        mxb_assert(limit_type == ReadLimit::RES_LEN);
        if (socket_read_SSL(maxbytes))
        {
            read_success = true;
        }
    }
    else
    {
        if (socket_read(maxbytes, limit_type))
        {
            read_success = true;
        }
    }

    GWBUF rval_buf;
    bool rval_ok = false;

    if (read_success)
    {
        rval_ok = true;
        auto readq_len = m_readq.length();

        MXB_DEBUG("Read %lu bytes from dcb %p (%s) in state %s fd %d.",
                  readq_len, this, whoami().c_str(), mxs::to_string(m_state), m_fd);

        if (maxbytes > 0 && readq_len >= maxbytes)
        {
            // Maxbytes-limit is in effect.
            if (readq_len > maxbytes)
            {
                // Readq has data left after this read, must read again.
                trigger_again = true;
                rval_buf = m_readq.split(maxbytes);
            }
            else
            {
                // If socket has data left, a read has already been scheduled by a lower level function.
                rval_buf = move(m_readq);
            }
        }
        else if ((minbytes > 0 && readq_len >= minbytes) || (minbytes == 0 && readq_len > 0))
        {
            rval_buf = move(m_readq);
        }

        // If there's extra data left after a ReadLimit::STRICT, a read event is not triggered and the caller
        // is responsible for emptying the socket. This prevents the use of DCB::read_strict() followed by
        // a DCB::read() from causing a busy-loop when there's a partial packet in the readq.
        if (trigger_again && limit_type == ReadLimit::RES_LEN)
        {
            trigger_read_event();
        }
    }
    return {rval_ok, move(rval_buf)};
}

int DCB::socket_bytes_readable() const
{
    int bytesavailable;

    if (-1 == ioctl(m_fd, FIONREAD, &bytesavailable))
    {
        MXB_ERROR("ioctl FIONREAD for dcb %p in state %s fd %d failed: %d, %s",
                  this,
                  mxs::to_string(m_state),
                  m_fd,
                  errno,
                  mxb_strerror(errno));
        return -1;
    }
    else
    {
        return bytesavailable;
    }
}

/**
 * Determine the return code needed when read has run out of data
 *
 * @param dcb           The DCB to read from
 * @param fd            File descriptor.
 * @param nreadtotal    Number of bytes that have been read
 * @return              -1 on error, 0 for conditions not treated as error
 */
static int dcb_read_no_bytes_available(DCB* dcb, int fd, int nreadtotal)
{
    /** Handle closed client socket */
    if (nreadtotal == 0 && DCB::Role::CLIENT == dcb->role())
    {
        char c;
        int l_errno = 0;
        long r = -1;

        /* try to read 1 byte, without consuming the socket buffer */
        r = recv(fd, &c, sizeof(char), MSG_PEEK);
        l_errno = errno;

        if (r <= 0
            && l_errno != EAGAIN
            && l_errno != EWOULDBLOCK
            && l_errno != 0)
        {
            return -1;
        }
    }
    return nreadtotal;
}

inline bool is_incomplete_read(int64_t read_amount)
{
    mxs::Config& global_config = mxs::Config::get();

    return global_config.max_read_amount != 0 && read_amount >= global_config.max_read_amount;
}

/**
 * Basic read function. Reads bytes from socket.
 *
 * @param maxbytes Maximum bytes to read (0 = no limit)
 */
bool DCB::socket_read(size_t maxbytes, ReadLimit limit_type)
{
    bool keep_reading = true;
    bool socket_cleared = false;
    bool success = true;
    size_t bytes_from_socket = 0;
    bool strict_limit = (limit_type == ReadLimit::STRICT);
    mxb_assert(!strict_limit || maxbytes > 0);      // In strict mode a maxbytes limit is mandatory.

    while (keep_reading)
    {
        auto [ptr, read_limit] = strict_limit ? calc_read_limit_strict(maxbytes) :
            m_readq.prepare_to_write(BASE_READ_BUFFER_SIZE);

        auto ret = ::read(m_fd, ptr, read_limit);
        m_stats.n_reads++;
        if (ret > 0)
        {
            m_readq.write_complete(ret);
            bytes_from_socket += ret;
            if (ret < (int64_t)read_limit)
            {
                // According to epoll documentation (questions and answers-section), the socket is now
                // clear. No need to keep reading.
                keep_reading = false;
                socket_cleared = true;
            }
            else if (maxbytes > 0 && m_readq.length() >= maxbytes)
            {
                keep_reading = false;
            }
        }
        else if (ret == 0)
        {
            // Eof, received on disconnect. This can happen repeatedly in an endless loop. Assume that fd is
            // cleared and will trigger epoll if needed.
            keep_reading = false;
            socket_cleared = true;
        }
        else
        {
            int eno = errno;
            if (eno == EAGAIN || eno == EWOULDBLOCK)
            {
                // Done for now, no more can be read.
                keep_reading = false;
                socket_cleared = true;
            }
            else if (eno == EINTR)
            {
                // Just try again.
            }
            else
            {
                // Unexpected error.
                MXB_ERROR("Read from socket fd %i failed. Error %i: %s. Dcb in state %s.",
                          m_fd, eno, mxb_strerror(eno), mxs::to_string(m_state));
                keep_reading = false;
                socket_cleared = true;
                success = false;
            }
        }
    }

    mxb_assert(!strict_limit || m_readq.length() <= maxbytes);      // Strict mode must limit readq length.

    if (success)
    {
        if (bytes_from_socket > 0)
        {
            m_last_read = mxs_clock();      // Empty reads do not delay idle status.
        }
        if (!socket_cleared && !strict_limit)
        {
            trigger_read_event();   // Edge-triggered, so add to ready list as more data may be available.
        }
    }

    m_read_amount += bytes_from_socket;

    if (is_incomplete_read(m_read_amount))
    {
        m_incomplete_read = true;
    }

    return success;
}

/**
 * General purpose read routine to read data from a socket through the SSL
 * structure lined with this DCB. The SSL structure should
 * be initialized and the SSL handshake should be done.
 *
 * @param maxbytes Maximum bytes to read (0 = no limit)
 * @return True on success
 */
bool DCB::socket_read_SSL(size_t maxbytes)
{
    if (m_encryption.write_want_read)
    {
        // A write-operation was waiting for a readable socket. Now that the socket seems readable,
        // retry the write.
        writeq_drain();
    }

    bool keep_reading = true;
    bool socket_cleared = false;
    bool success = true;
    size_t bytes_from_socket = 0;

    // OpenSSL has an internal buffer limit of 16 kB (16384), and will never return more data in a single
    // read.
    const uint64_t openssl_read_limit = 16 * 1024;

    while (keep_reading)
    {
        // On first iteration, reserve plenty of space, similar to normal read. On successive iterations,
        // less space is enough as OpenSSL cannot fill the entire buffer at once anyway. This saves on
        // reallocations when reading multiple 16 kB blocks in succession. GWBUF will still
        // double its size when it needs to reallocate.
        auto [ptr, alloc_limit] = (bytes_from_socket == 0) ? m_readq.prepare_to_write(BASE_READ_BUFFER_SIZE) :
            m_readq.prepare_to_write(openssl_read_limit);

        // In theory, the readq could be larger than INT_MAX bytes.
        int read_limit = std::min(alloc_limit, (size_t)INT_MAX);

        ERR_clear_error();
        auto ret = SSL_read(m_encryption.handle, ptr, read_limit);
        m_stats.n_reads++;
        if (ret > 0)
        {
            m_readq.write_complete(ret);
            bytes_from_socket += ret;

            m_encryption.read_want_write = false;

            if (maxbytes > 0 && m_readq.length() >= maxbytes)
            {
                keep_reading = false;
            }
        }
        else
        {
            keep_reading = false;
            socket_cleared = true;

            switch (SSL_get_error(m_encryption.handle, ret))
            {
            case SSL_ERROR_ZERO_RETURN:
                // SSL-connection closed.
                trigger_hangup_event();
                break;

            case SSL_ERROR_WANT_READ:
                // No more data can be read, return to poll. This is equivalent to EWOULDBLOCK.
                m_encryption.read_want_write = false;
                break;

            case SSL_ERROR_WANT_WRITE:
                // Read-operation needs to write data but socket is not writable. Return to poll,
                // wait for a write-ready-event and then read again.
                m_encryption.read_want_write = true;
                break;

            default:
                success = (log_errors_SSL(ret) >= 0);
                break;
            }
        }
    }

    if (success)
    {
        if (bytes_from_socket > 0)
        {
            m_last_read = mxs_clock();
        }
        if (!socket_cleared)
        {
            trigger_read_event();
        }
    }

    m_read_amount += bytes_from_socket;

    if (is_incomplete_read(m_read_amount))
    {
        m_incomplete_read = true;
    }

    return success;
}

std::string DCB::get_one_SSL_error(unsigned long ssl_errno)
{
    // OpenSSL says the buffer size must be greater than 120 bytes for 1.0.2 but in 1.1.1 it must be greater
    // than 256 (same for 3.0). Using ERR_error_string_n checks the length so this is forwards compatible.
    std::array<char, 256> buf {};
    ERR_error_string_n(ssl_errno, buf.data(), buf.size());
    std::string rval = buf.data();

    if (rval.find("no shared cipher") != std::string::npos)
    {
        // No shared ciphers, print the list of ciphers we offered and, if possible, the ones the client asked
        // for. This should help administrators determine why the failure happened. Usually this happens when
        // an older client attempts to connect to a MaxScale instance that uses a newer TLS version.

#ifdef OPENSSL_1_1
        // This only works when we're acting as the server.
        if (STACK_OF(SSL_CIPHER) * ciphers = SSL_get_client_ciphers(m_encryption.handle))
        {
            rval += " (Client ciphers: ";
            int n = sk_SSL_CIPHER_num(ciphers);

            for (int i = 0; i < n; i++)
            {
                if (i != 0)
                {
                    rval += ":";
                }

                rval += SSL_CIPHER_get_name(sk_SSL_CIPHER_value(ciphers, i));
            }

            rval += ")";
        }
#endif

        rval += " (Our ciphers: ";
        int i = 0;
        std::string ciphers;

        while (const char* c = SSL_get_cipher_list(m_encryption.handle, i))
        {
            if (i != 0)
            {
                rval += ":";
            }

            rval += c;
            ++i;
        }

        rval += ")";
    }

    return rval;
}

/**
 * Log errors from an SSL operation
 *
 * @param dcb       The DCB of the client
 * @param fd        The file descriptor.
 * @param ret       Return code from SSL operation if error is SSL_ERROR_SYSCALL
 * @return          -1 if an error found, 0 if no error found
 */
int DCB::log_errors_SSL(int ret)
{
    std::ostringstream ss;
    unsigned long ssl_errno = ERR_get_error();

    if (0 == ssl_errno || m_silence_errors)
    {
        return 0;
    }

    if (ret && !ssl_errno)
    {
        ss << "network error (" << errno << ", " << mxb_strerror(errno) << ")";
    }
    else
    {
        ss << get_one_SSL_error(ssl_errno);

        while ((ssl_errno = ERR_get_error()) != 0)
        {
            ss << ", " << get_one_SSL_error(ssl_errno);
        }
    }

    if (ret || ssl_errno)
    {
        MXB_ERROR("SSL operation failed for %s at '%s': %s",
                  mxs::to_string(m_role), client_remote().c_str(), ss.str().c_str());
    }

    return -1;
}

bool DCB::writeq_append(GWBUF* queue)
{
    mxb_assert(queue);
    GWBUF buffer(move(*queue));
    delete queue;
    return writeq_append(move(buffer));
}

bool DCB::writeq_append(GWBUF&& data)
{
    // polling_worker() can not be used here, the last backend write takes place
    // when the DCB has already been removed from the epoll-set.
    mxb_assert(m_owner == RoutingWorker::get_current());

    // This can be slow in a situation where data is queued faster than it can be sent.
    m_writeq.merge_back(move(data));
    bool rval = false;

    if (write_parameter_check())
    {
        m_stats.n_buffered++;
        writeq_drain();

        if (m_high_water > 0 && m_writeq.length() > m_high_water && !m_high_water_reached)
        {
            call_callback(Reason::HIGH_WATER);
            m_high_water_reached = true;
            m_stats.n_high_water++;
        }
        rval = true;
    }
    return rval;
}

/**
 * Check the parameters for dcb_write
 *
 * @return true if parameters acceptable, false otherwise
 */
bool DCB::write_parameter_check()
{
    if (m_fd == DCB::FD_CLOSED)
    {
        MXB_ERROR("Write failed, dcb is closed.");
        return false;
    }

    if (!m_session || m_session->state() != MXS_SESSION::State::STOPPING)
    {
        /**
         * MXS_SESSION::State::STOPPING means that one of the backends is closing
         * the router session. Some backends may have not completed
         * authentication yet and thus they have no information about router
         * being closed. Session state is changed to MXS_SESSION::State::STOPPING
         * before router's closeSession is called and that tells that DCB may
         * still be writable.
         */
        if (m_state != DCB::State::CREATED && m_state != DCB::State::POLLING
            && m_state != DCB::State::NOPOLLING)
        {
            MXB_DEBUG("Write aborted to dcb %p because it is in state %s",
                      this, mxs::to_string(m_state));
            return false;
        }
    }
    return true;
}

void DCB::writeq_drain()
{
    // polling_worker() can not be used here, the last backend drain takes place
    // when the DCB has already been removed from the epoll-set.
    mxb_assert(m_owner == RoutingWorker::get_current());

    if (m_encryption.handle)
    {
        if (m_encryption.read_want_write)
        {
            // A read-op was waiting for a writable socket. The socket may be writable now,
            // so retry the read.
            trigger_read_event();
        }
        socket_write_SSL();
    }
    else
    {
        socket_write();
    }

    if (m_writeq.empty())
    {
        /**
         * Writeq has been completely consumed. Take some simple steps to recycle buffers.
         *  Don't try to recycle if:
         *  1. Underlying data is shared or null. Let the last owner recycle it.
         *  2. The allocated buffer is large. The large buffer limit is subject to discussion. This limit
         *  is required to avoid keeping large amounts of memory tied to one GWBUF.
         *
         *  If writeq is suitable, readq is empty and has less capacity than writeq, recycle writeq.
         */

        // TODO: Add smarter way to estimate required readq capacity. E.g. average packet size.
        auto writeq_cap = m_writeq.capacity();
        if (m_writeq.is_unique() && writeq_cap > 0 && writeq_cap < 1048576
            && m_readq.empty() && m_readq.capacity() < writeq_cap)
        {
            m_writeq.reset();
            m_readq = move(m_writeq);
        }
        else
        {
            // Would end up happening later on anyway, best to clear now. If the underlying data was
            // shared the other owner may become unique and won't need to allocate when writing.
            m_writeq.clear();
        }
    }

    // TODO: should m_low_water = 0 be allowed as a default value?
    if (m_high_water_reached && m_low_water > 0 && m_writeq.length() < m_low_water)
    {
        call_callback(Reason::LOW_WATER);
        m_high_water_reached = false;
        m_stats.n_low_water++;
    }
}

void DCB::destroy()
{
#if defined (SS_DEBUG)
    RoutingWorker* current = RoutingWorker::get_current();
    if (current && (current != m_owner))
    {
        MXB_ALERT("dcb_final_close(%p) called by %d, owned by %d.",
                  this,
                  current->id(),
                  m_owner->id());
        mxb_assert(m_owner == current);
    }
#endif
    mxb_assert(!m_open);

    if (is_polling())
    {
        disable_events();
    }

    shutdown();

    if (m_fd != FD_CLOSED)
    {
        // TODO: How could we get this far with a dcb->m_fd <= 0?

        if (::close(m_fd) < 0)
        {
            int eno = errno;
            errno = 0;
            MXB_ERROR("Failed to close socket %d on dcb %p: %d, %s",
                      m_fd,
                      this,
                      eno,
                      mxb_strerror(eno));
        }
        else
        {
            MXB_DEBUG("Closed socket %d on dcb %p.", m_fd, this);
        }

        m_fd = FD_CLOSED;
    }

    m_state = State::DISCONNECTED;
    DCB::free(this);
}

/**
 * Write data to a DCB socket through an SSL structure. The SSL structure is
 * linked from the DCB. All communication is encrypted and done via the SSL
 * structure. Data is written from the DCB write queue.
 */
void DCB::socket_write_SSL()
{
    bool keep_writing = true;
    size_t total_written = 0;

    while (keep_writing && !m_writeq.empty())
    {
        // OpenSSL thread-local error queue should be cleared before an I/O op.
        ERR_clear_error();

        int writable = 0;
        if (m_encryption.retry_write_size > 0)
        {
            // Previous write failed, try again with the same data. According to testing,
            // this is not necessary. OpenSSL documentation claims that it is, so best to obey.
            writable = m_encryption.retry_write_size;
        }
        else
        {
            // SSL_write takes the number of bytes as int. It's imaginable that the writeq length
            // could be greater than INT_MAX, so limit the write amount.
            writable = std::min(m_writeq.length(), (size_t)INT_MAX);
        }

        // TODO: Use SSL_write_ex when can assume a more recent OpenSSL (Centos7 limitation).
        int res = SSL_write(m_encryption.handle, m_writeq.data(), writable);
        if (res > 0)
        {
            m_writeq.consume(res);
            total_written += res;

            m_encryption.retry_write_size = 0;
            m_encryption.write_want_read = false;
        }
        else
        {
            keep_writing = false;
            switch (SSL_get_error(m_encryption.handle, res))
            {
            case SSL_ERROR_ZERO_RETURN:
                // SSL-connection closed.
                trigger_hangup_event();
                break;

            case SSL_ERROR_WANT_READ:
                // Write-operation needs to read data that is not yet available. Go back to poll, wait for a
                // read-event, and then try to write again.
                m_encryption.write_want_read = true;
                m_encryption.retry_write_size = writable;
                break;

            case SSL_ERROR_WANT_WRITE:
                // Write buffer is full, go back to poll and wait. Equivalent to EWOULDBLOCK.
                m_encryption.write_want_read = false;
                m_encryption.retry_write_size = writable;
                break;

            default:
                // Report errors and shutdown the connection.
                if (log_errors_SSL(res) < 0)
                {
                    trigger_hangup_event();
                }
                break;
            }
        }
    }

    if (total_written > 0)
    {
        MXB_DEBUG("Wrote %lu bytes to dcb %p (%s) in state %s fd %d.",
                  total_written, this, whoami().c_str(), mxs::to_string(m_state), m_fd);

        m_last_write = mxs_clock();
    }
}

/**
 * Write data to the underlying socket. The data is taken from the DCB's write queue.
 */
void DCB::socket_write()
{
    mxb_assert(m_fd != FD_CLOSED);
    bool keep_writing = true;
    size_t total_written = 0;

    // Write until socket blocks, we run out of bytes or an error occurs.
    while (keep_writing && !m_writeq.empty())
    {
        auto writable_bytes = m_writeq.length();
        auto res = ::write(m_fd, m_writeq.data(), writable_bytes);
        if (res > 0)
        {
            m_writeq.consume(res);
            total_written += res;

            // Either writeq is consumed or socket could not accept all data. In either case,
            // stop writing.
            mxb_assert(m_writeq.empty() || (res < (int64_t)writable_bytes));
            keep_writing = false;
        }
        else if (res == 0)
        {
            mxb_assert(!true);
            keep_writing = false;
        }
        else
        {
            int eno = errno;
            // Is EPIPE a normal error?
            if (eno == EAGAIN || eno == EWOULDBLOCK || eno == EPIPE)
            {
                // Done for now, no more can be written.
                keep_writing = false;
            }
            else if (eno == EINTR)
            {
                // Just try again.
            }
            else
            {
                // Unexpected error.
                if (!m_silence_errors)
                {
                    MXB_ERROR("Write to %s %s in state %s failed: %d, %s",
                              mxs::to_string(m_role), m_remote.c_str(), mxs::to_string(m_state),
                              eno, mxb_strerror(eno));
                }

                keep_writing = false;
            }
        }
    }

    if (total_written > 0)
    {
        MXB_DEBUG("Wrote %lu bytes to dcb %p (%s) in state %s fd %d.",
                  total_written, this, whoami().c_str(), mxs::to_string(m_state), m_fd);

        m_last_write = mxs_clock();
    }
}

std::tuple<uint8_t*, size_t> DCB::calc_read_limit_strict(size_t maxbytes)
{
    // Should only be called when have a valid read limit and the limit is not yet reached.
    mxb_assert(maxbytes > m_readq.length());
    // Strict read limit, cannot read more than allowed from socket. Assume that maxbytes is
    // reasonable.
    auto max_read_limit = maxbytes - m_readq.length();
    auto [ptr, _1] = m_readq.prepare_to_write(max_read_limit);
    return {ptr, max_read_limit};
}

bool DCB::add_callback(Reason reason,
                       int (* callback)(DCB*, Reason, void*),
                       void* userdata)
{
    CALLBACK* cb;
    CALLBACK* ptr;
    CALLBACK* lastcb = NULL;

    if ((ptr = (CALLBACK*)MXB_MALLOC(sizeof(CALLBACK))) == NULL)
    {
        return false;
    }
    ptr->reason = reason;
    ptr->cb = callback;
    ptr->userdata = userdata;
    ptr->next = NULL;
    cb = m_callbacks;

    while (cb)
    {
        if (cb->reason == reason && cb->cb == callback
            && cb->userdata == userdata)
        {
            /* Callback is a duplicate, abandon it */
            MXB_FREE(ptr);
            return false;
        }
        lastcb = cb;
        cb = cb->next;
    }
    if (NULL == lastcb)
    {
        m_callbacks = ptr;
    }
    else
    {
        lastcb->next = ptr;
    }

    return true;
}

bool DCB::remove_callback(Reason reason,
                          int (* callback)(DCB*, Reason, void*),
                          void* userdata)
{
    bool rval = false;

    CALLBACK* pcb = NULL;
    CALLBACK* cb = m_callbacks;

    while (cb)
    {
        if (cb->reason == reason
            && cb->cb == callback
            && cb->userdata == userdata)
        {
            if (pcb != NULL)
            {
                pcb->next = cb->next;
            }
            else
            {
                m_callbacks = cb->next;
            }

            MXB_FREE(cb);
            rval = true;
            break;
        }
        pcb = cb;
        cb = cb->next;
    }

    return rval;
}

void DCB::remove_callbacks()
{
    while (m_callbacks)
    {
        CALLBACK* cb = m_callbacks;
        m_callbacks = m_callbacks->next;
        MXB_FREE(cb);
    }
}

/**
 * Call the set of callbacks registered for a particular reason.
 *
 * @param dcb           The DCB to call the callbacks regarding
 * @param reason        The reason that has triggered the call
 */
void DCB::call_callback(Reason reason)
{
    CALLBACK* cb;
    CALLBACK* nextcb;
    cb = m_callbacks;

    while (cb)
    {
        if (cb->reason == reason)
        {
            nextcb = cb->next;
            cb->cb(this, reason, cb->userdata);
            cb = nextcb;
        }
        else
        {
            cb = cb->next;
        }
    }
}

struct dcb_role_count
{
    int       count;
    DCB::Role role;
};

bool count_by_role_cb(DCB* dcb, void* data)
{
    struct dcb_role_count* d = (struct dcb_role_count*)data;

    if (dcb->role() == d->role)
    {
        d->count++;
    }

    return true;
}

/**
 * Create the SSL structure for this DCB.
 * This function creates the SSL structure for the given SSL context.
 * This context should be the context of the service.
 * @param       dcb
 * @return      True on success, false on error.
 */
bool DCB::create_SSL(const mxs::SSLContext& ssl)
{
    m_encryption.verify_host = ssl.config().verify_host;
    m_encryption.handle = ssl.open();
    if (!m_encryption.handle)
    {
        MXB_ERROR("Failed to initialize SSL for connection.");
        return false;
    }

    if (SSL_set_fd(m_encryption.handle, m_fd) == 0)
    {
        MXB_ERROR("Failed to set file descriptor for SSL connection.");
        return false;
    }

    return true;
}

bool DCB::verify_peer_host()
{
    bool rval = true;
#ifdef OPENSSL_1_1
    if (m_encryption.verify_host)
    {
        auto r = remote();
        X509* cert = SSL_get_peer_certificate(m_encryption.handle);

        if (cert)
        {
            if (X509_check_ip_asc(cert, r.c_str(), 0) != 1
                && X509_check_host(cert, r.c_str(), 0, 0, nullptr) != 1)
            {
                char buf[1024] = "";
                X509_NAME_oneline(X509_get_subject_name(cert), buf, sizeof(buf));
                MXB_ERROR("Peer host '%s' does not match certificate: %s", r.c_str(), buf);
                rval = false;
            }

            X509_free(cert);
        }
    }
#endif

    return rval;
}

/**
 * @brief Set socket options, log an error if fails
 *
 * Simply calls the setsockopt function with the same parameters, but also
 * checks for success and logs an error if necessary.
 *
 * @param sockfd  Socket file descriptor
 * @param level   Will always be SOL_SOCKET for socket level operations
 * @param optname Option name
 * @param optval  Option value
 * @param optlen  Length of option value
 * @return 0 if successful, otherwise -1
 */
static int dcb_set_socket_option(int sockfd, int level, int optname, void* optval, socklen_t optlen)
{
    if (setsockopt(sockfd, level, optname, optval, optlen) != 0)
    {
        MXB_ERROR("Failed to set socket options: %d, %s",
                  errno,
                  mxb_strerror(errno));
        return -1;
    }
    return 0;
}

/** Helper class for serial iteration over all DCBs */
class SerialDcbTask : public Worker::Task
{
public:

    SerialDcbTask(bool (*func)(DCB*, void*), void* data)
        : m_func(func)
        , m_data(data)
    {
    }

    void execute(Worker& worker) override final
    {
        RoutingWorker& rworker = static_cast<RoutingWorker&>(worker);
        const auto& dcbs = rworker.dcbs();

        for (auto it = dcbs.begin(); it != dcbs.end() && m_more; ++it)
        {
            DCB* dcb = *it;

            if (dcb->session())
            {
                if (!m_func(dcb, m_data))
                {
                    m_more = false;
                    break;
                }
            }
            else
            {
                /**
                 *  TODO: Fix this. m_persistentstart is now in BackendDCB.
                 *  mxb_assert_message(dcb->m_persistentstart > 0, "The DCB must be in a connection pool");
                 */
            }
        }
    }

    bool more() const
    {
        return m_more;
    }

private:
    bool (* m_func)(DCB* dcb, void* data);
    void* m_data;

    std::atomic_bool m_more {true};
};

uint32_t DCB::process_events(uint32_t events)
{
    mxb_assert(m_owner == RoutingWorker::get_current());

    uint32_t rc = mxb::poll_action::NOP;

    /*
     * It isn't obvious that this is impossible
     * mxb_assert(dcb->state() != State::DISCONNECTED);
     */
    if (State::DISCONNECTED == m_state)
    {
        mxb_assert(!true);
        return rc;
    }

    if (!m_open)
    {
        mxb_assert(!true);
        return rc;
    }

    /**
     * Any of these callbacks might close the DCB. Hence, the value of 'n_close'
     * must be checked after each callback invocation.
     *
     * The order in which the events are processed is meaningful and should not be changed. EPOLLERR is
     * handled first to get the best possible error message in the log message in case EPOLLERR is returned
     * with another event from epoll_wait. EPOLLOUT and EPOLLIN are processed before EPOLLHUP and EPOLLRDHUP
     * so that all client events are processed in case EPOLLIN and EPOLLRDHUP events arrive in the same
     * epoll_wait.
     */

    if ((events & EPOLLERR) && (m_open))
    {
        mxb_assert(m_handler);

        rc |= mxb::poll_action::ERROR;

        m_handler->error(this);
    }

    if ((events & EPOLLOUT) && (m_open))
    {
        mxb_assert(m_handler);

        rc |= mxb::poll_action::WRITE;

        m_handler->write_ready(this);
    }

    if ((events & EPOLLIN) && (m_open))
    {
        mxb_assert(m_handler);

        rc |= mxb::poll_action::READ;

        int return_code = 1;
        /** SSL authentication is still going on, we need to call DCB::ssl_handehake
         * until it return 1 for success or -1 for error */
        if (m_encryption.state == SSLState::HANDSHAKE_REQUIRED)
        {
            return_code = ssl_handshake();
        }
        if (1 == return_code)
        {
            m_incomplete_read = false;
            m_read_amount = 0;
            m_handler->ready_for_reading(this);

            if (m_incomplete_read)
            {
                // If 'max_read_amount' has been specified, there may be a fake EPOLLIN event
                // that now must be removed.
                m_triggered_event &= ~EPOLLIN;

                rc |= mxb::poll_action::INCOMPLETE_READ;
                m_incomplete_read = false;
            }
        }
        else if (-1 == return_code)
        {
            m_handler->error(this);
        }
    }

    if ((events & EPOLLHUP) && (m_open))
    {
        mxb_assert(m_handler);

        rc |= mxb::poll_action::HUP;

        if (!m_hanged_up)
        {
            m_handler->hangup(this);

            m_hanged_up = true;
        }
    }

#ifdef EPOLLRDHUP
    if ((events & EPOLLRDHUP) && (m_open))
    {
        mxb_assert(m_handler);

        rc |= mxb::poll_action::HUP;

        if (!m_hanged_up)
        {
            m_handler->hangup(this);

            m_hanged_up = true;
        }
    }
#endif

    if (m_session)
    {
        // By design we don't distinguish between real I/O activity and
        // fake activity. In both cases, the session is busy.
        static_cast<Session*>(m_session)->book_io_activity();
    }

    return rc;
}

uint32_t DCB::event_handler(uint32_t events)
{
    this_thread.current_dcb = this;
    uint32_t rv = process_events(events);

    // When all I/O events have been handled, we will immediately
    // process an added fake event. As the handling of a fake event
    // may lead to the addition of another fake event we loop until
    // there is no fake event or the dcb has been closed.

    while ((m_open) && (m_triggered_event != 0))
    {
        events = m_triggered_event;
        m_triggered_event = 0;

        m_is_fake_event = true;
        rv |= process_events(events);
        m_is_fake_event = false;
    }

    this_thread.current_dcb = nullptr;

    return rv;
}

int DCB::poll_fd() const
{
    return m_fd;
}

uint32_t DCB::handle_poll_events(mxb::Worker* worker, uint32_t events, Pollable::Context context)
{
    mxb_assert(worker == m_owner);

    uint32_t rval = 0;

    /**
     * Fake hangup events (e.g. from monitors) can cause a DCB to be closed
     * before the real events are processed. This makes it look like a closed
     * DCB is receiving events when in reality the events were received at the
     * same time the DCB was closed. If a closed DCB receives events they should
     * be ignored.
     *
     * @see FakeEventTask()
     */
    if (m_open)
    {
        rval = event_handler(events);
    }

    return rval;
}

class DCB::FakeEventTask : public Worker::DisposableTask
{
public:
    FakeEventTask(const FakeEventTask&) = delete;
    FakeEventTask& operator=(const FakeEventTask&) = delete;

    FakeEventTask(DCB* dcb, uint32_t ev)
        : m_dcb(dcb)
        , m_ev(ev)
        , m_uid(dcb->uid())
    {
    }

    void execute(Worker& worker) override final
    {
        mxb_assert(&worker == RoutingWorker::get_current());

        RoutingWorker& rworker = static_cast<RoutingWorker&>(worker);

        if (rworker.dcbs().count(m_dcb) != 0    // If the dcb is found in the book-keeping,
            && m_dcb->is_open()                 // it has not been closed, and
            && m_dcb->uid() == m_uid)           // it really is the one (not another one that just
                                                // happened to get the same address).
        {
            mxb_assert(m_dcb->m_owner == RoutingWorker::get_current());
            m_dcb->m_is_fake_event = true;
            m_dcb->handle_poll_events(m_dcb->m_owner, m_ev, Pollable::NEW_CALL);
            m_dcb->m_is_fake_event = false;
        }
    }

private:
    DCB*     m_dcb;
    uint32_t m_ev;
    uint64_t m_uid;     /**< DCB UID guarantees we deliver the event to the correct DCB */
};

void DCB::add_event_via_loop(uint32_t ev)
{
    FakeEventTask* task = new(std::nothrow) FakeEventTask(this, ev);

    if (task)
    {
        m_owner->execute(std::unique_ptr<FakeEventTask>(task), Worker::EXECUTE_QUEUED);
    }
    else
    {
        MXB_OOM();
    }
}

void DCB::add_event(uint32_t ev)
{
    if (this == this_thread.current_dcb)
    {
        mxb_assert(m_owner == RoutingWorker::get_current());
        // If the fake event is added to the current DCB, we arrange for
        // it to be handled immediately in DCB::event_handler() when the handling
        // of the current events are done...

        m_triggered_event = ev;
    }
    else
    {
        // ... otherwise we post the fake event using the messaging mechanism.
        add_event_via_loop(ev);
    }
}

void DCB::trigger_read_event()
{
    add_event(EPOLLIN);
}

void DCB::trigger_hangup_event()
{
#ifdef EPOLLRDHUP
    uint32_t ev = EPOLLRDHUP;
#else
    uint32_t ev = EPOLLHUP;
#endif
    add_event(ev);
}

void DCB::trigger_write_event()
{
    add_event(EPOLLOUT);
}

bool DCB::set_reads_enabled(bool enable)
{
    uint32_t mask = THIS_UNIT::poll_events;

    if (!enable)
    {
        mask &= ~EPOLLIN;
    }

    mxb_assert(m_state == State::POLLING);
    mxb_assert(m_fd != FD_CLOSED);

    bool rv = false;
    RoutingWorker* worker = static_cast<RoutingWorker*>(this->owner);
    mxb_assert(worker == RoutingWorker::get_current());

    return worker->modify_fd(m_fd, mask, this);
}

bool DCB::enable_events()
{
    mxb_assert_message(m_state == State::CREATED || m_state == State::NOPOLLING,
                       "State is: %s", mxs::to_string(m_state));

    bool rv = false;
    mxb_assert(m_owner == RoutingWorker::get_current());

    if (m_owner->add_pollable(THIS_UNIT::poll_events, this))
    {
        m_state = State::POLLING;
        // Add old manually triggered events from before event disabling. epoll seems to trigger on its own
        // once enabled.
        m_triggered_event |= m_triggered_event_old;
        m_triggered_event_old = 0;
        rv = true;
    }
    return rv;
}

bool DCB::disable_events()
{
    mxb_assert_message(m_state == State::POLLING,
                       "State is: %s", mxs::to_string(m_state));
    mxb_assert(m_fd != FD_CLOSED);

    bool rv = true;
    mxb_assert(m_owner == RoutingWorker::get_current());

    // We unconditionally set the state, even if the actual removal might fail.
    m_state = State::NOPOLLING;

    // When BLR creates an internal DCB, it will set its state to
    // State::NOPOLLING and the fd will be FD_CLOSED.
    if (m_fd != FD_CLOSED)
    {
        // Remove any manually added read events, then remove fd from epoll.
        m_triggered_event_old = m_triggered_event;
        m_triggered_event = 0;
        if (!m_owner->remove_pollable(this))
        {
            rv = false;
        }
    }

    return rv;
}

/**
 * @brief DCB callback for upstream throtting
 * Called by any backend dcb when its writeq is above high water mark or
 * it has reached high water mark and now it is below low water mark,
 * Calling `poll_remove_dcb` or `poll_add_dcb' on client dcb to throttle
 * network traffic from client to mxs.
 *
 * @param dcb      Backend dcb
 * @param reason   Why the callback was called
 * @param userdata Data provided when the callback was added
 * @return Always 0
 */
static int upstream_throttle_callback(DCB* dcb, DCB::Reason reason, void* userdata)
{
    auto session = dcb->session();
    auto client_dcb = session->client_connection()->dcb();

    // The fd is removed manually here due to the fact that poll_add_dcb causes the DCB to be added to the
    // worker's list of DCBs but poll_remove_dcb doesn't remove it from it. This is due to the fact that the
    // DCBs are only removed from the list when they are closed.
    if (reason == DCB::Reason::HIGH_WATER && client_dcb->state() == DCB::State::POLLING)
    {
        MXB_INFO("High water mark hit for '%s'@'%s', not reading data until low water mark is hit",
                 session->user().c_str(), client_dcb->remote().c_str());

        client_dcb->set_reads_enabled(false);
    }
    else if (reason == DCB::Reason::LOW_WATER && client_dcb->state() == DCB::State::NOPOLLING)
    {
        MXB_INFO("Low water mark hit for '%s'@'%s', accepting new data",
                 session->user().c_str(), client_dcb->remote().c_str());

        if (!client_dcb->set_reads_enabled(true))
        {
            MXB_ERROR("Could not re-enable I/O events for client connection whose I/O events "
                      "earlier were disabled due to the high water mark having been hit. "
                      "Closing session.");
            client_dcb->trigger_hangup_event();
        }
    }

    return 0;
}

bool backend_dcb_remove_func(DCB* dcb, void* data)
{
    MXS_SESSION* session = (MXS_SESSION*)data;

    if (dcb->session() == session && dcb->role() == DCB::Role::BACKEND
        && dcb->state() == DCB::State::POLLING)
    {
        BackendDCB* backend_dcb = static_cast<BackendDCB*>(dcb);
        MXB_INFO("High water mark hit for connection to '%s' from %s'@'%s', not reading data until low water "
                 "mark is hit", backend_dcb->server()->name(),
                 session->user().c_str(), session->client_remote().c_str());

        backend_dcb->set_reads_enabled(false);
    }

    return true;
}

bool backend_dcb_add_func(DCB* dcb, void* data)
{
    MXS_SESSION* session = (MXS_SESSION*)data;

    if (dcb->session() == session && dcb->role() == DCB::Role::BACKEND
        && dcb->state() == DCB::State::NOPOLLING)
    {
        BackendDCB* backend_dcb = static_cast<BackendDCB*>(dcb);
        auto client_dcb = session->client_connection()->dcb();
        MXB_INFO("Low water mark hit for connection to '%s' from '%s'@'%s', accepting new data",
                 backend_dcb->server()->name(),
                 session->user().c_str(), client_dcb->remote().c_str());

        if (!backend_dcb->set_reads_enabled(true))
        {
            MXB_ERROR("Could not re-enable I/O events for backend connection whose I/O events "
                      "earlier were disabled due to the high water mark having been hit. "
                      "Closing session.");
            client_dcb->trigger_hangup_event();
        }
    }

    return true;
}

/**
 * @brief DCB callback for downstream throtting
 * Called by client dcb when its writeq is above high water mark or
 * it has reached high water mark and now it is below low water mark,
 * Calling `poll_remove_dcb` or `poll_add_dcb' on all backend dcbs to
 * throttle network traffic from server to mxs.
 *
 * @param dcb      client dcb
 * @param reason   Why the callback was called
 * @param userdata Data provided when the callback was added
 * @return Always 0
 */
static int downstream_throttle_callback(DCB* dcb, DCB::Reason reason, void* userdata)
{
    if (reason == DCB::Reason::HIGH_WATER)
    {
        dcb_foreach_local(backend_dcb_remove_func, dcb->session());
    }
    else if (reason == DCB::Reason::LOW_WATER)
    {
        dcb_foreach_local(backend_dcb_add_func, dcb->session());
    }

    return 0;
}

SERVICE* DCB::service() const
{
    return m_session->service;
}

/**
 * ClientDCB
 */
void ClientDCB::shutdown()
{
    // Close protocol and router session
    if ((m_session->state() == MXS_SESSION::State::STARTED
         || m_session->state() == MXS_SESSION::State::STOPPING))
    {
        m_session->close();
    }
    m_protocol->finish_connection();
}

std::string ClientDCB::whoami() const
{
    return m_session->user_and_host();
}

ClientDCB::ClientDCB(int fd,
                     const std::string& remote,
                     const sockaddr_storage& ip,
                     MXS_SESSION* session,
                     std::unique_ptr<ClientConnection> protocol,
                     DCB::Manager* manager)
    : ClientDCB(fd,
                remote,
                ip,
                DCB::Role::CLIENT,
                session,
                std::move(protocol),
                manager)
{
}

ClientDCB::ClientDCB(int fd,
                     const std::string& remote,
                     const sockaddr_storage& ip,
                     DCB::Role role,
                     MXS_SESSION* session,
                     std::unique_ptr<ClientConnection> protocol,
                     Manager* manager)
    : DCB(fd, remote, role, session, protocol.get(), manager)
    , m_ip(ip)
    , m_protocol(std::move(protocol))
{
    if (DCB_THROTTLING_ENABLED(this))
    {
        add_callback(Reason::HIGH_WATER, downstream_throttle_callback, NULL);
        add_callback(Reason::LOW_WATER, downstream_throttle_callback, NULL);
    }
}

ClientDCB::ClientDCB(int fd, const std::string& remote, DCB::Role role, MXS_SESSION* session)
    : ClientDCB(fd, remote, sockaddr_storage {}, role, session, nullptr, nullptr)
{
}

ClientDCB::~ClientDCB()
{
    // TODO: move m_data to authenticators so it's freed
}

bool ClientDCB::release_from(MXS_SESSION* session)
{
    /**
     * The client DCB is only freed once all other DCBs that the session
     * uses have been freed. This will guarantee that the authentication
     * data will be usable for all DCBs even if the client DCB has already
     * been closed.
     */
    session_put_ref(session);
    return false;
}

ClientDCB* ClientDCB::create(int fd,
                             const std::string& remote,
                             const sockaddr_storage& ip,
                             MXS_SESSION* session,
                             std::unique_ptr<ClientConnection> protocol,
                             DCB::Manager* manager)
{
    ClientDCB* dcb = new(std::nothrow) ClientDCB(fd, remote, ip, session, std::move(protocol), manager);
    if (!dcb)
    {
        ::close(fd);
    }

    return dcb;
}

mxs::ClientConnection* ClientDCB::protocol() const
{
    return m_protocol.get();
}

/**
 * Accept a SSL connection and do the SSL authentication handshake.
 * This function accepts a client connection to a DCB. It assumes that the SSL
 * structure has the underlying method of communication set and this method is ready
 * for usage. It then proceeds with the SSL handshake and stops only if an error
 * occurs or the client has not yet written enough data to complete the handshake.
 * @param dcb DCB which should accept the SSL connection
 * @return 1 if the handshake was successfully completed, 0 if the handshake is
 * still ongoing and another call to dcb_SSL_accept should be made or -1 if an
 * error occurred during the handshake and the connection should be terminated.
 */
int ClientDCB::ssl_handshake()
{
    if (!m_session->listener_data()->m_ssl.valid()
        || (!m_encryption.handle && !create_SSL(m_session->listener_data()->m_ssl)))
    {
        return -1;
    }

    set_SSL_mode_bits(m_encryption.handle);
    int ssl_rval = SSL_accept(m_encryption.handle);

    switch (SSL_get_error(m_encryption.handle, ssl_rval))
    {
    case SSL_ERROR_NONE:
        MXB_DEBUG("SSL_accept done for %s", m_remote.c_str());
        m_encryption.state = SSLState::ESTABLISHED;
        m_encryption.read_want_write = false;
        return verify_peer_host() ? 1 : -1;

    case SSL_ERROR_WANT_READ:
        MXB_DEBUG("SSL_accept ongoing want read for %s", m_remote.c_str());
        return 0;

    case SSL_ERROR_WANT_WRITE:
        MXB_DEBUG("SSL_accept ongoing want write for %s", m_remote.c_str());
        m_encryption.read_want_write = true;
        return 0;

    case SSL_ERROR_ZERO_RETURN:
        MXB_DEBUG("SSL error, shut down cleanly during SSL accept %s", m_remote.c_str());
        log_errors_SSL(0);
        trigger_hangup_event();
        return 0;

    case SSL_ERROR_SYSCALL:
        MXB_DEBUG("SSL connection SSL_ERROR_SYSCALL error during accept %s", m_remote.c_str());
        if (log_errors_SSL(ssl_rval) < 0)
        {
            m_encryption.state = SSLState::HANDSHAKE_FAILED;
            trigger_hangup_event();
            return -1;
        }
        else
        {
            return 0;
        }

    default:
        MXB_DEBUG("SSL connection shut down with error during SSL accept %s", m_remote.c_str());
        if (log_errors_SSL(ssl_rval) < 0)
        {
            m_encryption.state = SSLState::HANDSHAKE_FAILED;
            trigger_hangup_event();
            return -1;
        }
        else
        {
            return 0;
        }
    }
}

int ClientDCB::port() const
{
    int rval = -1;

    if (m_ip.ss_family == AF_INET)
    {
        struct sockaddr_in* ip = (struct sockaddr_in*)&m_ip;
        rval = ntohs(ip->sin_port);
    }
    else if (m_ip.ss_family == AF_INET6)
    {
        struct sockaddr_in6* ip = (struct sockaddr_in6*)&m_ip;
        rval = ntohs(ip->sin6_port);
    }
    else
    {
        mxb_assert(m_ip.ss_family == AF_UNIX);
    }

    return rval;
}

void ClientDCB::close(ClientDCB* dcb)
{
    DCB::close(dcb);
}

void DCB::close(DCB* dcb)
{
#if defined (SS_DEBUG)
    mxb_assert(dcb->m_state != State::DISCONNECTED && dcb->m_fd != FD_CLOSED && dcb->m_manager);
    auto* current = RoutingWorker::get_current();
    mxb_assert(current && current == dcb->m_owner);
#endif

    if (dcb->m_open)
    {
        dcb->m_open = false;
        dcb->m_manager->destroy(dcb);
    }
    else
    {
        // TODO: Will this happen on a regular basis?
        MXB_WARNING("DCB::close(%p) called on a closed dcb.", dcb);
        mxb_assert(!true);
    }
}

size_t DCB::readq_peek(size_t n_bytes, uint8_t* dst) const
{
    return m_readq.copy_data(0, n_bytes, dst);
}

void DCB::unread(GWBUF* buffer)
{
    if (buffer)
    {
        m_readq.merge_front(move(*buffer));
        delete buffer;
    }
}

void DCB::unread(GWBUF&& buffer)
{
    m_readq.merge_front(move(buffer));
}

/**
 * BackendDCB
 */
BackendDCB* BackendDCB::connect(SERVER* server, MXS_SESSION* session, DCB::Manager* manager)
{
    BackendDCB* rval = nullptr;
    // Start the watchdog notifier, the getaddrinfo call done by connect_socket() can take a long time in some
    // corner cases.
    session->worker()->start_watchdog_workaround();
    int fd = connect_socket(server->address(), server->port());
    session->worker()->stop_watchdog_workaround();

    if (fd >= 0)
    {
        rval = new(std::nothrow) BackendDCB(server, fd, session, manager);
        if (!rval)
        {
            ::close(fd);
        }
    }
    return rval;
}

void BackendDCB::reset(MXS_SESSION* session)
{
    m_last_read = mxs_clock();
    m_last_write = mxs_clock();
    m_session = session;

    if (DCB_THROTTLING_ENABLED(this))
    {
        // Register upstream throttling callbacks
        add_callback(Reason::HIGH_WATER, upstream_throttle_callback, NULL);
        add_callback(Reason::LOW_WATER, upstream_throttle_callback, NULL);
    }
}

// static
void BackendDCB::hangup_cb(const SERVER* server)
{
    auto* rworker = RoutingWorker::get_current();
    DCB* old_current = this_thread.current_dcb;

    for (DCB* dcb : rworker->dcbs())
    {
        if (dcb->state() == State::POLLING && dcb->role() == Role::BACKEND)
        {
            // TODO: Remove the need for downcast.
            BackendDCB* backend_dcb = static_cast<BackendDCB*>(dcb);

            if (backend_dcb->m_server == server && backend_dcb->is_open())
            {
                if (!backend_dcb->m_hanged_up)
                {
                    this_thread.current_dcb = backend_dcb;
                    backend_dcb->m_is_fake_event = true;
                    backend_dcb->m_protocol->hangup(dcb);
                    backend_dcb->m_is_fake_event = false;
                    backend_dcb->m_hanged_up = true;
                }
            }
        }
    }

    this_thread.current_dcb = old_current;
}

/**
 * Call all the callbacks on all DCB's that match the server and the reason given
 */
// static
void BackendDCB::hangup(const SERVER* server)
{
    auto hangup_server = [server]() {
        hangup_cb(server);
    };
    mxs::RoutingWorker::broadcast(hangup_server, mxs::RoutingWorker::EXECUTE_QUEUED);
}

mxs::BackendConnection* BackendDCB::protocol() const
{
    return m_protocol.get();
}

/**
 * Initiate an SSL client connection to a server
 *
 * This functions starts an SSL client connection to a server which is expecting
 * an SSL handshake. The DCB should already have a TCP connection to the server and
 * this connection should be in a state that expects an SSL handshake.
 * THIS CODE IS UNUSED AND UNTESTED as at 4 Jan 2016
 * @param dcb DCB to connect
 * @return 1 on success, -1 on error and 0 if the SSL handshake is still ongoing
 */
int BackendDCB::ssl_handshake()
{
    int ssl_rval;
    int return_code;

    if (!m_ssl || (!m_encryption.handle && !create_SSL(*m_ssl)))
    {
        mxb_assert(m_ssl);
        return -1;
    }

    set_SSL_mode_bits(m_encryption.handle);
    m_encryption.state = SSLState::HANDSHAKE_REQUIRED;
    ssl_rval = SSL_connect(m_encryption.handle);

    switch (SSL_get_error(m_encryption.handle, ssl_rval))
    {
    case SSL_ERROR_NONE:
        MXB_DEBUG("SSL_connect done for %s", m_remote.c_str());
        m_encryption.state = SSLState::ESTABLISHED;
        m_encryption.read_want_write = false;
        return_code = verify_peer_host() ? 1 : -1;
        break;

    case SSL_ERROR_WANT_READ:
        MXB_DEBUG("SSL_connect ongoing want read for %s", m_remote.c_str());
        return_code = 0;
        break;

    case SSL_ERROR_WANT_WRITE:
        MXB_DEBUG("SSL_connect ongoing want write for %s", m_remote.c_str());
        m_encryption.read_want_write = true;
        return_code = 0;
        break;

    case SSL_ERROR_ZERO_RETURN:
        MXB_DEBUG("SSL error, shut down cleanly during SSL connect %s", m_remote.c_str());
        if (log_errors_SSL(0) < 0)
        {
            trigger_hangup_event();
        }
        return_code = 0;
        break;

    case SSL_ERROR_SYSCALL:
        MXB_DEBUG("SSL connection shut down with SSL_ERROR_SYSCALL during SSL connect %s", m_remote.c_str());
        if (log_errors_SSL(ssl_rval) < 0)
        {
            m_encryption.state = SSLState::HANDSHAKE_FAILED;
            trigger_hangup_event();
            return_code = -1;
        }
        else
        {
            return_code = 0;
        }
        break;

    default:
        MXB_DEBUG("SSL connection shut down with error during SSL connect %s", m_remote.c_str());
        if (log_errors_SSL(ssl_rval) < 0)
        {
            m_encryption.state = SSLState::HANDSHAKE_FAILED;
            trigger_hangup_event();
            return -1;
        }
        else
        {
            return 0;
        }
        break;
    }
    return return_code;
}

BackendDCB::BackendDCB(SERVER* server, int fd, MXS_SESSION* session,
                       DCB::Manager* manager)
    : DCB(fd, server->address(), DCB::Role::BACKEND, session, nullptr, manager)
    , m_server(server)
    , m_ssl(static_cast<Server*>(server)->ssl())
{
    mxb_assert(m_server);

    if (DCB_THROTTLING_ENABLED(this))
    {
        // Register upstream throttling callbacks
        add_callback(Reason::HIGH_WATER, upstream_throttle_callback, NULL);
        add_callback(Reason::LOW_WATER, upstream_throttle_callback, NULL);
    }
}

void BackendDCB::shutdown()
{
    // Close protocol and router session
    m_protocol->finish_connection();
}

bool BackendDCB::release_from(MXS_SESSION* session)
{
    auto ses = static_cast<Session*>(session);
    ses->unlink_backend_connection(m_protocol.get());
    return true;
}

void BackendDCB::set_connection(std::unique_ptr<mxs::BackendConnection> conn)
{
    m_handler = conn.get();
    m_protocol = std::move(conn);
}

void BackendDCB::close(BackendDCB* dcb)
{
    mxb_assert(dcb->m_state != State::CREATED);
    DCB::close(dcb);
}

BackendDCB::Manager* BackendDCB::manager() const
{
    return static_cast<Manager*>(m_manager);
}

std::string BackendDCB::whoami() const
{
    return m_server->name();
}

/**
 * Free Functions
 */
namespace maxscale
{

const char* to_string(DCB::Role role)
{
    switch (role)
    {
    case DCB::Role::CLIENT:
        return "Client DCB";

    case DCB::Role::BACKEND:
        return "Backend DCB";

    default:
        mxb_assert(!true);
        return "Unknown DCB";
    }
}

const char* to_string(DCB::State state)
{
    switch (state)
    {
    case DCB::State::CREATED:
        return "DCB::State::CREATED";

    case DCB::State::POLLING:
        return "DCB::State::POLLING";

    case DCB::State::DISCONNECTED:
        return "DCB::State::DISCONNECTED";

    case DCB::State::NOPOLLING:
        return "DCB::State::NOPOLLING";

    default:
        assert(!true);
        return "DCB::State::UNKNOWN";
    }
}
}

int dcb_count_by_role(DCB::Role role)
{
    struct dcb_role_count val = {};
    val.count = 0;
    val.role = role;

    dcb_foreach(count_by_role_cb, &val);

    return val.count;
}

uint64_t dcb_get_session_id(DCB* dcb)
{
    return (dcb && dcb->session()) ? dcb->session()->id() : 0;
}

bool dcb_foreach(bool (* func)(DCB* dcb, void* data), void* data)
{
    mxb_assert(mxs::MainWorker::is_main_worker());
    SerialDcbTask task(func, data);
    RoutingWorker::execute_serially(task);
    return task.more();
}

void dcb_foreach_local(bool (* func)(DCB* dcb, void* data), void* data)
{
    RoutingWorker* worker = RoutingWorker::get_current();
    const auto& dcbs = worker->dcbs();

    for (DCB* dcb : dcbs)
    {
        if (dcb->session())
        {
            if (!func(dcb, data))
            {
                break;
            }
        }
        else
        {
            /**
             *  TODO: Fix this. m_persistentstart is now in BackendDCB.
             *  mxb_assert_message(dcb->m_persistentstart > 0, "The DCB must be in a connection pool");
             */
        }
    }
}

DCB* dcb_get_current()
{
    return this_thread.current_dcb;
}

void dcb_set_current(DCB* dcb)
{
    this_thread.current_dcb = dcb;
}

void mxs::ClientConnectionBase::set_dcb(DCB* dcb)
{
    m_dcb = static_cast<ClientDCB*>(dcb);
}

ClientDCB* mxs::ClientConnectionBase::dcb()
{
    return m_dcb;
}

const ClientDCB* mxs::ClientConnectionBase::dcb() const
{
    return m_dcb;
}

json_t* maxscale::ClientConnectionBase::diagnostics() const
{
    json_t* rval = json_object();   // This is not currently used.
    return rval;
}

bool mxs::ClientConnectionBase::in_routing_state() const
{
    return m_dcb != nullptr;
}

size_t mxs::ClientConnectionBase::sizeof_buffers() const
{
    return m_dcb ? m_dcb->runtime_size() : 0;
}<|MERGE_RESOLUTION|>--- conflicted
+++ resolved
@@ -258,22 +258,7 @@
     }
 }
 
-<<<<<<< HEAD
-/**
- * Remove a DCB from the poll list and trigger shutdown mechanisms.
- *
- * @param       dcb     The DCB to be processed
- */
-void DCB::stop_polling_and_shutdown()
-{
-    disable_events();
-    shutdown();
-}
-
 std::tuple<bool, GWBUF> DCB::read(size_t minbytes, size_t maxbytes)
-=======
-DCB::ReadResult DCB::read(uint32_t min_bytes, uint32_t max_bytes)
->>>>>>> 7c8fe289
 {
     return read_impl(minbytes, maxbytes, ReadLimit::RES_LEN);
 }
@@ -1587,10 +1572,10 @@
     mxb_assert(m_fd != FD_CLOSED);
 
     bool rv = false;
-    RoutingWorker* worker = static_cast<RoutingWorker*>(this->owner);
+    RoutingWorker* worker = static_cast<RoutingWorker*>(this->owner());
     mxb_assert(worker == RoutingWorker::get_current());
 
-    return worker->modify_fd(m_fd, mask, this);
+    return worker->modify_pollable(mask, this);
 }
 
 bool DCB::enable_events()
