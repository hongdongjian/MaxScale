--- conflicted
+++ resolved
@@ -68,49 +68,35 @@
         }
     }
 
-<<<<<<< HEAD
-=======
+    const auto& local_address = mxs::Config::get().local_address;
+
+    if (!local_address.empty())
+    {
+        mysql_optionsv(con, MYSQL_OPT_BIND, local_address.c_str());
+    }
+
+    MYSQL* mysql = nullptr;
+
+    if (address[0] == '/')
+    {
+        mysql = mysql_real_connect(con, nullptr, user, passwd, nullptr, 0, address, flags);
+    }
+    else
+    {
+        mysql = mysql_real_connect(con, address, user, passwd, NULL, port, NULL, flags);
+    }
+
+    return mysql;
+}
+
+MYSQL* mxs_mysql_real_connect(MYSQL* con, SERVER* server, int port, const char* user, const char* passwd)
+{
     bool server_is_db = server->info().is_database();
-
     if (server_is_db)
     {
         mysql_optionsv(con, MYSQL_INIT_COMMAND, "SET SQL_MODE=''");
         mysql_optionsv(con, MYSQL_INIT_COMMAND, "SET @@session.autocommit=1;");
     }
-
->>>>>>> d0cd7a70
-    const auto& local_address = mxs::Config::get().local_address;
-
-    if (!local_address.empty())
-    {
-        mysql_optionsv(con, MYSQL_OPT_BIND, local_address.c_str());
-    }
-
-    MYSQL* mysql = nullptr;
-
-    if (address[0] == '/')
-    {
-        mysql = mysql_real_connect(con, nullptr, user, passwd, nullptr, 0, address, flags);
-    }
-    else
-    {
-        mysql = mysql_real_connect(con, address, user, passwd, NULL, port, NULL, flags);
-    }
-
-    return mysql;
-}
-
-MYSQL* mxs_mysql_real_connect(MYSQL* con, SERVER* server, int port, const char* user, const char* passwd)
-{
-    bool server_is_db = server->info().is_database();
-    if (server_is_db)
-    {
-        mysql_optionsv(con, MYSQL_INIT_COMMAND, "SET SQL_MODE=''");
-        mysql_optionsv(con, MYSQL_INIT_COMMAND, "SET @@session.autocommit=1;");
-    }
-
-    char yes = 1;
-    mysql_optionsv(con, MYSQL_OPT_RECONNECT, &yes);
 
     auto ssl = server->ssl_config();
     MYSQL* mysql = mxs_mysql_real_connect(con, server->address(), port, user, passwd, ssl);
