/*
 * Copyright (c) 2016 MariaDB Corporation Ab
 *
 * Use of this software is governed by the Business Source License included
 * in the LICENSE.TXT file and at www.mariadb.com/bsl11.
 *
 * Change Date: 2026-08-08
 *
 * On the date above, in accordance with the Business Source License, use
 * of this software will be governed by version 2 or later of the General
 * Public License.
 */

/**
 * @file monitor.c  - The monitor module management routines
 */
#include <maxscale/monitor.hh>

#include <atomic>
#include <fcntl.h>
#include <stdio.h>
#include <string.h>
#include <chrono>
#include <string>
#include <sstream>
#include <set>
#include <zlib.h>
#include <sys/stat.h>
#include <vector>
#include <mutex>
#include <mysql.h>
#include <mysqld_error.h>
#include <errmsg.h>

#include <maxbase/format.hh>
#include <maxbase/json.hh>
#include <maxscale/http.hh>
#include <maxscale/json_api.hh>
#include <maxscale/mariadb.hh>
#include <maxscale/mainworker.hh>
#include <maxscale/mysql_utils.hh>
#include <maxscale/paths.hh>
#include <maxscale/secrets.hh>

#include "internal/config.hh"
#include "internal/externcmd.hh"
#include "internal/modules.hh"
#include "internal/server.hh"
#include "internal/service.hh"

using std::string;
using std::set;
using Guard = std::lock_guard<std::mutex>;
using maxscale::Monitor;
using maxscale::MonitorServer;
using ConnectResult = maxscale::MonitorServer::ConnectResult;
using namespace std::literals::chrono_literals;
using std::chrono::duration_cast;
using std::chrono::seconds;
using std::chrono::milliseconds;

const char CN_BACKEND_CONNECT_ATTEMPTS[] = "backend_connect_attempts";
const char CN_BACKEND_CONNECT_TIMEOUT[] = "backend_connect_timeout";
const char CN_BACKEND_READ_TIMEOUT[] = "backend_read_timeout";
const char CN_BACKEND_WRITE_TIMEOUT[] = "backend_write_timeout";
const char CN_DISK_SPACE_CHECK_INTERVAL[] = "disk_space_check_interval";
const char CN_EVENTS[] = "events";
const char CN_JOURNAL_MAX_AGE[] = "journal_max_age";
const char CN_MONITOR_INTERVAL[] = "monitor_interval";
const char CN_SCRIPT[] = "script";
const char CN_SCRIPT_TIMEOUT[] = "script_timeout";

namespace
{

namespace cfg = mxs::config;
using namespace std::chrono_literals;

class MonitorSpec : public cfg::Specification
{
public:
    using cfg::Specification::Specification;

private:
    template<class Params>
    bool do_post_validate(Params params) const;

    bool post_validate(const mxs::ConfigParameters& params) const override
    {
        return do_post_validate(params);
    }

    bool post_validate(json_t* json) const override
    {
        return do_post_validate(json);
    }
};

MonitorSpec s_spec(CN_MONITORS, cfg::Specification::MONITOR);

cfg::ParamString s_type(&s_spec, CN_TYPE, "The type of the object", CN_MONITOR);
cfg::ParamModule s_module(&s_spec, CN_MODULE, "The monitor to use", mxs::ModuleType::MONITOR);

cfg::ParamServerList s_servers(
    &s_spec, "servers", "List of servers to use",
    cfg::Param::OPTIONAL, cfg::Param::AT_RUNTIME);

cfg::ParamString s_user(
    &s_spec, "user", "Username used to monitor the servers",
    cfg::Param::AT_RUNTIME);

cfg::ParamPassword s_password(
    &s_spec, "password", "Password for the user used to monitor the servers",
    cfg::Param::AT_RUNTIME);

cfg::ParamMilliseconds s_monitor_interval(
    &s_spec, CN_MONITOR_INTERVAL, "How often the servers are monitored",
    2000ms, cfg::Param::AT_RUNTIME);

cfg::ParamSeconds s_backend_connect_timeout(
    &s_spec, CN_BACKEND_CONNECT_TIMEOUT, "Connection timeout for monitor connections",
    3s, cfg::Param::AT_RUNTIME);

cfg::ParamSeconds s_backend_read_timeout(
    &s_spec, CN_BACKEND_READ_TIMEOUT, "Read timeout for monitor connections",
    3s, cfg::Param::AT_RUNTIME);

cfg::ParamSeconds s_backend_write_timeout(
    &s_spec, CN_BACKEND_WRITE_TIMEOUT, "Write timeout for monitor connections",
    3s, cfg::Param::AT_RUNTIME);

cfg::ParamCount s_backend_connect_attempts(
    &s_spec, CN_BACKEND_CONNECT_ATTEMPTS, "Number of connection attempts to make to a server",
    1, cfg::Param::AT_RUNTIME);

cfg::ParamSeconds s_journal_max_age(
    &s_spec, CN_JOURNAL_MAX_AGE, "The time the on-disk cached server states are valid for",
    28800s, cfg::Param::AT_RUNTIME);

cfg::ParamString s_disk_space_threshold(
    &s_spec, CN_DISK_SPACE_THRESHOLD, "Disk space threshold",
    "", cfg::Param::AT_RUNTIME);

cfg::ParamMilliseconds s_disk_space_check_interval(
    &s_spec, CN_DISK_SPACE_CHECK_INTERVAL, "How often the disk space is checked",
    0ms, cfg::Param::AT_RUNTIME);

cfg::ParamString s_script(
    &s_spec, CN_SCRIPT, "Script to run whenever an event occurs",
    "", cfg::Param::AT_RUNTIME);

cfg::ParamSeconds s_script_timeout(
    &s_spec, CN_SCRIPT_TIMEOUT, "Timeout for the script",
    90s, cfg::Param::AT_RUNTIME);

cfg::ParamEnumMask<mxs_monitor_event_t> s_events(
    &s_spec, CN_EVENTS, "Events that cause the script to be called",
    {
        {ALL_EVENTS, "all"},
        {MASTER_DOWN_EVENT, "master_down"},
        {MASTER_UP_EVENT, "master_up"},
        {SLAVE_DOWN_EVENT, "slave_down"},
        {SLAVE_UP_EVENT, "slave_up"},
        {SERVER_DOWN_EVENT, "server_down"},
        {SERVER_UP_EVENT, "server_up"},
        {SYNCED_DOWN_EVENT, "synced_down"},
        {SYNCED_UP_EVENT, "synced_up"},
        {DONOR_DOWN_EVENT, "donor_down"},
        {DONOR_UP_EVENT, "donor_up"},
        {LOST_MASTER_EVENT, "lost_master"},
        {LOST_SLAVE_EVENT, "lost_slave"},
        {LOST_SYNCED_EVENT, "lost_synced"},
        {LOST_DONOR_EVENT, "lost_donor"},
        {NEW_MASTER_EVENT, "new_master"},
        {NEW_SLAVE_EVENT, "new_slave", },
        {NEW_SYNCED_EVENT, "new_synced"},
        {NEW_DONOR_EVENT, "new_donor"},
    }, ALL_EVENTS, cfg::Param::AT_RUNTIME);

template<class Params>
bool MonitorSpec::do_post_validate(Params params) const
{
    bool ok = true;

    std::string threshold = s_disk_space_threshold.get(params);

    if (!threshold.empty())
    {
        DiskSpaceLimits limit;
        ok = config_parse_disk_space_threshold(&limit, threshold.c_str());
    }

    return ok;
}

class ThisUnit
{
public:
    // TODO: Consider dropping this altogether and simply fetch the variables at each monitor tick.
    static constexpr seconds variables_update_interval = 10s;

    /**
     * Mark a monitor as the monitor of the server. A server may only be monitored by one monitor.
     *
     * @param server Server to claim. The name is not checked to be a valid server name.
     * @param new_owner Monitor which claims the server
     * @param existing_owner If server is already monitored, the owning monitor name is written here
     * @return True if success, false if server was claimed by another monitor
     */
    bool claim_server(const string& server, const string& new_owner, string* existing_owner)
    {
        mxb_assert(Monitor::is_main_worker());
        bool claim_success = false;
        auto iter = m_server_owners.find(server);
        if (iter != m_server_owners.end())
        {
            // Server is already claimed by a monitor.
            * existing_owner = iter->second;
        }
        else
        {
            m_server_owners[server] = new_owner;
            claim_success = true;
        }
        return claim_success;
    }

    /**
     * Mark a server as unmonitored.
     *
     * @param server The server name
     */
    void release_server(const string& server)
    {
        mxb_assert(Monitor::is_main_worker());
        auto iter = m_server_owners.find(server);
        mxb_assert(iter != m_server_owners.end());
        m_server_owners.erase(iter);
    }


    string claimed_by(const string& server)
    {
        mxb_assert(Monitor::is_main_worker());
        string rval;
        auto iter = m_server_owners.find(server);
        if (iter != m_server_owners.end())
        {
            rval = iter->second;
        }
        return rval;
    }

private:
    // Global map of servername->monitorname. Not mutexed, as this should only be accessed
    // from the admin thread.
    std::map<string, string> m_server_owners;
};

ThisUnit this_unit;

/** Server type specific bits */
const uint64_t server_type_bits = SERVER_MASTER | SERVER_SLAVE | SERVER_JOINED | SERVER_RELAY | SERVER_BLR;

/** All server bits */
const uint64_t all_server_bits = SERVER_RUNNING | SERVER_MAINT | SERVER_MASTER | SERVER_SLAVE
    | SERVER_JOINED | SERVER_RELAY | SERVER_BLR;

const char journal_name[] = "monitor.dat";
const char journal_template[] = "%s/%s/%s";

bool check_disk_space_exhausted(MonitorServer* pMs,
                                const std::string& path,
                                const maxscale::disk::SizesAndName& san,
                                int32_t max_percentage)
{
    bool disk_space_exhausted = false;

    int32_t used_percentage = ((san.total() - san.available()) / (double)san.total()) * 100;

    if (used_percentage >= max_percentage)
    {
        MXB_ERROR("Disk space on %s at %s is exhausted; %d%% of the the disk "
                  "mounted on the path %s has been used, and the limit it %d%%.",
                  pMs->server->name(),
                  pMs->server->address(),
                  used_percentage,
                  path.c_str(),
                  max_percentage);
        disk_space_exhausted = true;
    }

    return disk_space_exhausted;
}

const char ERR_CANNOT_MODIFY[] =
    "The server is monitored, so only the maintenance status can be "
    "set/cleared manually. Status was not modified.";
const char WRN_REQUEST_OVERWRITTEN[] =
    "Previous maintenance/draining request was not yet read by the monitor and was overwritten.";

const MonitorServer::EventList empty_event_list;
}

namespace maxscale
{

Monitor::Monitor(const string& name, const string& module)
    : m_name(name)
    , m_module(module)
    , m_settings(name, this)
{
}

void Monitor::stop()
{
    do_stop();

    for (auto db : m_servers)
    {
        // TODO: Should be db->close().
        mysql_close(db->con);
        db->con = NULL;
    }
}

std::tuple<bool, string> Monitor::soft_stop()
{
    auto [ok, errmsg] = do_soft_stop();
    if (ok)
    {
        for (auto db : m_servers)
        {
            mysql_close(db->con);
            db->con = nullptr;
        }
    }
    return {ok, errmsg};
}

const char* Monitor::name() const
{
    return m_name.c_str();
}

// static
cfg::Specification* Monitor::specification()
{
    return &s_spec;
}

Monitor::Settings::Settings(const std::string& name, Monitor* monitor)
    : mxs::config::Configuration(name, &s_spec)
    , m_monitor(monitor)
{
    using C = MonitorServer::ConnectionSettings;

    add_native(&Settings::type, &s_type);
    add_native(&Settings::module, &s_module);
    add_native(&Settings::servers, &s_servers);
    add_native(&Settings::interval, &s_monitor_interval);
    add_native(&Settings::events, &s_events);
    add_native(&Settings::journal_max_age, &s_journal_max_age);
    add_native(&Settings::script, &s_script);
    add_native(&Settings::script_timeout, &s_script_timeout);
    add_native(&Settings::disk_space_threshold, &s_disk_space_threshold);
    add_native(&Settings::disk_space_check_interval, &s_disk_space_check_interval);
    add_native(&Settings::conn_settings, &C::read_timeout, &s_backend_read_timeout);
    add_native(&Settings::conn_settings, &C::write_timeout, &s_backend_write_timeout);
    add_native(&Settings::conn_settings, &C::connect_timeout, &s_backend_connect_timeout);
    add_native(&Settings::conn_settings, &C::connect_attempts, &s_backend_connect_attempts);
    add_native(&Settings::conn_settings, &C::username, &s_user);
    add_native(&Settings::conn_settings, &C::password, &s_password);
}

bool Monitor::Settings::post_configure(const std::map<std::string, mxs::ConfigParameters>& nested_params)
{
    shared.conn_settings = conn_settings;
    config_parse_disk_space_threshold(&shared.monitor_disk_limits, disk_space_threshold.c_str());

    return m_monitor->post_configure();
}

bool Monitor::post_configure()
{
    bool ok = true;

    m_journal_max_save_interval = std::min(5 * 60L, m_settings.journal_max_age.count() / 2);

    if (m_settings.script.empty())
    {
        // Reset current external cmd if any.
        m_scriptcmd.reset();
    }
    else
    {
        m_scriptcmd = ExternalCmd::create(m_settings.script, m_settings.script_timeout.count());
        if (!m_scriptcmd)
        {
            MXB_ERROR("Failed to initialize script '%s'.", m_settings.script.c_str());
            ok = false;
        }
    }

    // First, remove all servers.
    remove_all_servers();

    for (auto elem : m_settings.servers)
    {
        if (!add_server(elem))
        {
            ok = false;
        }
    }

    return ok;
}

mxs::config::Configuration& Monitor::base_configuration()
{
    return m_settings;
}

const mxs::ConfigParameters& Monitor::parameters() const
{
    return m_parameters;
}

const Monitor::Settings& Monitor::settings() const
{
    return m_settings;
}

const MonitorServer::ConnectionSettings& Monitor::conn_settings() const
{
    return m_settings.shared.conn_settings;
}

long Monitor::ticks() const
{
    return m_ticks.load(std::memory_order_acquire);
}

const char* Monitor::state_string() const
{
    return is_running() ? "Running" : "Stopped";
}

Monitor::~Monitor()
{
    for (auto server : m_servers)
    {
        // TODO: store unique pointers in the array
        delete server;
    }
    m_servers.clear();
}

/**
 * Add a server to the monitor. Fails if server is already monitored.
 *
 * @param server  A server
 * @return True if server was added
 */
bool Monitor::add_server(SERVER* server)
{
    // This should only be called from the admin thread while the monitor is stopped.
    mxb_assert(!is_running() && is_main_worker());
    bool success = false;
    string existing_owner;
    if (this_unit.claim_server(server->name(), m_name, &existing_owner))
    {
        auto new_server = create_server(server, m_settings.shared);
        m_servers.push_back(new_server);
        server_added(server);
        success = true;
    }
    else
    {
        MXB_ERROR("Server '%s' is already monitored by '%s', cannot add it to another monitor.",
                  server->name(), existing_owner.c_str());
    }
    return success;
}

void Monitor::server_added(SERVER* server)
{
    service_add_server(this, server);
}

void Monitor::server_removed(SERVER* server)
{
    service_remove_server(this, server);
}

/**
 * Remove all servers from the monitor.
 */
void Monitor::remove_all_servers()
{
    // This should only be called from the admin thread while the monitor is stopped.
    mxb_assert(!is_running() && is_main_worker());
    for (auto mon_server : m_servers)
    {
        mxb_assert(this_unit.claimed_by(mon_server->server->name()) == m_name);
        this_unit.release_server(mon_server->server->name());
        server_removed(mon_server->server);
        delete mon_server;
    }
    m_servers.clear();
}

json_t* Monitor::to_json(const char* host) const
{
    const char CN_MONITOR_DIAGNOSTICS[] = "monitor_diagnostics";
    const char CN_TICKS[] = "ticks";

    // This function mostly reads settings-type data, which is only written to by the admin thread,
    // The rest is safe to read without mutexes.
    mxb_assert(Monitor::is_main_worker());
    json_t* rval = json_object();
    json_t* attr = json_object();
    json_t* rel = json_object();

    auto my_name = name();
    json_object_set_new(rval, CN_ID, json_string(my_name));
    json_object_set_new(rval, CN_TYPE, json_string(CN_MONITORS));

    json_object_set_new(attr, CN_MODULE, json_string(m_module.c_str()));
    json_object_set_new(attr, CN_STATE, json_string(state_string()));
    json_object_set_new(attr, CN_TICKS, json_integer(ticks()));
    json_object_set_new(attr, CN_SOURCE, mxs::Config::object_source_to_json(name()));

    /** Monitor parameters */
    json_object_set_new(attr, CN_PARAMETERS, parameters_to_json());

    if (is_running())
    {
        json_t* diag = diagnostics();
        if (diag)
        {
            json_object_set_new(attr, CN_MONITOR_DIAGNOSTICS, diag);
        }
    }

    std::string self = std::string(MXS_JSON_API_MONITORS) + name() + "/relationships/";

    if (!m_servers.empty())
    {
        json_t* mon_rel = mxs_json_relationship(host, self + "servers", MXS_JSON_API_SERVERS);
        for (MonitorServer* db : m_servers)
        {
            mxs_json_add_relation(mon_rel, db->server->name(), CN_SERVERS);
        }
        json_object_set_new(rel, CN_SERVERS, mon_rel);
    }

    if (auto services = service_relations_to_monitor(this, host, self + "services"))
    {
        json_object_set_new(rel, CN_SERVICES, services);
    }

    json_object_set_new(rval, CN_RELATIONSHIPS, rel);
    json_object_set_new(rval, CN_ATTRIBUTES, attr);
    json_object_set_new(rval, CN_LINKS, mxs_json_self_link(host, CN_MONITORS, my_name));
    return rval;
}

json_t* Monitor::parameters_to_json() const
{
    json_t* rval = m_settings.to_json();
    json_t* tmp = const_cast<Monitor*>(this)->configuration().to_json();
    json_object_update(rval, tmp);
    json_decref(tmp);

    // Remove the servers parameter from the JSON output: the relationship management is supposed to be done
    // with the relationship object.
    json_object_del(rval, CN_SERVERS);

    return rval;
}

bool Monitor::test_permissions(const string& query)
{
    if (m_servers.empty() || mxs::Config::get().skip_permission_checks.get())
    {
        return true;
    }

    bool rval = false;

    for (MonitorServer* mondb : m_servers)
    {
        auto result = mondb->ping_or_connect();

        if (!connection_is_ok(result))
        {
            MXB_ERROR("[%s] Failed to connect to server '%s' ([%s]:%d) when"
                      " checking monitor user credentials and permissions.",
                      name(),
                      mondb->server->name(),
                      mondb->server->address(),
                      mondb->server->port());

            if (result != ConnectResult::ACCESS_DENIED)
            {
                rval = true;
            }
        }
        else if (mxs_mysql_query(mondb->con, query.c_str()) != 0)
        {
            switch (mysql_errno(mondb->con))
            {
            case ER_TABLEACCESS_DENIED_ERROR:
            case ER_COLUMNACCESS_DENIED_ERROR:
            case ER_SPECIFIC_ACCESS_DENIED_ERROR:
            case ER_PROCACCESS_DENIED_ERROR:
            case ER_KILL_DENIED_ERROR:
                rval = false;
                break;

            default:
                rval = true;
                break;
            }

            MXB_ERROR("[%s] Failed to execute query '%s' with user '%s'. MySQL error message: %s",
                      name(), query.c_str(), conn_settings().username.c_str(),
                      mysql_error(mondb->con));
        }
        else
        {
            rval = true;
            MYSQL_RES* res = mysql_use_result(mondb->con);
            if (res == NULL)
            {
                MXB_ERROR("[%s] Result retrieval failed when checking monitor permissions: %s",
                          name(),
                          mysql_error(mondb->con));
            }
            else
            {
                mysql_free_result(res);
            }

            mondb->maybe_fetch_variables();
            mondb->fetch_uptime();
        }
    }

    return rval;
}

json_t* Monitor::monitored_server_json_attributes(const SERVER* srv) const
{
    json_t* rval = nullptr;
    auto comp = [srv](MonitorServer* ms) {
        return ms->server == srv;
    };

    auto iter = std::find_if(m_servers.begin(), m_servers.end(), comp);
    if (iter != m_servers.end())
    {
        auto mon_srv = *iter;
        rval = json_object();
        json_object_set_new(rval, "node_id", json_integer(mon_srv->node_id));
        json_object_set_new(rval, "master_id", json_integer(mon_srv->master_id));

        const char* event_name = get_event_name(mon_srv->last_event);
        json_object_set_new(rval, "last_event", json_string(event_name));
        string triggered_at = http_to_date(mon_srv->triggered_at);
        json_object_set_new(rval, "triggered_at", json_string(triggered_at.c_str()));

        if (auto extra = diagnostics(mon_srv))
        {
            json_object_update(rval, extra);
            json_decref(extra);
        }
    }
    return rval;
}

void Monitor::wait_for_status_change()
{
    mxb_assert(is_running());
    mxb_assert(Monitor::is_main_worker());

    // Store the tick count before we request the change
    auto start = ticks();

    // Set a flag so the next loop happens sooner.
    m_status_change_pending.store(true, std::memory_order_release);

    while (start == ticks())
    {
        std::this_thread::sleep_for(milliseconds(100));
    }
}

void MonitorServer::stash_current_status()
{
    mon_prev_status = server->status();
    pending_status = server->status();
}

void MonitorServer::set_pending_status(uint64_t bits)
{
    pending_status |= bits;
}

void MonitorServer::clear_pending_status(uint64_t bits)
{
    pending_status &= ~bits;
}

/*
 * Determine a monitor event, defined by the difference between the old
 * status of a server and the new status.
 *
 * @return  monitor_event_t     A monitor event (enum)
 *
 * @note This function must only be called from mon_process_state_changes
 */
mxs_monitor_event_t MonitorServer::get_event_type() const
{
    auto rval = event_type(mon_prev_status, server->status());

    mxb_assert_message(rval != UNDEFINED_EVENT,
                       "No event for state transition: [%s] -> [%s]",
                       Target::status_to_string(mon_prev_status, server->stats().n_current_conns()).c_str(),
                       server->status_string().c_str());

    return rval;
}

// static
mxs_monitor_event_t MonitorServer::event_type(uint64_t before, uint64_t after)
{
    typedef enum
    {
        DOWN_EVENT,
        UP_EVENT,
        LOSS_EVENT,
        NEW_EVENT,
        UNSUPPORTED_EVENT
    } general_event_type;

    general_event_type event_type = UNSUPPORTED_EVENT;

    uint64_t prev = before & all_server_bits;
    uint64_t present = after & all_server_bits;

    if (prev == present)
    {
        /* This should never happen */
        mxb_assert(false);
        return UNDEFINED_EVENT;
    }

    if ((prev & SERVER_RUNNING) == 0)
    {
        /* The server was not running previously */
        if ((present & SERVER_RUNNING) != 0)
        {
            event_type = UP_EVENT;
        }
        else
        {
            /* Otherwise, was not running and still is not running. This should never happen. */
            mxb_assert(false);
        }
    }
    else
    {
        /* Previous state must have been running */
        if ((present & SERVER_RUNNING) == 0)
        {
            event_type = DOWN_EVENT;
        }
        else
        {
            /** These are used to detect whether we actually lost something or
             * just transitioned from one state to another */
            uint64_t prev_bits = prev & (SERVER_MASTER | SERVER_SLAVE);
            uint64_t present_bits = present & (SERVER_MASTER | SERVER_SLAVE);

            /* Was running and still is */
            if ((!prev_bits || !present_bits || prev_bits == present_bits)
                && (prev & server_type_bits))
            {
                /* We used to know what kind of server it was */
                event_type = LOSS_EVENT;
            }
            else
            {
                /* We didn't know what kind of server it was, now we do*/
                event_type = NEW_EVENT;
            }
        }
    }

    mxs_monitor_event_t rval = UNDEFINED_EVENT;

    switch (event_type)
    {
    case UP_EVENT:
        rval = (present & SERVER_MASTER) ? MASTER_UP_EVENT :
            (present & SERVER_SLAVE) ? SLAVE_UP_EVENT :
            (present & SERVER_JOINED) ? SYNCED_UP_EVENT :
            (present & SERVER_RELAY) ? RELAY_UP_EVENT :
            (present & SERVER_BLR) ? BLR_UP_EVENT :
            SERVER_UP_EVENT;
        break;

    case DOWN_EVENT:
        rval = (prev & SERVER_MASTER) ? MASTER_DOWN_EVENT :
            (prev & SERVER_SLAVE) ? SLAVE_DOWN_EVENT :
            (prev & SERVER_JOINED) ? SYNCED_DOWN_EVENT :
            (prev & SERVER_RELAY) ? RELAY_DOWN_EVENT :
            (prev & SERVER_BLR) ? BLR_DOWN_EVENT :
            SERVER_DOWN_EVENT;
        break;

    case LOSS_EVENT:
        rval = (prev & SERVER_MASTER) ? LOST_MASTER_EVENT :
            (prev & SERVER_SLAVE) ? LOST_SLAVE_EVENT :
            (prev & SERVER_JOINED) ? LOST_SYNCED_EVENT :
            (prev & SERVER_RELAY) ? LOST_RELAY_EVENT :
            (prev & SERVER_BLR) ? LOST_BLR_EVENT :
            UNDEFINED_EVENT;
        break;

    case NEW_EVENT:
        rval = (present & SERVER_MASTER) ? NEW_MASTER_EVENT :
            (present & SERVER_SLAVE) ? NEW_SLAVE_EVENT :
            (present & SERVER_JOINED) ? NEW_SYNCED_EVENT :
            (present & SERVER_RELAY) ? NEW_RELAY_EVENT :
            (present & SERVER_BLR) ? NEW_BLR_EVENT :
            UNDEFINED_EVENT;
        break;

    default:
        /* This should never happen */
        mxb_assert(false);
        break;
    }

    return rval;
}

const char* Monitor::get_event_name(mxs_monitor_event_t event)
{
    static std::map<mxs_monitor_event_t, const char*> values =
    {
        {MASTER_DOWN_EVENT, "master_down", },
        {MASTER_UP_EVENT,   "master_up",   },
        {SLAVE_DOWN_EVENT,  "slave_down",  },
        {SLAVE_UP_EVENT,    "slave_up",    },
        {SERVER_DOWN_EVENT, "server_down", },
        {SERVER_UP_EVENT,   "server_up",   },
        {SYNCED_DOWN_EVENT, "synced_down", },
        {SYNCED_UP_EVENT,   "synced_up",   },
        {DONOR_DOWN_EVENT,  "donor_down",  },
        {DONOR_UP_EVENT,    "donor_up",    },
        {LOST_MASTER_EVENT, "lost_master", },
        {LOST_SLAVE_EVENT,  "lost_slave",  },
        {LOST_SYNCED_EVENT, "lost_synced", },
        {LOST_DONOR_EVENT,  "lost_donor",  },
        {NEW_MASTER_EVENT,  "new_master",  },
        {NEW_SLAVE_EVENT,   "new_slave",   },
        {NEW_SYNCED_EVENT,  "new_synced",  },
        {NEW_DONOR_EVENT,   "new_donor",   },
        {RELAY_UP_EVENT,    "relay_up",    },
        {RELAY_DOWN_EVENT,  "relay_down",  },
        {LOST_RELAY_EVENT,  "lost_relay",  },
        {NEW_RELAY_EVENT,   "new_relay",   },
        {BLR_UP_EVENT,      "blr_up",      },
        {BLR_DOWN_EVENT,    "blr_down",    },
        {LOST_BLR_EVENT,    "lost_blr",    },
        {NEW_BLR_EVENT,     "new_blr",     },
    };

    auto it = values.find(event);
    mxb_assert(it != values.end());
    return it == values.end() ? "undefined_event" : it->second;
}

const char* MonitorServer::get_event_name()
{
    return Monitor::get_event_name(last_event);
}

string Monitor::gen_serverlist(int status, CredentialsApproach approach)
{
    string rval;
    rval.reserve(100 * m_servers.size());

    string separator;
    for (auto mon_server : m_servers)
    {
        auto server = static_cast<Server*>(mon_server->server);
        if (status == 0 || server->status() & status)
        {
            if (approach == CredentialsApproach::EXCLUDE)
            {
                rval += separator + mxb::string_printf("[%s]:%i", server->address(), server->port());
            }
            else
            {
                string user = conn_settings().username;
                string password = conn_settings().password;
                string server_specific_monuser = server->monitor_user();
                if (!server_specific_monuser.empty())
                {
                    user = server_specific_monuser;
                    password = server->monitor_password();
                }

                rval += separator + mxb::string_printf("%s:%s@[%s]:%d", user.c_str(), password.c_str(),
                                                       server->address(), server->port());
            }
            separator = ",";
        }
    }
    return rval;
}

/**
 * Check if current monitored server status has changed.
 *
 * @return              true if status has changed
 */
bool MonitorServer::status_changed()
{
    return status_changed(mon_prev_status, server->status());
}

// static
bool MonitorServer::status_changed(uint64_t before, uint64_t after)
{
    bool rval = false;

    /* Previous status is -1 if not yet set */
    if (before != static_cast<uint64_t>(-1))
    {

        uint64_t old_status = before & all_server_bits;
        uint64_t new_status = after & all_server_bits;

        /**
         * The state has changed if the relevant state bits are not the same,
         * the server is either running, stopping or starting and the server is
         * not going into maintenance or coming out of it
         */
        if (old_status != new_status
            && ((old_status | new_status) & SERVER_MAINT) == 0
            && ((old_status | new_status) & SERVER_RUNNING) == SERVER_RUNNING)
        {
            rval = true;
        }
    }

    return rval;
}

bool MonitorServer::auth_status_changed()
{
    uint64_t old_status = mon_prev_status;
    uint64_t new_status = server->status();

    return old_status != static_cast<uint64_t>(-1) && old_status != new_status
           && (old_status & SERVER_AUTH_ERROR) != (new_status & SERVER_AUTH_ERROR);
}

/**
 * Check if current monitored server has a loggable failure status.
 *
 * @return true if failed status can be logged or false
 */
bool MonitorServer::should_print_fail_status()
{
    return server->is_down() && mon_err_count == 0;
}

MonitorServer* Monitor::find_parent_node(MonitorServer* target)
{
    MonitorServer* rval = NULL;

    if (target->master_id > 0)
    {
        for (MonitorServer* node : m_servers)
        {
            if (node->node_id == target->master_id)
            {
                rval = node;
                break;
            }
        }
    }

    return rval;
}

std::string Monitor::child_nodes(MonitorServer* parent)
{
    std::stringstream ss;

    if (parent->node_id > 0)
    {
        bool have_content = false;
        for (MonitorServer* node : m_servers)
        {
            if (node->master_id == parent->node_id)
            {
                if (have_content)
                {
                    ss << ",";
                }

                ss << "[" << node->server->address() << "]:" << node->server->port();
                have_content = true;
            }
        }
    }

    return ss.str();
}

int Monitor::launch_command(MonitorServer* ptr, const std::string& event_name)
{
    m_scriptcmd->reset_substituted();

    // A generator function is ran only if the matching substitution keyword is found.

    auto gen_initiator = [ptr] {
        return mxb::string_printf("[%s]:%d", ptr->server->address(), ptr->server->port());
    };

    auto gen_parent = [this, ptr] {
        string ss;
        MonitorServer* parent = find_parent_node(ptr);
        if (parent)
        {
            ss = mxb::string_printf("[%s]:%d", parent->server->address(), parent->server->port());
        }
        return ss;
    };

    m_scriptcmd->match_substitute("$INITIATOR", gen_initiator);
    m_scriptcmd->match_substitute("$PARENT", gen_parent);

    m_scriptcmd->match_substitute("$CHILDREN", [this, ptr] {
                                      return child_nodes(ptr);
                                  });

    m_scriptcmd->match_substitute("$EVENT", [&event_name] {
                                      return event_name;
                                  });

    m_scriptcmd->match_substitute("$CREDENTIALS", [this] {
                                        // Provides credentials for all servers.
                                      return gen_serverlist(0, CredentialsApproach::INCLUDE);
                                  });

    m_scriptcmd->match_substitute("$NODELIST", [this] {
                                      return gen_serverlist(SERVER_RUNNING);
                                  });

    m_scriptcmd->match_substitute("$LIST", [this] {
                                      return gen_serverlist(0);
                                  });

    m_scriptcmd->match_substitute("$MASTERLIST", [this] {
                                      return gen_serverlist(SERVER_MASTER);
                                  });

    m_scriptcmd->match_substitute("$SLAVELIST", [this] {
                                      return gen_serverlist(SERVER_SLAVE);
                                  });

    m_scriptcmd->match_substitute("$SYNCEDLIST", [this] {
                                      return gen_serverlist(SERVER_JOINED);
                                  });

    int rv = m_scriptcmd->externcmd_execute();

    string msg_part2 = mxb::string_printf("event '%s' on %s", event_name.c_str(), ptr->server->name());
    string msg_end = mxb::string_printf("Script was: '%s'", m_scriptcmd->substituted());
    auto msg_part2c = msg_part2.c_str();
    auto msg_endc = msg_end.c_str();

    if (rv == 0)
    {
        MXB_NOTICE("Executed monitor script for %s. %s", msg_part2c, msg_endc);
    }
    else if (rv == -1)
    {
        // Internal error
        MXB_ERROR("Failed to execute monitor script for %s. %s", msg_part2c, msg_endc);
    }
    else
    {
        // Script returned a non-zero value
        MXB_ERROR("Monitor script returned %d for %s. %s", rv, msg_part2c, msg_endc);
    }
    return rv;
}

MonitorServer::ConnectResult
MonitorServer::ping_or_connect_to_db(const MonitorServer::ConnectionSettings& sett, SERVER& server,
                                     MYSQL** ppConn, std::string* pError)
{
    mxb_assert(ppConn);
    mxb_assert(pError);
    auto pConn = *ppConn;
    if (pConn)
    {
        mxb::StopWatch timer;
        /** Return if the connection is OK */
        if (mysql_ping(pConn) == 0)
        {
            long time_us = std::chrono::duration_cast<std::chrono::microseconds>(timer.split()).count();
            server.set_ping(time_us);
            return ConnectResult::OLDCONN_OK;
        }
    }

    string uname = sett.username;
    string passwd = sett.password;
    const auto& srv = static_cast<const Server&>(server);           // Clean this up later.

    string server_specific_monuser = srv.monitor_user();
    if (!server_specific_monuser.empty())
    {
        uname = server_specific_monuser;
        passwd = srv.monitor_password();
    }

    auto dpwd = mxs::decrypt_password(passwd);

    auto connect = [&pConn, &sett, &server, &uname, &dpwd](int port) {
        if (pConn)
        {
            mysql_close(pConn);
        }
        pConn = mysql_init(nullptr);
        mysql_optionsv(pConn, MYSQL_OPT_CONNECT_TIMEOUT, &sett.connect_timeout);
        mysql_optionsv(pConn, MYSQL_OPT_READ_TIMEOUT, &sett.read_timeout);
        mysql_optionsv(pConn, MYSQL_OPT_WRITE_TIMEOUT, &sett.write_timeout);
        mysql_optionsv(pConn, MYSQL_PLUGIN_DIR, mxs::connector_plugindir());
        mysql_optionsv(pConn, MARIADB_OPT_MULTI_STATEMENTS, nullptr);

        if (server.proxy_protocol())
        {
            mxq::set_proxy_header(pConn);
        }

        return mxs_mysql_real_connect(pConn, &server, port, uname.c_str(), dpwd.c_str()) != nullptr;
    };

    ConnectResult conn_result = ConnectResult::REFUSED;
    auto extra_port = server.extra_port();

    for (int i = 0; i < sett.connect_attempts && conn_result != ConnectResult::NEWCONN_OK; i++)
    {
        auto start = time(nullptr);
        if (extra_port > 0)
        {
            // Extra-port defined, try it first.
            if (connect(extra_port))
            {
                conn_result = ConnectResult::NEWCONN_OK;
            }
            else
            {
                // If extra-port connection failed due to too low max_connections or another likely
                // configuration related error, try normal port.
                auto err = mysql_errno(pConn);
                if (err == ER_CON_COUNT_ERROR || err == CR_CONNECTION_ERROR)
                {
                    if (connect(server.port()))
                    {
                        conn_result = ConnectResult::NEWCONN_OK;
                        MXB_WARNING("Could not connect with extra-port to '%s', using normal port.",
                                    server.name());
                    }
                }
            }
        }
        else if (connect(server.port()))
        {
            conn_result = ConnectResult::NEWCONN_OK;
        }

        if (conn_result == ConnectResult::REFUSED)
        {
            *pError = mysql_error(pConn);
            auto err = mysql_errno(pConn);
            mysql_close(pConn);
            pConn = nullptr;
            if (is_access_denied_error(err))
            {
                conn_result = ConnectResult::ACCESS_DENIED;
            }
            else if (difftime(time(nullptr), start) >= sett.connect_timeout.count())
            {
                conn_result = ConnectResult::TIMEOUT;
            }
        }
    }

    *ppConn = pConn;

    if (conn_result == ConnectResult::NEWCONN_OK)
    {
        // If a new connection was created, measure ping separately.
        mxb::StopWatch timer;
        long time_us = mxs::Target::PING_UNDEFINED;
        if (mysql_ping(pConn) == 0)
        {
            time_us = std::chrono::duration_cast<std::chrono::microseconds>(timer.split()).count();
        }
        server.set_ping(time_us);
    }

    return conn_result;
}

ConnectResult MonitorServer::ping_or_connect()
{
    auto old_type = server->info().type();
    auto connect = [this] {
        return ping_or_connect_to_db(m_shared.conn_settings, *server, &con, &m_latest_error);
    };

    auto res = connect();
    if (res == ConnectResult::NEWCONN_OK)
    {
        mxs_mysql_update_server_version(server, con);
        if (server->info().type() != old_type)
        {
            /**
             * The server type affects the init commands sent by mxs_mysql_real_connect.
             * If server type changed, reconnect so that the correct commands are sent.
             * This typically only happens during startup.
             */
            mysql_close(con);
            con = nullptr;
            res = connect();
        }
    }
    return res;
}

bool MonitorServer::should_fetch_variables()
{
    bool rval = false;
    // Only fetch variables from real servers.
    return is_database()
           && (mxb::Clock::now() - m_last_variables_update) > this_unit.variables_update_interval;
}

/**
 * Fetch variables from the server. The values are stored in the SERVER object.
 */
bool MonitorServer::fetch_variables()
{
    bool rv = true;

    auto variables = server->tracked_variables();

    if (!variables.empty())
    {
        string query = "SHOW GLOBAL VARIABLES WHERE VARIABLE_NAME IN ("
            + mxb::join(variables, ",", "'") + ")";

        string err_msg;
        unsigned int err;
        if (auto r = mxs::execute_query(con, query, &err_msg, &err))
        {
            m_last_variables_update = mxb::Clock::now();

            Server::Variables variable_values;
            while (r->next_row())
            {
                mxb_assert(r->get_col_count() == 2);

                auto variable = r->get_string(0);
                variable_values[variable] = r->get_string(1);

                variables.erase(variable);
            }

            if (mxb_log_should_log(LOG_INFO))
            {
                auto old_variables = server->get_variables();
                decltype(old_variables) changed;
                std::set_difference(variable_values.begin(), variable_values.end(),
                                    old_variables.begin(), old_variables.end(),
                                    std::inserter(changed, changed.begin()));

                if (!changed.empty())
                {
                    auto str = mxb::transform_join(changed, [](auto kv){
                        return kv.first + " = " + kv.second;
                    }, ", ", "'");

                    MXB_INFO("Variables have changed on '%s', next check in %ld seconds: %s",
                             server->name(), this_unit.variables_update_interval.count(), str.c_str());
                }
            }

            server->set_variables(std::move(variable_values));

            if (!variables.empty())
            {
                MXB_INFO("Variable(s) %s were not found.", mxb::join(variables, ", ", "'").c_str());
                mxb_assert(!true); // Suggests typo in variable name.
            }
        }
        else
        {
            MXB_ERROR("Fetching server variables failed: (%d), %s", err, err_msg.c_str());
            mxb_assert(!true); // Suggests error in SQL
            rv = false;
        }
    }

    return rv;
}

void MonitorServer::fetch_uptime()
{
    if (auto r = mxs::execute_query(con, "SHOW STATUS LIKE 'Uptime'"))
    {
        if (r->next_row() && r->get_col_count() > 1)
        {
            server->set_uptime(r->get_int(1));
        }
    }
}

/**
 * Is the return value one of the 'OK' values.
 *
 * @param connect_result Return value of mon_ping_or_connect_to_db
 * @return True of connection is ok
 */
bool Monitor::connection_is_ok(ConnectResult connect_result)
{
    return connect_result == ConnectResult::OLDCONN_OK || connect_result == ConnectResult::NEWCONN_OK;
}

string Monitor::get_server_monitor(const SERVER* server)
{
    return this_unit.claimed_by(server->name());
}

bool Monitor::is_main_worker()
{
    return mxs::MainWorker::is_main_worker();
}

/**
 * Log an error about the failure to connect to a backend server and why it happened.
 *
 * @param rval Return value of mon_ping_or_connect_to_db
 */
void MonitorServer::log_connect_error(ConnectResult rval)
{
    mxb_assert(!Monitor::connection_is_ok(rval));
    const char TIMED_OUT[] = "Monitor timed out when connecting to server %s[%s:%d] : '%s'";
    const char REFUSED[] = "Monitor was unable to connect to server %s[%s:%d] : '%s'";
    MXB_ERROR(rval == ConnectResult::TIMEOUT ? TIMED_OUT : REFUSED,
              server->name(),
              server->address(),
              server->port(),
              m_latest_error.c_str());
}

void MonitorServer::log_state_change(const std::string& reason)
{
    string prev = Target::status_to_string(mon_prev_status, server->stats().n_current_conns());
    string next = server->status_string();
    MXB_NOTICE("Server changed state: %s[%s:%u]: %s. [%s] -> [%s]%s%s",
               server->name(), server->address(), server->port(),
               get_event_name(), prev.c_str(), next.c_str(),
               reason.empty() ? "" : ": ", reason.c_str());
}

void Monitor::hangup_failed_servers()
{
    for (MonitorServer* ptr : m_servers)
    {
        if (ptr->status_changed() && (!(ptr->server->is_usable()) || !(ptr->server->is_in_cluster())))
        {
            BackendDCB::hangup(ptr->server);
        }
    }
}

void MonitorServer::mon_report_query_error()
{
    MXB_ERROR("Failed to execute query on server '%s' ([%s]:%d): %s",
              server->name(),
              server->address(),
              server->port(),
              mysql_error(con));
}

void Monitor::check_maintenance_requests()
{
    /* In theory, the admin may be modifying the server maintenance status during this function. The overall
     * maintenance flag should be read-written atomically to prevent missing a value. */
    bool was_pending = m_status_change_pending.exchange(false, std::memory_order_acq_rel);
    if (was_pending)
    {
        for (auto server : m_servers)
        {
            server->apply_status_requests();
        }
    }
}

void Monitor::detect_handle_state_changes()
{
    bool standard_events_enabled = m_scriptcmd && m_settings.events != 0;
    struct EventInfo
    {
        MonitorServer* target {nullptr};
        std::string    event_name;
    };
    std::vector<EventInfo> script_events;

    for (MonitorServer* ptr : m_servers)
    {
        if (ptr->status_changed())
        {
            mxs_monitor_event_t event = ptr->get_event_type();
            ptr->last_event = event;
            ptr->triggered_at = time(nullptr);
            ptr->log_state_change(annotate_state_change(ptr));

            if (standard_events_enabled && (event & m_settings.events))
            {
                script_events.push_back({ptr, get_event_name(event)});
            }
        }
        else if (ptr->auth_status_changed())
        {
            ptr->log_state_change("");
        }


        if (m_scriptcmd)
        {
            // Handle custom events. Custom events ignore the "events"-setting, as they are (for now)
            // enabled by monitor-specific settings.
            auto custom_events = ptr->new_custom_events();
            for (auto& ev : custom_events)
            {
                script_events.push_back({ptr, ev});
            }
        }
    }

    for (auto& elem : script_events)
    {
        launch_command(elem.target, elem.event_name);
    }
}

void Monitor::remove_old_journal()
{
    string path = mxb::string_printf(journal_template, mxs::datadir(), name(), journal_name);
    unlink(path.c_str());
}

MonitorServer* Monitor::get_monitored_server(SERVER* search_server)
{
    mxb_assert(search_server);
    for (const auto iter : m_servers)
    {
        if (iter->server == search_server)
        {
            return iter;
        }
    }
    return nullptr;
}

std::pair<bool, std::vector<MonitorServer*>>
Monitor::get_monitored_serverlist(const std::vector<SERVER*>& servers)
{
    bool ok = true;
    std::vector<MonitorServer*> monitored_array;

    // All servers in the array must be monitored by the given monitor.
    for (auto elem : servers)
    {
        if (MonitorServer* mon_serv = get_monitored_server(elem))
        {
            monitored_array.push_back(mon_serv);
        }
        else
        {
            MXB_ERROR("Server '%s' is not monitored by monitor '%s'.", elem->name(), name());
            ok = false;
        }
    }

    if (!ok)
    {
        monitored_array.clear();
    }

    return {ok, monitored_array};
}

bool Monitor::can_be_disabled(const MonitorServer& server, DisableType type, std::string* errmsg_out) const
{
    return true;
}

bool Monitor::set_server_status(SERVER* srv, int bit, string* errmsg_out)
{
    MonitorServer* msrv = get_monitored_server(srv);
    mxb_assert(msrv);

    if (!msrv)
    {
        MXB_ERROR("Monitor %s requested to set status of server %s that it does not monitor.",
                  name(), srv->address());
        return false;
    }

    bool written = false;

    if (is_running())
    {
        /* This server is monitored, in which case modifying any other status bit than Maintenance is
         * disallowed. */
        if (bit & ~(SERVER_MAINT | SERVER_DRAINING))
        {
            MXB_ERROR(ERR_CANNOT_MODIFY);
            if (errmsg_out)
            {
                *errmsg_out = ERR_CANNOT_MODIFY;
            }
        }
        else
        {
            /* Maintenance and being-drained are set/cleared using a special variable which the
             * monitor reads when starting the next update cycle. */
            MonitorServer::StatusRequest request;
            auto type = DisableType::DRAIN;
            if (bit & SERVER_MAINT)
            {
                request = MonitorServer::MAINT_ON;
                type = DisableType::MAINTENANCE;
            }
            else
            {
                mxb_assert(bit & SERVER_DRAINING);
                request = MonitorServer::DRAINING_ON;
            }

            if (can_be_disabled(*msrv, type, errmsg_out))
            {
                msrv->add_status_request(request);
                written = true;

                // Wait until the monitor picks up the change
                wait_for_status_change();
            }
        }
    }
    else
    {
        /* The monitor is not running, the bit can be set directly */
        srv->set_status(bit);
        written = true;
    }

    return written;
}

bool Monitor::clear_server_status(SERVER* srv, int bit, string* errmsg_out)
{
    MonitorServer* msrv = get_monitored_server(srv);
    mxb_assert(msrv);

    if (!msrv)
    {
        MXB_ERROR("Monitor %s requested to clear status of server %s that it does not monitor.",
                  name(), srv->address());
        return false;
    }

    bool written = false;

    if (is_running())
    {
        if (bit & ~(SERVER_MAINT | SERVER_DRAINING))
        {
            MXB_ERROR(ERR_CANNOT_MODIFY);
            if (errmsg_out)
            {
                *errmsg_out = ERR_CANNOT_MODIFY;
            }
        }
        else
        {
            MonitorServer::StatusRequest request;
            if (bit & SERVER_MAINT)
            {
                request = MonitorServer::MAINT_OFF;
            }
            else
            {
                mxb_assert(bit & SERVER_DRAINING);
                request = MonitorServer::DRAINING_OFF;
            }

            msrv->add_status_request(request);
            written = true;

            // Wait until the monitor picks up the change
            wait_for_status_change();
        }
    }
    else
    {
        /* The monitor is not running, the bit can be cleared directly */
        srv->clear_status(bit);
        written = true;
    }

    return written;
}

void Monitor::populate_services()
{
    mxb_assert(!is_running());

    for (MonitorServer* pMs : m_servers)
    {
        service_add_server(this, pMs->server);
    }
}

void Monitor::deactivate()
{
    if (is_running())
    {
        stop();
    }
    remove_all_servers();
}

bool Monitor::check_disk_space_this_tick()
{
    bool should_update_disk_space = false;
    auto check_interval = m_settings.disk_space_check_interval;

    if ((check_interval.count() > 0) && m_disk_space_checked.split() > check_interval)
    {
        should_update_disk_space = true;
        // Whether or not disk space check succeeds, reset the timer. This way, disk space is always
        // checked during the same tick for all servers.
        m_disk_space_checked.restart();
    }
    return should_update_disk_space;
}

bool Monitor::server_status_request_waiting() const
{
    return m_status_change_pending.load(std::memory_order_acquire);
}

const Monitor::ServerVector& Monitor::servers() const
{
    return m_servers;
}

std::vector<SERVER*> Monitor::real_servers() const
{
    return Monitor::configured_servers();
}

std::vector<SERVER*> Monitor::configured_servers() const
{
    std::vector<SERVER*> rval(m_servers.size());
    std::transform(m_servers.begin(), m_servers.end(), rval.begin(), std::mem_fn(&MonitorServer::server));
    return rval;
}

MonitorServer* Monitor::create_server(SERVER* server, const MonitorServer::SharedSettings& shared)
{
    return new MonitorServer(server, shared);
}

namespace journal_fields
{
const char FIELD_MXSVERSION[] = "maxscale_version";
const char FIELD_MODULE[] = "module";
const char FIELD_TIMESTAMP[] = "timestamp";
const char FIELD_NAME[] = "name";
const char FIELD_STATUS[] = "status";
const char FIELD_SERVERS[] = "servers";
}

void Monitor::write_journal_if_needed()
{
    if (m_journal_update_needed || (time(nullptr) - m_journal_updated > m_journal_max_save_interval))
    {
        write_journal();
    }
}

void Monitor::write_journal()
{
    using mxb::Json;
    Json data;
    data.set_string(journal_fields::FIELD_MODULE, m_module.c_str());
    auto mod = get_module(m_module, mxs::ModuleType::MONITOR);
    data.set_int(journal_fields::FIELD_MXSVERSION, mod->mxs_version);
    data.set_int(journal_fields::FIELD_TIMESTAMP, time(nullptr));

    Json servers_data(Json::Type::ARRAY);
    for (auto* db : servers())
    {
        servers_data.add_array_elem(db->journal_data());
    }
    data.set_object(journal_fields::FIELD_SERVERS, std::move(servers_data));

    save_monitor_specific_journal_data(data);   // Add derived class data if any
    if (!data.save(journal_filepath()))
    {
        MXB_ERROR("Failed to write journal data to disk. %s", data.error_msg().c_str());
    }
    m_journal_updated = time(nullptr);
    m_journal_update_needed = false;
}

void Monitor::read_journal()
{
    using mxb::Json;
    string journal_path = journal_filepath();
    if (access(journal_path.c_str(), F_OK) == 0)
    {
        Json data(Json::Type::JSON_NULL);
        if (data.load(journal_path))
        {
            string fail_reason;
            int64_t timestamp = data.get_int(journal_fields::FIELD_TIMESTAMP);
            int64_t version = data.get_int(journal_fields::FIELD_MXSVERSION);
            string module = data.get_string(journal_fields::FIELD_MODULE);

            if (data.ok())
            {
                auto mod = get_module(m_module, mxs::ModuleType::MONITOR);
                auto max_age = m_settings.journal_max_age.count();
                time_t age = time(nullptr) - timestamp;

                if (module != m_module)
                {
                    fail_reason = mxb::string_printf("File is for module '%s'. Current module is '%s'.",
                                                     module.c_str(), m_module.c_str());
                }
                else if (version != mod->mxs_version)
                {
                    fail_reason = mxb::string_printf("File is for MaxScale version %li. Current "
                                                     "MaxScale version is %i.", version, mod->mxs_version);
                }
                else if (age > max_age)
                {
                    fail_reason = mxb::string_printf("File is %li seconds old. Limit is %li seconds.",
                                                     age, max_age);
                }
                else
                {
                    // Journal seems valid, try to load data.
                    auto servers_data = data.get_array_elems(journal_fields::FIELD_SERVERS);
                    // Check that all server names in journal are also found in current monitor. If not,
                    // discard journal.
                    bool servers_found = true;
                    if (servers_data.size() == m_servers.size())
                    {
                        for (size_t i = 0; i < servers_data.size(); i++)
                        {
                            string jrn_srv_name = servers_data[i].get_string(journal_fields::FIELD_NAME);
                            if (jrn_srv_name != m_servers[i]->server->name())
                            {
                                servers_found = false;
                                break;
                            }
                        }
                    }
                    else
                    {
                        servers_found = false;
                    }

                    if (servers_found)
                    {
                        for (size_t i = 0; i < servers_data.size(); i++)
                        {
                            m_servers[i]->read_journal_data(servers_data[i]);
                        }

                        if (data.error_msg().empty())
                        {
                            load_monitor_specific_journal_data(data);
                        }
                    }
                    else
                    {
                        fail_reason = "Servers described in the journal are different from the ones "
                                      "configured on the current monitor.";
                    }
                }
            }

            // If an error occurred, the error description is either in the json object (read or conversion
            // error) or in 'fail_reason'. Some of the actual data fields in the journal could also be
            // missing or have invalid values, but this would require someone to manually edit the json file.
            // Such errors are not detected and may lead to weird values for one monitor tick.
            if (!fail_reason.empty() || !data.ok())
            {
                if (fail_reason.empty())
                {
                    fail_reason = data.error_msg();
                }
                MXB_WARNING("Discarding journal file '%s'. %s", journal_path.c_str(), fail_reason.c_str());
            }
        }
        else
        {
            MXB_ERROR("Failed to read monitor journal file from disk. %s", data.error_msg().c_str());
        }
    }
    // Non-existing journal file is not an error.
}

std::string Monitor::journal_filepath() const
{
    return mxb::string_printf("%s/%s_journal.json", mxs::datadir(), name());
}

void Monitor::save_monitor_specific_journal_data(mxb::Json& data)
{
}

void Monitor::load_monitor_specific_journal_data(const mxb::Json& data)
{
}

MonitorWorker::MonitorWorker(const string& name, const string& module)
    : Monitor(name, module)
    , m_callable(this)
    , m_thread_running(false)
    , m_shutdown(0)
    , m_checked(false)
    , m_loop_called(get_time_ms())
{
}

MonitorWorker::~MonitorWorker()
{
    m_callable.cancel_dcalls();
}

bool MonitorWorker::is_running() const
{
    return Worker::state() != Worker::STOPPED && Worker::state() != Worker::FINISHED;
}

void MonitorWorker::do_stop()
{
    // This should only be called by monitor_stop().
    mxb_assert(Monitor::is_main_worker());
    mxb_assert(is_running());
    mxb_assert(m_thread_running.load() == true);

    Worker::shutdown();
    Worker::join();
    m_thread_running.store(false, std::memory_order_release);
}

std::tuple<bool, std::string> MonitorWorker::do_soft_stop()
{
    MonitorWorker::do_stop();
    return {true, ""};
}

json_t* MonitorWorker::diagnostics() const
{
    return json_object();
}

json_t* MonitorWorker::diagnostics(MonitorServer* server) const
{
    return json_object();
}

bool MonitorWorker::start()
{
    // This should only be called by monitor_start(). NULL worker is allowed since the main worker may
    // not exist during program start/stop.
    mxb_assert(Monitor::is_main_worker());
    mxb_assert(!is_running());
    mxb_assert(m_thread_running.load() == false);

    remove_old_journal();

    if (!m_checked)
    {
        if (!has_sufficient_permissions())
        {
            MXB_ERROR("Failed to start monitor. See earlier errors for more information.");
        }
        else
        {
            m_checked = true;
        }
    }

    bool started = false;
    if (m_checked)
    {
        // Next tick should happen immediately.
        m_loop_called = get_time_ms() - settings().interval.count();
        if (!Worker::start(name()))
        {
            MXB_ERROR("Failed to start worker for monitor '%s'.", name());
        }
        else
        {
            // Ok, so the thread started. Let's wait until we can be certain the
            // state has been updated.
            m_semaphore.wait();

            started = m_thread_running.load(std::memory_order_acquire);
            if (!started)
            {
                // Ok, so the initialization failed and the thread will exit.
                // We need to wait on it so that the thread resources will not leak.
                Worker::join();
            }
        }
    }
    return started;
}

// static
int64_t MonitorWorker::get_time_ms()
{
    timespec t;

    MXB_AT_DEBUG(int rv = ) clock_gettime(CLOCK_MONOTONIC_COARSE, &t);
    mxb_assert(rv == 0);

    return t.tv_sec * 1000 + (t.tv_nsec / 1000000);
}

bool MonitorServer::can_update_disk_space_status() const
{
    return m_ok_to_check_disk_space
           && (!m_shared.monitor_disk_limits.empty() || server->have_disk_space_limits());
}

void MonitorServer::update_disk_space_status()
{
    auto pMs = this;    // TODO: Clean
    std::map<std::string, disk::SizesAndName> info;

    int rv = disk::get_info_by_path(pMs->con, &info);

    if (rv == 0)
    {
        // Server-specific setting takes precedence.
        auto dst = pMs->server->get_disk_space_limits();
        if (dst.empty())
        {
            dst = m_shared.monitor_disk_limits;
        }

        bool disk_space_exhausted = false;
        int32_t star_max_percentage = -1;
        std::set<std::string> checked_paths;

        for (const auto& dst_item : dst)
        {
            string path = dst_item.first;
            int32_t max_percentage = dst_item.second;

            if (path == "*")
            {
                star_max_percentage = max_percentage;
            }
            else
            {
                auto j = info.find(path);

                if (j != info.end())
                {
                    const disk::SizesAndName& san = j->second;

                    disk_space_exhausted = check_disk_space_exhausted(pMs, path, san, max_percentage);
                    checked_paths.insert(path);
                }
                else
                {
                    MXB_WARNING("Disk space threshold specified for %s even though server %s at %s"
                                "does not have that.",
                                path.c_str(),
                                pMs->server->name(),
                                pMs->server->address());
                }
            }
        }

        if (star_max_percentage != -1)
        {
            for (auto j = info.begin(); j != info.end(); ++j)
            {
                string path = j->first;

                if (checked_paths.find(path) == checked_paths.end())
                {
                    const disk::SizesAndName& san = j->second;

                    disk_space_exhausted = check_disk_space_exhausted(pMs, path, san, star_max_percentage);
                }
            }
        }

        if (disk_space_exhausted)
        {
            pMs->pending_status |= SERVER_DISK_SPACE_EXHAUSTED;
        }
        else
        {
            pMs->pending_status &= ~SERVER_DISK_SPACE_EXHAUSTED;
        }
    }
    else
    {
        SERVER* pServer = pMs->server;

        if (mysql_errno(pMs->con) == ER_UNKNOWN_TABLE)
        {
            // Disable disk space checking for this server.
            m_ok_to_check_disk_space = false;

            MXB_ERROR("Disk space cannot be checked for %s at %s, because either the "
                      "version (%s) is too old, or the DISKS information schema plugin "
                      "has not been installed. Disk space checking has been disabled.",
                      pServer->name(),
                      pServer->address(),
                      pServer->info().version_string());
        }
        else
        {
            MXB_ERROR("Checking the disk space for %s at %s failed due to: (%d) %s",
                      pServer->name(),
                      pServer->address(),
                      mysql_errno(pMs->con),
                      mysql_error(pMs->con));
        }
    }
}

bool MonitorWorker::has_sufficient_permissions()
{
    return true;
}

void MonitorWorker::flush_server_status()
{
    bool status_changed = false;
    for (MonitorServer* pMs : servers())
    {
        if (pMs->pending_status != pMs->server->status())
        {
            status_changed = true;
            pMs->server->assign_status(pMs->pending_status);
        }
    }

    if (status_changed)
    {
        request_journal_update();
    }
}

void MonitorWorkerSimple::pre_loop()
{
    m_master = nullptr;
    read_journal();
    // Add another overridable function for derived classes (e.g. pre_loop_monsimple) if required.
}

void MonitorWorkerSimple::post_loop()
{
    write_journal();
}

void MonitorWorkerSimple::pre_tick()
{
}

void MonitorWorkerSimple::post_tick()
{
}

void MonitorWorkerSimple::tick()
{
    check_maintenance_requests();
    pre_tick();

    const bool should_update_disk_space = check_disk_space_this_tick();

    for (MonitorServer* pMs : servers())
    {
        pMs->mon_prev_status = pMs->server->status();
        pMs->pending_status = pMs->server->status();

        ConnectResult rval = pMs->ping_or_connect();

        if (connection_is_ok(rval))
        {
            pMs->maybe_fetch_variables();
            pMs->fetch_uptime();
            pMs->clear_pending_status(SERVER_AUTH_ERROR);
            pMs->set_pending_status(SERVER_RUNNING);

            if (should_update_disk_space && pMs->can_update_disk_space_status())
            {
                pMs->update_disk_space_status();
            }

            update_server_status(pMs);
        }
        else
        {
            /**
             * TODO: Move the bits that do not represent a state out of
             * the server state bits. This would allow clearing the state by
             * zeroing it out.
             */
            pMs->clear_pending_status(MonitorServer::SERVER_DOWN_CLEAR_BITS);

            if (rval == ConnectResult::ACCESS_DENIED)
            {
                pMs->set_pending_status(SERVER_AUTH_ERROR);
            }

            if (pMs->status_changed() && pMs->should_print_fail_status())
            {
                pMs->log_connect_error(rval);
            }
        }

        if (pMs->server->is_down())
        {
            pMs->mon_err_count += 1;
        }
        else
        {
            pMs->mon_err_count = 0;
        }
    }

    post_tick();

    flush_server_status();
    process_state_changes();
    hangup_failed_servers();
    write_journal_if_needed();
}

void MonitorWorker::pre_loop()
{
}

void MonitorWorker::post_loop()
{
}

void MonitorWorker::process_state_changes()
{
    detect_handle_state_changes();
}

bool MonitorWorker::pre_run()
{
    bool rv = false;
    m_ticks.store(0, std::memory_order_release);

    if (mysql_thread_init() == 0)
    {
        rv = true;
        // Write and post the semaphore to signal the admin thread that the start is succeeding.
        m_thread_running.store(true, std::memory_order_release);
        m_semaphore.post();

        pre_loop();
        m_callable.dcall(1ms, &MonitorWorker::call_run_one_tick, this);
    }
    else
    {
        MXB_ERROR("mysql_thread_init() failed for %s. The monitor cannot start.", name());
        m_semaphore.post();
    }

    return rv;
}

void MonitorWorker::post_run()
{
    post_loop();

    mysql_thread_end();
}

bool MonitorWorker::call_run_one_tick()
{
    /** This is both the minimum sleep between two ticks and also the maximum time between early
     *  wakeup checks. */
    const int base_interval_ms = 100;
    int64_t now = get_time_ms();
    // Enough time has passed,
    if ((now - m_loop_called > settings().interval.count())
        // or a server status change request is waiting,
        || server_status_request_waiting()
        // or a monitor-specific condition is met.
        || immediate_tick_required())
    {
        m_loop_called = now;
        run_one_tick();
        now = get_time_ms();
    }

    int64_t ms_to_next_call = settings().interval.count() - (now - m_loop_called);
    // ms_to_next_call will be negative, if the run_one_tick() call took
    // longer than one monitor interval.
    int64_t delay = ((ms_to_next_call <= 0) || (ms_to_next_call >= base_interval_ms)) ?
        base_interval_ms : ms_to_next_call;

    m_callable.dcall(milliseconds(delay), &MonitorWorker::call_run_one_tick, this);

    return false;
}

void MonitorWorker::run_one_tick()
{
    tick();
    m_ticks.store(ticks() + 1, std::memory_order_release);
}

bool MonitorWorker::immediate_tick_required()
{
    bool rval = false;
    if (m_immediate_tick_requested.load(std::memory_order_relaxed))
    {
        m_immediate_tick_requested.store(false, std::memory_order_relaxed);
        rval = true;
    }
    return rval;
}

void MonitorWorker::request_immediate_tick()
{
    m_immediate_tick_requested.store(true, std::memory_order_relaxed);
}

void Monitor::request_journal_update()
{
    m_journal_update_needed = true;
}

MonitorServer::MonitorServer(SERVER* server, const SharedSettings& shared)
    : server(server)
    , m_shared(shared)
{
    // Initialize 'm_last_session_track_update' so that an update is performed 1s after monitor start.
    m_last_variables_update = mxb::Clock::now() - this_unit.variables_update_interval + 1s;
}

MonitorServer::~MonitorServer()
{
    if (con)
    {
        mysql_close(con);
    }
}

void MonitorServer::apply_status_requests()
{
    // The admin can only modify the [Maintenance] and [Drain] bits.
    int admin_msg = m_status_request.exchange(NO_CHANGE, std::memory_order_acq_rel);

    switch (admin_msg)
    {
    case MonitorServer::MAINT_ON:
        server->set_status(SERVER_MAINT);
        break;

    case MonitorServer::MAINT_OFF:
        server->clear_status(SERVER_MAINT);
        break;

    case MonitorServer::DRAINING_ON:
        server->set_status(SERVER_DRAINING);
        break;

    case MonitorServer::DRAINING_OFF:
        server->clear_status(SERVER_DRAINING);
        break;

    case MonitorServer::NO_CHANGE:
        break;

    default:
        mxb_assert(!true);
    }
}

void MonitorServer::add_status_request(StatusRequest request)
{
    int previous_request = m_status_request.exchange(request, std::memory_order_acq_rel);
    // Warn if the previous request hasn't been read.
    if (previous_request != NO_CHANGE)
    {
        MXB_WARNING(WRN_REQUEST_OVERWRITTEN);
    }
}

bool MonitorServer::is_database() const
{
    return server->info().is_database();
}

bool MonitorServer::maybe_fetch_variables()
{
    bool rv = false;
    if (should_fetch_variables())
    {
        rv = fetch_variables();
    }
    return rv;
}

const MonitorServer::EventList& MonitorServer::new_custom_events() const
{
    return empty_event_list;
}

mxb::Json MonitorServer::journal_data() const
{
    mxb::Json rval;
    rval.set_string(journal_fields::FIELD_NAME, server->name());
    rval.set_int(journal_fields::FIELD_STATUS, server->status());
    return rval;
}

void MonitorServer::read_journal_data(const mxb::Json& data)
{
    uint64_t status = data.get_int(journal_fields::FIELD_STATUS);

    // Ignoring the AUTH_ERROR status causes the authentication error message to be logged every time MaxScale
    // is restarted. This should make it easier to spot authentication related problems during startup.
    status &= ~SERVER_AUTH_ERROR;

    mon_prev_status = status;
    server->set_status(status);
}
<<<<<<< HEAD
=======

bool MonitorServer::is_access_denied_error(int64_t errornum)
{
    return errornum == ER_ACCESS_DENIED_ERROR || errornum == ER_ACCESS_DENIED_NO_PASSWORD_ERROR;
}
}
>>>>>>> 4beb066b

const MonitorServer::ConnectionSettings& MonitorServer::conn_settings() const
{
    return m_shared.conn_settings;
}
}


mxs::Monitor::Test::Test(mxs::Monitor* monitor)
    : m_monitor(monitor)
{
}

mxs::Monitor::Test::~Test()
{
}

void mxs::Monitor::Test::remove_servers()
{
    // Copy SERVERs before removing from monitor
    std::vector<SERVER*> copy;
    for (auto ms : m_monitor->m_servers)
    {
        copy.push_back(ms->server);
    }

    m_monitor->remove_all_servers();
    for (auto srv : copy)
    {
        delete srv;     // MonitorServer dtor doesn't delete the base server.
    }
}

void mxs::Monitor::Test::add_server(SERVER* new_server)
{
    m_monitor->add_server(new_server);
}<|MERGE_RESOLUTION|>--- conflicted
+++ resolved
@@ -2377,22 +2377,17 @@
     mon_prev_status = status;
     server->set_status(status);
 }
-<<<<<<< HEAD
-=======
+
+const MonitorServer::ConnectionSettings& MonitorServer::conn_settings() const
+{
+    return m_shared.conn_settings;
+}
 
 bool MonitorServer::is_access_denied_error(int64_t errornum)
 {
     return errornum == ER_ACCESS_DENIED_ERROR || errornum == ER_ACCESS_DENIED_NO_PASSWORD_ERROR;
 }
 }
->>>>>>> 4beb066b
-
-const MonitorServer::ConnectionSettings& MonitorServer::conn_settings() const
-{
-    return m_shared.conn_settings;
-}
-}
-
 
 mxs::Monitor::Test::Test(mxs::Monitor* monitor)
     : m_monitor(monitor)
