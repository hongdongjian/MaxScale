--- conflicted
+++ resolved
@@ -1679,13 +1679,9 @@
 bool runtime_create_volatile_server(const std::string& name, const std::string& address, int port,
                                     const mxs::ConfigParameters& extra)
 {
-<<<<<<< HEAD
-    mxb_assert(mxs::MainWorker::is_main_worker());
-=======
     UnmaskPasswords unmask;
     mxb_assert(mxs::MainWorker::is_main_worker());
 
->>>>>>> a03cba8c
     bool rval = false;
     if (ServerManager::find_by_unique_name(name) == nullptr)
     {
@@ -2208,12 +2204,8 @@
 
 bool runtime_alter_service_from_json(Service* service, json_t* new_json)
 {
-<<<<<<< HEAD
+    UnmaskPasswords unmask;
     bool rval = validate_service_json(new_json);
-=======
-    UnmaskPasswords unmask;
-    bool rval = true;
->>>>>>> a03cba8c
 
     if (rval)
     {
@@ -2241,7 +2233,6 @@
 
 bool runtime_alter_filter_from_json(const SFilterDef& filter, json_t* new_json)
 {
-    UnmaskPasswords unmask;
     bool rval = false;
 
     if (validate_filter_json(new_json))
@@ -2273,6 +2264,7 @@
 
 bool runtime_create_listener_from_json(json_t* json, Service* service)
 {
+    UnmaskPasswords unmask;
     bool rval = false;
 
     if (!service && !(service = get_service_from_listener_json(json)))
@@ -2326,7 +2318,6 @@
 
 bool runtime_alter_listener_from_json(SListener listener, json_t* new_json)
 {
-    UnmaskPasswords unmask;
     bool rval = false;
 
     if (validate_service_json(new_json))
