--- conflicted
+++ resolved
@@ -952,7 +952,7 @@
                     }
 
                     duplicates = true;
-                    MXS_ERROR("'%s' found on servers %s for user %s.",
+                    MXB_ERROR("'%s' found on servers %s for user %s.",
                               name.c_str(), mxb::join(data, ",", "'").c_str(),
                               m_pSession->user_and_host().c_str());
                 }
@@ -976,6 +976,11 @@
     {
         enum showdb_response rc = parse_mapping_response(b, reply);
 
+        if (rc == SHOWDB_FULL_RESPONSE && have_duplicates())
+        {
+            rc = SHOWDB_DUPLICATE_DATABASES;
+        }
+
         if (rc == SHOWDB_FULL_RESPONSE)
         {
             b->set_mapped(true);
@@ -987,7 +992,6 @@
                 1, 0, SCHEMA_ERR_DUPLICATEDB, SCHEMA_ERRSTR_DUPLICATEDB,
                 ("Error: database mapping failed due to: " + reply.error().message()).c_str());
 
-<<<<<<< HEAD
             mxs::ReplyRoute route;
             RouterSession::clientReply(err, route, reply);
             return -1;
@@ -999,24 +1003,6 @@
         else
         {
             if ((m_state & INIT_FAILED) == 0)
-=======
-            if (rc == SHOWDB_FULL_RESPONSE && have_duplicates())
-            {
-                rc = SHOWDB_DUPLICATE_DATABASES;
-            }
-
-            if (rc == SHOWDB_FULL_RESPONSE)
-            {
-                b->set_mapped(true);
-                MXS_DEBUG("Received SHOW DATABASES reply from '%s'", b->name());
-            }
-            else if (rc == SHOWDB_FATAL_ERROR)
-            {
-                *wbuf = writebuf;
-                return -1;
-            }
-            else
->>>>>>> 8e0b9f9e
             {
                 if (rc == SHOWDB_DUPLICATE_DATABASES)
                 {
@@ -1154,11 +1140,7 @@
 static const std::set<std::string_view> always_ignore =
 {"mysql", "information_schema", "performance_schema", "sys"};
 
-<<<<<<< HEAD
-bool SchemaRouterSession::ignore_duplicate_table(std::string_view data)
-=======
-bool SchemaRouterSession::ignore_duplicate_table(const std::string& data) const
->>>>>>> 8e0b9f9e
+bool SchemaRouterSession::ignore_duplicate_table(std::string_view data) const
 {
     bool rval = false;
 
@@ -1213,48 +1195,16 @@
 
         for (const auto& row : reply.row_data())
         {
-            mxb_assert(row.size() == 1);
-
-            if (!row.empty() && !row[0].empty())
-            {
-                std::string_view data = row[0];
+            mxb_assert(row.size() == 2);
+
+            if (!row.empty() && !row[0].empty() && !row[1].empty())
+            {
+                std::string db(row[0]);
+                std::string tbl(row[1]);
                 mxs::Target* target = bref->target();
-
-<<<<<<< HEAD
-                if (!ignore_duplicate_table(data))
-                {
-                    if (mxs::Target* duplicate = m_shard.get_location(data))
-                    {
-                        rval = SHOWDB_DUPLICATE_DATABASES;
-                        duplicate_found = true;
-                        MXB_SERROR("'" << data << "' found on servers "
-                                   << "'" << target->name() << "' and '" << duplicate->name() << "' "
-                                   << "for user " << m_pSession->user_and_host() << ".");
-                    }
-                }
-
-                if (!duplicate_found)
-                {
-                    m_shard.add_location(data, target);
-                }
-
-                MXB_SINFO("<" << target->name() << ", " << data << ">");
-            }
-=======
-    while (ptr < (uint8_t*) buf->end && !PTR_IS_EOF(ptr))
-    {
-        int payloadlen = gw_mysql_get_byte3(ptr);
-        int packetlen = payloadlen + 4;
-        uint8_t* payload = ptr + 4;
-        auto db = get_lenenc_str(&payload);
-        auto tbl = get_lenenc_str(&payload);
-        mxs::Target* target = bref->target();
-
-        if (!db.empty())
-        {
-            MXS_INFO("<%s, %s, %s>", target->name(), db.c_str(), tbl.c_str());
-            m_shard.add_location(std::move(db), std::move(tbl), target);
->>>>>>> 8e0b9f9e
+                MXB_SINFO("<" << target->name() << ", " << db << ", " << tbl << ">");
+                m_shard.add_location(std::move(db), std::move(tbl), target);
+            }
         }
     }
 
@@ -1284,11 +1234,6 @@
     m_state |= INIT_MAPPING;
     m_state &= ~INIT_UNINT;
 
-<<<<<<< HEAD
-    GWBUF* buffer = modutil_create_query("SELECT DISTINCT CONCAT(s.schema_name, '.', IFNULL(t.table_name, '')) FROM information_schema.schemata s "
-                                         "LEFT JOIN information_schema.tables t ON s.schema_name = t.table_schema ");
-    buffer->set_type(GWBUF::TYPE_COLLECT_ROWS);
-=======
     // It is important that the result also contains all the database names with the table set to an empty
     // string. This causes a table with no name to be inserted into the resulting map that represent the
     // database itself. With it, the shard map finds both databases and tables using the same code.
@@ -1298,8 +1243,7 @@
     GWBUF* buffer = modutil_create_query("SELECT LOWER(t.table_schema), LOWER(t.table_name) FROM information_schema.tables t "
                                          "UNION ALL "
                                          "SELECT LOWER(s.schema_name), '' FROM information_schema.schemata s ");
-    gwbuf_set_type(buffer, GWBUF_TYPE_COLLECT_RESULT);
->>>>>>> 8e0b9f9e
+    buffer->set_type(GWBUF::TYPE_COLLECT_ROWS);
 
     for (const auto& b : m_backends)
     {
