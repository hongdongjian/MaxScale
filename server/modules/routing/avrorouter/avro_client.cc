--- conflicted
+++ resolved
@@ -244,20 +244,13 @@
  */
 void AvroSession::queue_client_callback()
 {
-<<<<<<< HEAD
     mxs::RoutingWorker::get_current()->execute(
         [this]() {
-            client_callback();
+            if (state == AVRO_CLIENT_REQUEST_DATA)
+            {
+                client_callback();
+            }
         }, mxs::RoutingWorker::EXECUTE_QUEUED);
-=======
-    auto worker = static_cast<mxs::RoutingWorker*>(dcb->owner);
-    worker->execute([this]() {
-                        if (state == AVRO_CLIENT_REQUEST_DATA)
-                        {
-                            client_callback();
-                        }
-                    }, mxs::RoutingWorker::EXECUTE_QUEUED);
->>>>>>> 7767231c
 }
 
 /**
