--- conflicted
+++ resolved
@@ -189,36 +189,11 @@
     mxb_assert_message(m_otrx_state != OTRX_ROLLBACK,
                        "OTRX_ROLLBACK should never happen when routing queries");
     bool succp = false;
-<<<<<<< HEAD
     const QueryClassifier::RouteInfo& info = m_qc.current_route_info();
     uint32_t stmt_id = info.stmt_id();
     uint8_t command = info.command();
     uint32_t qtype = info.type_mask();
     route_target_t route_target = info.target();
-=======
-    uint32_t stmt_id = info.stmt_id;
-    uint8_t command = info.command;
-    uint32_t qtype = info.type;
-    route_target_t route_target = info.target;
-    bool not_locked_to_master = !rses->large_query &&
-                                (!rses->target_node || rses->target_node != rses->current_master);
-
-    if (not_locked_to_master && is_ps_command(command))
-    {
-        if (command == MXS_COM_STMT_CLOSE)
-        {
-            // Remove the command from the PS mapping
-            ss_dassert(TARGET_IS_ALL(route_target));
-            rses->ps_manager.erase(stmt_id);
-            rses->ps_handles.erase(mxs_mysql_extract_ps_id(querybuf));
-            rses->exec_map.erase(stmt_id);
-        }
-
-        /** Replace the client statement ID with our internal one only if the
-         * target node is not the current master */
-        replace_binary_ps_id(querybuf, stmt_id);
-    }
->>>>>>> 0b67a22a
 
     SRWBackend target;
 
@@ -437,6 +412,13 @@
 {
     if (mxs_mysql_is_ps_command(m_qc.current_route_info().command()))
     {
+        if (command == MXS_COM_STMT_CLOSE)
+        {
+            // Remove the command from the PS mapping
+            m_qc.ps_erase(querybuf);
+            m_exec_map.erase(m_qc.current_route_info().stmt_id());
+        }
+
         /**
          * Replace the ID with our internal one, the backends will replace it with their own ID
          * when the packet is being written. We use the internal ID when we store the command
@@ -547,7 +529,7 @@
         else
         {
             // All responses processed
-            rses->sescmd_responses.clear();
+            m_sescmd_responses.clear();
         }
     }
     else
