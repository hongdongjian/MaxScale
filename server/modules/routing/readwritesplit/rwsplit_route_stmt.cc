--- conflicted
+++ resolved
@@ -589,12 +589,8 @@
     else
     {
         MXS_ERROR("No valid candidates for session command `%s`. Connection status: %s",
-<<<<<<< HEAD
                   buffer.get_sql().c_str(), get_verbose_status().c_str());
-=======
-                  mxs::extract_sql(buffer).c_str(), get_verbose_status().c_str());
         ok = false;
->>>>>>> 2da85b6b
     }
 
     return ok;
