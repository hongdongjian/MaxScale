/*
 * Copyright (c) 2016 MariaDB Corporation Ab
 *
 * Use of this software is governed by the Business Source License included
 * in the LICENSE.TXT file and at www.mariadb.com/bsl11.
 *
 * Change Date: 2026-05-03
 *
 * On the date above, in accordance with the Business Source License, use
 * of this software will be governed by version 2 or later of the General
 * Public License.
 */

#include <maxscale/protocol/mariadb/backend_connection.hh>

#include <arpa/inet.h>
#include <openssl/rand.h>
#include <mysql.h>
#include <mysqld_error.h>
#include <maxbase/format.hh>
#include <maxsql/mariadb.hh>
#include <maxscale/clock.hh>
#include <maxscale/listener.hh>
#include <maxscale/mainworker.hh>
#include <maxscale/modinfo.hh>
#include <maxscale/modutil.hh>
#include <maxscale/router.hh>
#include <maxscale/server.hh>
#include <maxscale/service.hh>
#include <maxscale/protocol/mariadb/authenticator.hh>
#include <maxscale/protocol/mariadb/mysql.hh>
#include "user_data.hh"

// For setting server status through monitor
#include "../../../core/internal/monitormanager.hh"

using mxs::ReplyState;
using std::string;
using std::move;

namespace
{
using Iter = MariaDBBackendConnection::Iter;

void skip_encoded_int(Iter& it)
{
    switch (*it)
    {
    case 0xfc:
        it += 3;
        break;

    case 0xfd:
        it += 4;
        break;

    case 0xfe:
        it += 9;
        break;

    default:
        ++it;
        break;
    }
}

uint64_t get_encoded_int(Iter& it)
{
    uint64_t len = *it++;

    switch (len)
    {
    case 0xfc:
        len = mariadb::get_byte2(it);
        break;

    case 0xfd:
        len = mariadb::get_byte3(it);
        break;

    case 0xfe:
        len = mariadb::get_byte8(it);
        break;

    default:
        break;
    }

    return len;
}

std::string get_encoded_str(Iter& it)
{
    uint64_t len = get_encoded_int(it);
    auto start = it;
    it += len;
    return std::string(start, it);
}

std::string_view get_encoded_str_sv(Iter& it)
{
    uint64_t len = get_encoded_int(it);
    auto start = it;
    it += len;

    // TODO: Change this to std::contiguous_iterator_tag in C++20
    static_assert(std::is_same_v<std::iterator_traits<Iter>::iterator_category,
                                 std::random_access_iterator_tag>);
    mxb_assert_message(&*start + len == &*it, "Memory must be contiguous");

    return std::string_view(reinterpret_cast<const char*>(&*start), len);
}

void skip_encoded_str(Iter& it)
{
    auto len = get_encoded_int(it);
    it += len;
}

struct AddressInfo
{
    bool        success {false};
    char        addr[INET6_ADDRSTRLEN] {};
    in_port_t   port {0};
    std::string error_msg;
};
AddressInfo get_ip_string_and_port(const sockaddr_storage* sa);
}

/**
 * Construct a detached backend connection. Session and authenticator attached separately.
 */
MariaDBBackendConnection::MariaDBBackendConnection(SERVER& server)
    : m_server(server)
    , m_auth_data(server.name())
{
}

/*******************************************************************************
 *******************************************************************************
 *
 * API Entry Point - Connect
 *
 * This is the first entry point that will be called in the life of a backend
 * (database) connection. It creates a protocol data structure and attempts
 * to open a non-blocking socket to the database. If it succeeds, the
 * protocol_auth_state will become MYSQL_CONNECTED.
 *
 *******************************************************************************
 ******************************************************************************/

std::unique_ptr<MariaDBBackendConnection>
MariaDBBackendConnection::create(MXS_SESSION* session, mxs::Component* component, SERVER& server)
{
    std::unique_ptr<MariaDBBackendConnection> backend_conn(new MariaDBBackendConnection(server));
    backend_conn->assign_session(session, component);
    backend_conn->pin_history_responses();
    return backend_conn;
}

void MariaDBBackendConnection::finish_connection()
{
    mxb_assert(m_dcb->handler());

    if (m_state != State::POOLED)
    {
        mysql_session()->history_info.erase(this);
    }

    // Always send a COM_QUIT to the backend being closed. This causes the connection to be closed faster.
    m_dcb->silence_errors();
    m_dcb->writeq_append(mysql_create_com_quit(nullptr, 0));
}

uint64_t MariaDBBackendConnection::can_reuse(MXS_SESSION* session) const
{
    MYSQL_session* data = static_cast<MYSQL_session*>(session->protocol_data());

    const uint64_t RELEVANT_CAPS = GW_MYSQL_CAPABILITIES_DEPRECATE_EOF | GW_MYSQL_CAPABILITIES_MULTI_RESULTS
        | GW_MYSQL_CAPABILITIES_MULTI_STATEMENTS | GW_MYSQL_CAPABILITIES_SESSION_TRACK
        | GW_MYSQL_CAPABILITIES_PS_MULTI_RESULTS | MXS_EXTRA_CAPS_SERVER64;

    // The relevant capability bits that change how the protocol works must match with the ones used by this
    // session. Some of them, like the connection attributes, aren't relevant as the connection has already
    // been created.
    bool caps_ok = (m_capabilities & RELEVANT_CAPS) == (data->full_capabilities() & RELEVANT_CAPS);

    // If proxy_protocol is enabled, the client IP address must exactly match the one that was used to create
    // this connection. This prevents sharing of the same connection between different user accounts.
    bool remote_ok = !m_server.proxy_protocol() || m_dcb->client_remote() == session->client_remote();

    uint64_t rv = REUSE_NOT_POSSIBLE;

    if (caps_ok && remote_ok)
    {
        rv = ReuseType::CHANGE_USER;

        if (m_account == session->user_and_host() && m_db == data->current_db)
        {
            rv = ReuseType::RESET_CONNECTION;
        }
    }

    return rv;
}

bool MariaDBBackendConnection::reuse(MXS_SESSION* session, mxs::Component* upstream, uint64_t reuse_type)
{
    bool rv = false;
    mxb_assert(!m_dcb->session() && m_dcb->readq_empty() && m_dcb->writeq_empty());

    if (m_dcb->state() != DCB::State::POLLING || m_state != State::POOLED || !m_delayed_packets.empty())
    {
        MXB_INFO("DCB and protocol state do not qualify for reuse: %s, %s, %s",
                 mxs::to_string(m_dcb->state()), to_string(m_state).c_str(),
                 m_delayed_packets.empty() ? "no packets" : "stored packets");
    }
    else
    {
        assign_session(session, upstream);
        m_dcb->reset(session);

        bool reset_conn = reuse_type == ReuseType::RESET_CONNECTION;
        GWBUF* buffer = reset_conn ? create_reset_connection_packet() : create_change_user_packet();

        /**
         * This is a connection that was just taken out of the persistent connection pool.
         * Send a COM_CHANGE_USER query to the backend to reset the session state. */
        if (m_dcb->writeq_append(buffer))
        {
            MXB_INFO("Reusing connection, sending %s",
                     reset_conn ? "COM_RESET_CONNECTION" : "COM_CHANGE_USER");
            m_state = State::RESET_CONNECTION;
            rv = true;

            // Clear out any old prepared statements, those are reset by the COM_CHANGE_USER
            m_ps_map.clear();
            pin_history_responses();

            if (reset_conn && m_session->listener_data()->m_conn_init_sql.buffer_contents.empty())
            {
                // We don't have any initialization queries. This means we can send the history without having
                // to wait for the server's response as we know that the COM_RESET_CONNECTION will send only
                // one packet. This can't be done with a COM_CHANGE_USER as the server might respond with an
                // AuthSwitchRequest packet.
                m_state = State::RESET_CONNECTION_FAST;
                send_history();
            }
        }
    }

    return rv;
}

/**
 * @brief Log handshake failure
 *
 * @param dcb Backend DCB where authentication failed
 * @param buffer Buffer containing the response from the backend
 */
void MariaDBBackendConnection::handle_error_response(DCB* plain_dcb, GWBUF* buffer)
{
    mxb_assert(plain_dcb->role() == DCB::Role::BACKEND);
    BackendDCB* dcb = static_cast<BackendDCB*>(plain_dcb);
    uint16_t errcode = mxs_mysql_get_mysql_errno(buffer);
    std::string reason = mxs::extract_error(buffer);
    std::string errmsg = mxb::string_printf(
        "Authentication to '%s' failed: %hu, %s",
        dcb->server()->name(), errcode, reason.c_str());

    if (m_session->service->config()->log_auth_warnings)
    {
        MXB_ERROR("%s", errmsg.c_str());
    }

    /** If the error is ER_HOST_IS_BLOCKED put the server into maintenance mode.
     * This will prevent repeated authentication failures. */
    if (errcode == ER_HOST_IS_BLOCKED)
    {
        auto main_worker = mxs::MainWorker::get();
        auto server = dcb->server();
        main_worker->execute([server]() {
            MonitorManager::set_server_status(server, SERVER_MAINT);
        }, mxb::Worker::EXECUTE_AUTO);

        MXB_ERROR("Server %s has been put into maintenance mode due to the server blocking connections "
                  "from MaxScale. Run 'mysqladmin -h %s -P %d flush-hosts' on this server before taking "
                  "this server out of maintenance mode. To avoid this problem in the future, set "
                  "'max_connect_errors' to a larger value in the backend server.",
                  server->name(), server->address(), server->port());
    }
    else if (errcode == ER_ACCESS_DENIED_ERROR)
    {
        m_session->service->stats().add_failed_auth();

        // Authentication to backend failed. MaxScale must be operating on old user account data. This
        // session will fail, but update account data.
        auto user_cache = user_account_cache();
        if (user_cache)
        {
            if (user_cache->can_update_immediately())
            {
                m_session->service->request_user_account_update();
            }
            else
            {
                MXB_WARNING(USERS_RECENTLY_UPDATED_FMT, m_session->user_and_host().c_str());
            }
        }
        // If user cache does not exist, do nothing.
    }

    auto error_type = mxs::ErrorType::PERMANENT;

    // XPand responds with this sort of an authentication failure error while it's doing a group change. To
    // avoid permanently closing the backends, treat it as a transient error.
    if (errcode == 1 && reason.find("Group change during GTM operation") != std::string::npos)
    {
        error_type = mxs::ErrorType::TRANSIENT;
    }

    do_handle_error(m_dcb, errmsg, error_type);
}

/**
 * @brief Prepare protocol for a write
 *
 * This prepares both the buffer and the protocol itself for writing a query
 * to the backend.
 *
 * @param buffer Buffer that will be written
 */
void MariaDBBackendConnection::prepare_for_write(const GWBUF& buffer)
{
    TrackedQuery query(buffer);

    if (m_reply.state() == ReplyState::DONE && m_track_queue.empty())
    {
        track_query(query);
    }
    else
    {
        m_track_queue.push(std::move(query));
    }

    // TODO: These probably should be stored in TrackedQuery as well
    if (buffer.type_is_collect_result())
    {
        m_collect_result = true;
    }
    m_track_state = buffer.type_is_track_state();
}

void MariaDBBackendConnection::process_stmt_execute(GWBUF** original, uint32_t id, PSInfo& ps_info)
{
    // Only prepared statements with input parameters send metadata with COM_STMT_EXECUTE
    if (ps_info.n_params > 0 && !ps_info.exec_metadata_sent)
    {
        size_t types_offset = MYSQL_HEADER_LEN + 1 + 4 + 1 + 4 + ((ps_info.n_params + 7) / 8);
        uint8_t* ptr = gwbuf_link_data(*original) + types_offset;

        if (*ptr == 0)
        {
            MYSQL_session* data = static_cast<MYSQL_session*>(m_session->protocol_data());
            auto it = data->exec_metadata.find(id);

            // Although this check is practically always true, it will prevent a broken
            // connector from crashing MaxScale.
            if (it != data->exec_metadata.end())
            {
                const auto& metadata = it->second;

                mxs::Buffer buf(*original);
                mxs::Buffer newbuf(buf.length() + metadata.size());
                auto data = newbuf.data();

                memcpy(data, buf.data(), types_offset);
                data += types_offset;

                // Set to 1, we are sending the types
                *data++ = 1;

                // Splice the metadata into COM_STMT_EXECUTE
                memcpy(data, metadata.data(), metadata.size());
                data += metadata.size();

                // Copy remaining data that is being sent and update the packet length
                mxb_assert(buf.length() > types_offset + 1);
                memcpy(data, buf.data() + types_offset + 1, buf.length() - types_offset - 1);
                gw_mysql_set_byte3(newbuf.data(), newbuf.length() - MYSQL_HEADER_LEN);

                // The old buffer is freed along with `buf`
                *original = newbuf.release();

                ps_info.exec_metadata_sent = true;
            }
            else
            {
                mxb_assert_message(ps_info.n_params > 0, "Only PS with params can be malformed");
                MXB_WARNING("Malformed COM_STMT_EXECUTE (ID %u): could not find previous "
                            "execution with metadata and current execution doesn't contain it", id);
            }
        }
        else
        {
            ps_info.exec_metadata_sent = true;
        }
    }
}

void MariaDBBackendConnection::ready_for_reading(DCB* event_dcb)
{
    mxb_assert(m_dcb == event_dcb);     // The protocol should only handle its own events.

    bool state_machine_continue = true;
    while (state_machine_continue)
    {
        switch (m_state)
        {
        case State::HANDSHAKING:
            {
                auto hs_res = handshake();
                switch (hs_res)
                {
                case StateMachineRes::IN_PROGRESS:
                    state_machine_continue = false;
                    break;

                case StateMachineRes::DONE:
                    m_state = State::AUTHENTICATING;
                    break;

                case StateMachineRes::ERROR:
                    m_state = State::FAILED;
                    break;
                }
            }
            break;

        case State::AUTHENTICATING:
            {
                auto auth_res = authenticate();
                switch (auth_res)
                {
                case StateMachineRes::IN_PROGRESS:
                    state_machine_continue = false;
                    break;

                case StateMachineRes::DONE:
                    m_state = State::CONNECTION_INIT;
                    break;

                case StateMachineRes::ERROR:
                    m_state = State::FAILED;
                    break;
                }
            }
            break;

        case State::CONNECTION_INIT:
            {
                auto init_res = send_connection_init_queries();
                switch (init_res)
                {
                case StateMachineRes::IN_PROGRESS:
                    state_machine_continue = false;
                    break;

                case StateMachineRes::DONE:
                    m_state = State::SEND_HISTORY;
                    break;

                case StateMachineRes::ERROR:
                    m_state = State::FAILED;
                    break;
                }
            }
            break;

        case State::SEND_HISTORY:
            send_history();
            m_state = State::READ_HISTORY;
            break;

        case State::READ_HISTORY:
            {
                auto res = read_history_response();
                switch (res)
                {
                case StateMachineRes::IN_PROGRESS:
                    state_machine_continue = false;
                    break;

                case StateMachineRes::DONE:
                    m_state = State::SEND_DELAYQ;
                    break;

                case StateMachineRes::ERROR:
                    m_state = State::FAILED;
                    break;
                }
            }
            break;

        case State::SEND_DELAYQ:
            m_state = State::ROUTING;
            send_delayed_packets();
            break;

        case State::RESET_CONNECTION_FAST:
        case State::RESET_CONNECTION:
        case State::READ_CHANGE_USER:
            {
                auto res = read_change_user();

                switch (res)
                {
                case StateMachineRes::IN_PROGRESS:
                    state_machine_continue = false;
                    break;

                case StateMachineRes::DONE:
                    break;

                case StateMachineRes::ERROR:
                    m_state = State::FAILED;
                    break;
                }
            }
            break;

        case State::SEND_CHANGE_USER:
            normal_read();

            if (!expecting_reply())
            {
                // No more replies expected, generate and send the COM_CHANGE_USER.
                send_change_user_to_backend();
            }
            else
            {
                state_machine_continue = false;
            }
            break;

        case State::PINGING:
            read_com_ping_response();
            break;

        case State::PREPARE_PS:
            normal_read();

            // The reply must be complete and we must have no pending queries to track. If m_track_queue is
            // not empty, that means the current result is not for the COM_STMT_PREPARE but for a command that
            // was executed before it.
            if (m_reply.is_complete() && m_track_queue.empty())
            {
                // The state can change inside do_handle_error() as a result of a failed network read from the
                // DCB or a mismatch in the result of a command stored in the history.
                if (m_state != State::FAILED)
                {
                    m_state = State::ROUTING;
                    send_delayed_packets();
                }
            }

            state_machine_continue = false;
            break;

        case State::ROUTING:
            normal_read();
            // Normal read always consumes all data.
            state_machine_continue = false;
            break;

        case State::POOLED:
            mxb_assert(!true);      // Should not currently happen.
            m_state = State::FAILED;
            state_machine_continue = false;
            break;

        case State::FAILED:
            state_machine_continue = false;
            break;
        }
    }
}

void MariaDBBackendConnection::do_handle_error(DCB* dcb, const std::string& errmsg, mxs::ErrorType type)
{
    std::ostringstream ss(errmsg, std::ios_base::app);

    ss << " (" << m_server.name();

    if (int err = gw_getsockerrno(dcb->fd()))
    {
        ss << ": " << err << ", " << mxb_strerror(err);
    }
    else if (dcb->is_fake_event())
    {
        // Fake events should not have TCP socket errors
        ss << ": Generated event";
    }

    ss << ")";

    mxb_assert(!dcb->hanged_up());
    GWBUF* errbuf = mysql_create_custom_error(1, 0, ER_CONNECTION_KILLED, ss.str().c_str());

    MXB_AT_DEBUG(bool res = ) m_upstream->handleError(type, errbuf, nullptr, m_reply);

    mxb_assert_message(res || m_session->state() == MXS_SESSION::State::STOPPING,
                       "The session should be stopping when handleError fails");
    mxb_assert_message(!res || !dcb->is_open(),
                       "The DCB must not be open after a successful handleError call");

    m_state = State::FAILED;

    gwbuf_free(errbuf);
}

/**
 * @brief Check if a reply can be routed to the client
 *
 * @param Backend DCB
 * @return True if session is ready for reply routing
 */
bool MariaDBBackendConnection::session_ok_to_route(DCB* dcb)
{
    bool rval = false;
    auto session = dcb->session();
    if (session->state() == MXS_SESSION::State::STARTED)
    {
        ClientDCB* client_dcb = session->client_connection()->dcb();
        if (client_dcb && client_dcb->state() != DCB::State::DISCONNECTED)
        {
            auto client_protocol = client_dcb->protocol();
            if (client_protocol)
            {
                if (client_protocol->in_routing_state())
                {
                    rval = true;
                }
            }
        }
    }


    return rval;
}

static inline bool auth_change_requested(const GWBUF& buf)
{
    return mxs_mysql_get_command(&buf) == MYSQL_REPLY_AUTHSWITCHREQUEST
           && buf.length() > MYSQL_EOF_PACKET_LEN;
}

bool MariaDBBackendConnection::handle_auth_change_response(const GWBUF& reply, DCB* dcb)
{
    bool rval = false;

    if (strcmp((const char*)reply.data() + 5, DEFAULT_MYSQL_AUTH_PLUGIN) == 0)
    {
        /**
         * The server requested a change of authentication methods.
         * If we're changing the authentication method to the same one we
         * are using now, it means that the server is simply generating
         * a new scramble for the re-authentication process.
         */
        rval = send_mysql_native_password_response(reply, dcb);
    }

    return rval;
}

/**
 * With authentication completed, read new data and write to backend
 */
void MariaDBBackendConnection::normal_read()
{
    auto [read_ok, buffer] = m_dcb->read(MYSQL_HEADER_LEN, 0);

    if (buffer.empty())
    {
        if (read_ok)
        {
            return;
        }
        else
        {
            do_handle_error(m_dcb, "Read from backend failed");
            return;
        }
    }

    auto* read_buffer = new GWBUF(move(buffer));

    /** Ask what type of output the router/filter chain expects */
    MXS_SESSION* session = m_dcb->session();
    uint64_t capabilities = session->capabilities();
    capabilities |= mysql_session()->client_protocol_capabilities();
    bool result_collected = false;

    if (rcap_type_required(capabilities, RCAP_TYPE_PACKET_OUTPUT) || m_collect_result)
    {
        GWBUF* tmp;
        bool track = rcap_type_required(capabilities, RCAP_TYPE_REQUEST_TRACKING)
            && !rcap_type_required(capabilities, RCAP_TYPE_STMT_OUTPUT);

        if (track || m_collect_result)
        {
            tmp = track_response(&read_buffer);
        }
        else
        {
            tmp = modutil_get_complete_packets(&read_buffer);
        }

        // Store any partial packets in the DCB's read buffer
        if (read_buffer)
        {
            m_dcb->unread(read_buffer);

            if (m_reply.is_complete())
            {
                // There must be more than one response in the buffer which we need to process once we've
                // routed this response.
                m_dcb->trigger_read_event();
            }
        }

        if (!tmp)
        {
            return;     // No complete packets
        }

        read_buffer = tmp;
    }

    if (rcap_type_required(capabilities, RCAP_TYPE_RESULTSET_OUTPUT) || m_collect_result)
    {
        m_collectq.append(read_buffer);

        if (!m_reply.is_complete())
        {
            return;
        }

        read_buffer = m_collectq.release();
        m_collect_result = false;
        result_collected = true;
    }

    do
    {
        GWBUF* stmt = nullptr;

        if (!result_collected && rcap_type_required(capabilities, RCAP_TYPE_STMT_OUTPUT))
        {
            // This happens if a session with RCAP_TYPE_STMT_OUTPUT closes the connection before all
            // the packets have been processed.
            if (!m_dcb->is_open())
            {
                gwbuf_free(read_buffer),
                read_buffer = nullptr;
                break;
            }

            // TODO: Get rid of RCAP_TYPE_STMT_OUTPUT and iterate over all packets in the resultset
            stmt = modutil_get_next_MySQL_packet(&read_buffer);
            mxb_assert_message(stmt, "There should be only complete packets in read_buffer");

            // Make sure the buffer is contiguous
            stmt = gwbuf_make_contiguous(stmt);

            GWBUF* tmp = track_response(&stmt);
            mxb_assert(!stmt);
            stmt = tmp;
        }
        else
        {
            stmt = read_buffer;
            read_buffer = nullptr;
        }

        if (session_ok_to_route(m_dcb))
        {
            thread_local mxs::ReplyRoute route;
            route.clear();
            m_upstream->clientReply(stmt, route, m_reply);
            m_reply.clear_row_data();
        }
        else    /*< session is closing; replying to client isn't possible */
        {
            gwbuf_free(stmt);
        }
    }
    while (read_buffer);

    if (!m_dcb->is_open())
    {
        // The router closed the session, erase the callbacks to prevent the client protocol from calling it.
        mysql_session()->history_info.erase(this);
    }
    else if (m_reply.is_complete())
    {
        if (!compare_responses())
        {
            do_handle_error(m_dcb, create_response_mismatch_error(), mxs::ErrorType::PERMANENT);
        }
    }
}

void MariaDBBackendConnection::send_history()
{
    MYSQL_session* client_data = mysql_session();

    if (!client_data->history.empty())
    {
        for (const auto& history_query : client_data->history)
        {
            TrackedQuery query(history_query);

            if (m_reply.state() == ReplyState::DONE && m_track_queue.empty())
            {
                track_query(query);
            }
            else
            {
                m_track_queue.push(query);
            }

            MXB_INFO("Execute %s on '%s': %s", STRPACKETTYPE(query.command),
                     m_server.name(), history_query.get_sql().c_str());

            m_dcb->writeq_append(GWBUF(history_query));
            m_history_responses.push_back(history_query.id());
        }
    }
}

MariaDBBackendConnection::StateMachineRes MariaDBBackendConnection::read_history_response()
{
    StateMachineRes rval = StateMachineRes::DONE;

    while (!m_history_responses.empty() && rval == StateMachineRes::DONE)
    {
        auto [read_ok, buffer] = m_dcb->read(MYSQL_HEADER_LEN, 0);

        if (buffer.empty())
        {
            if (read_ok)
            {
                rval = StateMachineRes::IN_PROGRESS;
            }
            else
            {
                do_handle_error(m_dcb, "Read from backend failed");
                rval = StateMachineRes::ERROR;
            }
        }
        else
        {
            GWBUF* read_buffer = new GWBUF(move(buffer));
            mxs::Buffer result = track_response(&read_buffer);

            if (read_buffer)
            {
                m_dcb->unread(read_buffer);
            }

            if (m_reply.is_complete())
            {
                MYSQL_session* client_data = mysql_session();
                uint32_t id = m_history_responses.front();
                auto it = client_data->history_responses.find(id);
                mxb_assert(it != client_data->history_responses.end());

                if (it != client_data->history_responses.end() && m_reply.is_ok() == it->second)
                {
                    m_history_responses.pop_front();
                }
                else
                {
                    // This server sent a different response than the one we sent to the client. Trigger a
                    // hangup event so that it is closed.
                    do_handle_error(m_dcb, create_response_mismatch_error(), mxs::ErrorType::PERMANENT);
                    m_dcb->trigger_hangup_event();
                    rval = StateMachineRes::ERROR;
                }
            }
            else
            {
                // The result is not yet complete. In practice this only happens with a COM_STMT_PREPARE that
                // has multiple input/output parameters.
                rval = StateMachineRes::IN_PROGRESS;
            }
        }
    }

    return rval;
}

std::string MariaDBBackendConnection::create_response_mismatch_error()
{
    std::ostringstream ss;

    ss << "Response from server '" << m_server.name() << "' "
       << "differs from the expected response to " << STRPACKETTYPE(m_reply.command()) << ". "
       << "Closing connection due to inconsistent session state.";

    if (m_reply.error())
    {
        ss << " Error: " << m_reply.error().message();
    }

    return ss.str();
}

void MariaDBBackendConnection::pin_history_responses()
{
    // Mark the start of the history responses that we're interested in. This guarantees that all responses
    // remain in effect while the connection reset is ongoing. This is needed to correctly detect a
    // COM_STMT_CLOSE that arrives after the connection creation and which caused the history to shrink.
    MYSQL_session* client_data = mysql_session();

    if (!client_data->history.empty())
    {
        client_data->history_info[this].position = client_data->history.front().id();
    }
}

bool MariaDBBackendConnection::compare_responses()
{
    MYSQL_session* data = mysql_session();

    if (m_current_id)
    {
        // It's possible that there's already a response for this command. This can happen if the session
        // command is executed multiple times before the accepted answer has arrived. We only care about
        // the latest result.
        m_ids_to_check[m_current_id] = m_reply.is_ok();

        // Reset the ID after storing it to make sure debug assertions will catch any cases where a PS
        // response is read without a pre-assigned ID.
        m_current_id = 0;
    }

    // It is possible that the same command is verified twice if the session command ends up being executed
    // more than once. This happens as each failed attempt to execute it causes the response callback to be
    // installed and if the accepted answer arrives before the final response for this backend arrives, the
    // latest completed response from this backend is used. This can cause the connection to be closed even if
    // it would be considered valid later on.
    //
    // TODO: We could probably use m_current_id to prevent this from happening.

    bool ok = true;
    bool found = false;
    auto it = m_ids_to_check.begin();

    while (it != m_ids_to_check.end())
    {
        auto response_it = data->history_responses.find(it->first);

        if (response_it != data->history_responses.end())
        {
            data->history_info[this].position = it->first;

            if (it->second != response_it->second)
            {
                ok = false;
                break;
            }

            it = m_ids_to_check.erase(it);
            found = true;
        }
        else
        {
            ++it;
        }
    }

    if (ok && !found && !m_ids_to_check.empty())
    {
        data->history_info[this].response_cb = [this]() {
            if (!compare_responses())
            {
                do_handle_error(m_dcb, create_response_mismatch_error(),
                                mxs::ErrorType::PERMANENT);
            }
        };
    }

    return ok;
}

MariaDBBackendConnection::StateMachineRes MariaDBBackendConnection::read_change_user()
{
    auto [read_ok, buffer] = mariadb::read_protocol_packet(m_dcb);

    if (buffer.empty())
    {
        if (read_ok)
        {
            return StateMachineRes::IN_PROGRESS;
        }
        else
        {
            do_handle_error(m_dcb, "Read from backend failed");
            return StateMachineRes::ERROR;
        }
    }

    auto rv = StateMachineRes::ERROR;

    if (auth_change_requested(buffer) && handle_auth_change_response(buffer, m_dcb))
    {
        rv = StateMachineRes::IN_PROGRESS;
    }
    else
    {
        int cmd = mxs_mysql_get_command(&buffer);

        if (m_state == State::READ_CHANGE_USER)
        {
            // The COM_CHANGE_USER is now complete. The reply state must be updated here as the normal
            // result processing code doesn't deal with the COM_CHANGE_USER responses.
            set_reply_state(ReplyState::DONE);

            mxs::ReplyRoute route;
            m_reply.clear();
            m_reply.set_is_ok(cmd == MYSQL_REPLY_OK);
            if (m_upstream->clientReply(mxs::gwbuf_to_gwbufptr(move(buffer)), route, m_reply))
            {
                // If packets were received from the router while the COM_CHANGE_USER was in progress,
                // they are stored in the same delayed queue that is used for the initial connection.
                m_state = State::SEND_DELAYQ;
                rv = StateMachineRes::DONE;
            }
            else
            {
                rv = StateMachineRes::ERROR;
            }
        }
        else if (m_state == State::RESET_CONNECTION || m_state == State::RESET_CONNECTION_FAST)
        {
            if (cmd == MYSQL_REPLY_ERR)
            {
                std::string errmsg = "Failed to reuse connection: " + mxs::extract_error(&buffer);
                do_handle_error(m_dcb, errmsg, mxs::ErrorType::PERMANENT);
                rv = StateMachineRes::ERROR;
            }
            else
            {
                MXB_INFO("Connection reset complete");
                // Connection is being attached to a new session, so all initializations must be redone.
                m_state = m_state == State::RESET_CONNECTION_FAST ?
                    State::READ_HISTORY : State::CONNECTION_INIT;

                rv = StateMachineRes::DONE;
            }
        }
        else
        {
            mxb_assert(!true);
        }
    }

    return rv;
}

void MariaDBBackendConnection::read_com_ping_response()
{
    auto [read_ok, buffer] = mariadb::read_protocol_packet(m_dcb);
    if (buffer.empty())
    {
        if (!read_ok)
        {
            do_handle_error(m_dcb, "Failed to read COM_PING response");
        }
    }
    else
    {
        mxb_assert(mxs_mysql_get_command(&buffer) == MYSQL_REPLY_OK);
        // Route any packets that were received while we were pinging the backend
        m_state = m_delayed_packets.empty() ? State::ROUTING : State::SEND_DELAYQ;
    }
}

void MariaDBBackendConnection::write_ready(DCB* event_dcb)
{
    mxb_assert(m_dcb == event_dcb);
    auto dcb = m_dcb;
    if (dcb->state() != DCB::State::POLLING)
    {
        /** Don't write to backend if backend_dcb is not in poll set anymore */
        const uint8_t* data = NULL;
        bool com_quit = false;

        if (!dcb->writeq_empty())
        {
            data = dcb->writeq().data();
            com_quit = MYSQL_IS_COM_QUIT(data);
        }

        if (data)
        {
            if (!com_quit)
            {
                MXB_ERROR("Attempt to write buffered data to backend failed due internal inconsistent "
                          "state: %s", mxs::to_string(dcb->state()));
            }
        }
        else
        {
            MXB_DEBUG("Dcb %p in state %s but there's nothing to write either.",
                      dcb, mxs::to_string(dcb->state()));
        }
    }
    else
    {
        if (m_state == State::HANDSHAKING && m_hs_state == HandShakeState::SEND_PROHY_HDR)
        {
            // Write ready is usually the first event delivered after a connection is made.
            // Proxy header should be sent in case the server is waiting for it.
            if (m_server.proxy_protocol())
            {
                m_hs_state = (send_proxy_protocol_header()) ? HandShakeState::EXPECT_HS :
                    HandShakeState::FAIL;
            }
            else
            {
                m_hs_state = HandShakeState::EXPECT_HS;
            }
        }
        dcb->writeq_drain();
    }
}

/*
 * Write function for backend DCB. Store command to protocol.
 *
 * @param queue Queue of buffers to write
 * @return      0 on failure, 1 on success
 */
int32_t MariaDBBackendConnection::write(GWBUF* queue)
{
    int rc = 0;
    switch (m_state)
    {
    case State::FAILED:
        if (m_session->state() != MXS_SESSION::State::STOPPING)
        {
            MXB_ERROR("Unable to write to backend '%s' because connection has failed. Server in state %s.",
                      m_server.name(), m_server.status_string().c_str());
        }

        gwbuf_free(queue);
        rc = 0;
        break;

    case State::ROUTING:
        {
            // If the buffer contains a large query, we have to ignore the command byte and just write it. The
            // state of m_large_query must be updated for each routed packet to accurately know whether the
            // command byte is accurate or not.
            bool was_large = m_large_query;
            uint32_t packet_len = mxs_mysql_get_packet_len(queue);
            m_large_query = packet_len == MYSQL_PACKET_LENGTH_MAX + MYSQL_HEADER_LEN;

            if (was_large || m_reply.state() == ReplyState::LOAD_DATA)
            {
                if (packet_len == MYSQL_HEADER_LEN && m_reply.state() == ReplyState::LOAD_DATA)
                {
                    // An empty packet is sent at the end of the LOAD DATA LOCAL INFILE. Any packets received
                    // after this but before the server responds with the result should go through the normal
                    // code paths.
                    set_reply_state(ReplyState::LOAD_DATA_END);
                }

                // Not the start of a packet, don't analyze it.
                return m_dcb->writeq_append(queue);
            }

            queue = gwbuf_make_contiguous(queue);
            uint8_t cmd = mxs_mysql_get_command(queue);

            if (cmd == MXS_COM_CHANGE_USER)
            {
                // Discard the packet, we'll generate our own when we send it.
                gwbuf_free(queue);

                if (expecting_reply())
                {
                    // Busy with something else, wait for it to complete and then send the COM_CHANGE_USER.
                    m_state = State::SEND_CHANGE_USER;
                    return 1;
                }
                else
                {
                    return send_change_user_to_backend();
                }
            }

            prepare_for_write(*queue);

            if (mxs_mysql_is_ps_command(cmd))
            {
                uint32_t ps_id = mxs_mysql_extract_ps_id(queue);
                auto it = m_ps_map.find(ps_id);

                if (it != m_ps_map.end())
                {
                    // Ensure unique GWBUF to prevent our modification of the PS ID from
                    // affecting the original buffer.
                    queue->ensure_unique();

                    // Replace our generated ID with the real PS ID
                    uint8_t* ptr = queue->data() + MYSQL_PS_ID_OFFSET;
                    mariadb::set_byte4(ptr, it->second.real_id);

                    if (cmd == MXS_COM_STMT_CLOSE)
                    {
                        m_ps_map.erase(it);
                    }
                    else if (cmd == MXS_COM_STMT_EXECUTE)
                    {
                        process_stmt_execute(&queue, ps_id, it->second);
                    }
                }
                else if (ps_id != MARIADB_PS_DIRECT_EXEC_ID)
                {
                    gwbuf_free(queue);

                    std::stringstream ss;
                    ss << "Unknown prepared statement handler (" << ps_id << ") given to MaxScale for "
                       << STRPACKETTYPE(cmd) << " by " << m_session->user_and_host();

                    // Only send the error if the client expects a response. If an unknown COM_STMT_CLOSE is
                    // sent, don't respond to it.
                    if (cmd == MXS_COM_STMT_CLOSE)
                    {
                        auto data = mysql_session();

                        if (data->history_responses.find(ps_id) != data->history_responses.end())
                        {
                            // If we haven't executed the COM_STMT_PREPARE that this COM_STMT_CLOSE refers to
                            // but we have the response for it, we know that the COM_STMT_CLOSE was received
                            // after the connection was opened but before we reached the history replay state.
                            // This can be relied on as the history position is pinned to the lowest ID when
                            // the connection is opened.
                            return 1;
                        }
                    }
                    else
                    {
                        GWBUF* err = mysql_create_custom_error(
                            1, 0, ER_UNKNOWN_STMT_HANDLER, ss.str().c_str());

                        // Send the error as a separate event. This allows the routeQuery of the router to
                        // finish before we deliver the response.
                        // TODO: questionable code. Deliver the error in some other way.
                        mxb_assert(m_dcb->readq_empty());
                        m_dcb->unread(err);
                        m_dcb->trigger_read_event();
                    }

                    MXB_WARNING("%s", ss.str().c_str());

                    // This is an error condition that is very likely to happen if something is broken in the
                    // prepared statement handling. Asserting that we never get here when we're testing helps
                    // catch the otherwise hard to spot error. Since this code is expected to be hit in
                    // environments where a connector sends an unknown ID, we can't treat this as a hard error
                    // and close the session. The only known exception to this is the test for MXS-3392 which
                    // causes a COM_STMT_CLOSE with a zero ID to be sent.
                    mxb_assert(!true || (cmd == MXS_COM_STMT_CLOSE && ps_id == 0));
                    return 1;
                }
            }

            if (cmd == MXS_COM_QUIT && m_server.persistent_conns_enabled())
            {
                /** We need to keep the pooled connections alive so we just ignore the COM_QUIT packet */
                gwbuf_free(queue);
                rc = 1;
            }
            else
            {
                if (cmd == MXS_COM_STMT_PREPARE)
                {
                    // Stop accepting new queries while a COM_STMT_PREPARE is in progress. This makes sure
                    // that it completes before other commands that refer to it are processed. This can happen
                    // when a COM_STMT_PREPARE is routed to multiple backends and a faster backend sends the
                    // response to the client. This means that while this backend is still busy executing it,
                    // a COM_STMT_CLOSE for the prepared statement can arrive.
                    m_state = State::PREPARE_PS;
                }

                /** Write to backend */
                rc = m_dcb->writeq_append(queue);
            }
        }
        break;

    case State::PREPARE_PS:
        {
            if (m_large_query)
            {
                // A continuation of a large COM_STMT_PREPARE
                m_large_query = mxs_mysql_get_packet_len(queue) == MYSQL_PACKET_LENGTH_MAX + MYSQL_HEADER_LEN;
                rc = m_dcb->writeq_append(queue);
            }
            else
            {
                MXB_INFO("Storing %s while in state '%s': %s", STRPACKETTYPE(mxs_mysql_get_command(queue)),
                         to_string(m_state).c_str(), queue->get_sql().c_str());
                m_delayed_packets.emplace_back(queue);
                rc = 1;
            }
        }
        break;

    default:
        {
            MXB_INFO("Storing %s while in state '%s': %s", STRPACKETTYPE(mxs_mysql_get_command(queue)),
                     to_string(m_state).c_str(), queue->get_sql().c_str());
            m_delayed_packets.emplace_back(queue);
            rc = 1;
        }
        break;
    }
    return rc;
}

bool MariaDBBackendConnection::write(GWBUF&& buffer)
{
    return write(mxs::gwbuf_to_gwbufptr(move(buffer)));
}

/**
 * Error event handler.
 * Create error message, pass it to router's error handler and if error
 * handler fails in providing enough backend servers, mark session being
 * closed and call DCB close function which triggers closing router session
 * and related backends (if any exists.
 */
void MariaDBBackendConnection::error(DCB* event_dcb)
{
    mxb_assert(m_dcb == event_dcb);

    const auto dcb_state = m_dcb->state();
    if (dcb_state != DCB::State::POLLING || m_session->state() != MXS_SESSION::State::STARTED)
    {
        int error = 0;
        int len = sizeof(error);

        if (getsockopt(m_dcb->fd(), SOL_SOCKET, SO_ERROR, &error, (socklen_t*) &len) == 0 && error != 0)
        {
            MXB_ERROR("Network error in connection to server '%s', session in state '%s' (%s): %d, %s",
                      m_server.name(), session_state_to_string(m_session->state()), mxs::to_string(dcb_state),
                      error, mxb_strerror(error));
        }
    }
    else
    {
        do_handle_error(m_dcb, "Lost connection to backend server: network error");
    }
}

/**
 * Error event handler.
 * Create error message, pass it to router's error handler and if error
 * handler fails in providing enough backend servers, mark session being
 * closed and call DCB close function which triggers closing router session
 * and related backends (if any exists.
 *
 * @param event_dcb The current Backend DCB
 * @return 1 always
 */
void MariaDBBackendConnection::hangup(DCB* event_dcb)
{
    mxb_assert(m_dcb == event_dcb);
    mxb_assert(m_dcb->is_open());
    MXS_SESSION* session = m_dcb->session();
    mxb_assert(session);

    if (session->state() != MXS_SESSION::State::STARTED)
    {
        int error;
        int len = sizeof(error);
        if (getsockopt(m_dcb->fd(), SOL_SOCKET, SO_ERROR, &error, (socklen_t*) &len) == 0)
        {
            if (error != 0 && session->state() != MXS_SESSION::State::STOPPING)
            {
                MXB_ERROR("Network hangup in connection to server '%s', session in state '%s' (%s): %d, %s",
                          m_server.name(), session_state_to_string(m_session->state()),
                          mxs::to_string(m_dcb->state()), error, mxb_strerror(error));
            }
        }
    }
    else
    {
        do_handle_error(m_dcb, "Lost connection to backend server: connection closed by peer");
    }
}

GWBUF* MariaDBBackendConnection::create_reset_connection_packet()
{
    uint8_t buf[] = {0x1, 0x0, 0x0, 0x0, MXS_COM_RESET_CONNECTION};
    return gwbuf_alloc_and_load(sizeof(buf), buf);
}

/**
 * Create COM_CHANGE_USER packet and store it to GWBUF.
 *
 * @return GWBUF buffer consisting of COM_CHANGE_USER packet
 * @note the function doesn't fail
 */
GWBUF* MariaDBBackendConnection::create_change_user_packet()
{
    const auto& client_auth_data = *m_auth_data.client_data->auth_data;
    auto make_auth_token = [this, &client_auth_data] {
        std::vector<uint8_t> rval;
        const string& hex_hash2 = client_auth_data.user_entry.entry.password;
        if (hex_hash2.empty())
        {
            m_current_auth_token.clear();
            return rval;        // Empty password -> empty token
        }

        // Need to compute the value of:
        // SHA1(scramble || SHA1(SHA1(password))) ⊕ SHA1(password)

        // SHA1(SHA1(password)) is in the user entry and needs to be converted to binary form.
        if (hex_hash2.length() == 2 * SHA_DIGEST_LENGTH)
        {
            uint8_t hash2[SHA_DIGEST_LENGTH];
            mxs::hex2bin(hex_hash2.c_str(), hex_hash2.length(), hash2);

            // Calculate SHA1(CONCAT(scramble, hash2) */
            uint8_t concat_hash[SHA_DIGEST_LENGTH];
            gw_sha1_2_str(m_auth_data.scramble, MYSQL_SCRAMBLE_LEN, hash2, SHA_DIGEST_LENGTH,
                          concat_hash);

            // SHA1(password) was sent by client and is in binary form.
            auto& hash1 = client_auth_data.backend_token;
            if (hash1.size() == SHA_DIGEST_LENGTH)
            {
                m_current_auth_token = hash1;
                // Compute the XOR */
                uint8_t new_token[SHA_DIGEST_LENGTH];
                mxs::bin_bin_xor(concat_hash, hash1.data(), SHA_DIGEST_LENGTH, new_token);
                rval.assign(new_token, new_token + SHA_DIGEST_LENGTH);
            }
        }
        return rval;
    };

    auto mses = m_auth_data.client_data;
    std::vector<uint8_t> payload;
    payload.reserve(200);   // Enough for most cases.

    auto insert_stringz = [&payload](const std::string& str) {
        auto n = str.length() + 1;
        auto zstr = str.c_str();
        payload.insert(payload.end(), zstr, zstr + n);
    };

    // Command byte COM_CHANGE_USER 0x11 */
    payload.push_back(MXS_COM_CHANGE_USER);

    insert_stringz(client_auth_data.user);

    // Calculate the authentication token.
    auto token = make_auth_token();
    payload.push_back(token.size());
    payload.insert(payload.end(), token.begin(), token.end());

    insert_stringz(client_auth_data.default_db);

    uint8_t charset[2];
    mariadb::set_byte2(charset, client_auth_data.collation);
    payload.insert(payload.end(), charset, charset + sizeof(charset));

    insert_stringz(client_auth_data.plugin);
    auto& attr = client_auth_data.attributes;
    payload.insert(payload.end(), attr.begin(), attr.end());

    GWBUF* buffer = gwbuf_alloc(payload.size() + MYSQL_HEADER_LEN);
    auto data = GWBUF_DATA(buffer);
    mariadb::set_byte3(data, payload.size());
    data += 3;
    *data++ = 0;    // Sequence.
    memcpy(data, payload.data(), payload.size());
    // COM_CHANGE_USER is a session command so the result must be collected.
    buffer->set_type(GWBUF::TYPE_COLLECT_RESULT);

    return buffer;
}

/**
 * Write a MySQL CHANGE_USER packet to backend server.
 *
 * @return True on success
 */
bool MariaDBBackendConnection::send_change_user_to_backend()
{
    GWBUF* buffer = create_change_user_packet();
    bool rval = false;
    if (m_dcb->writeq_append(buffer))
    {
        m_state = State::READ_CHANGE_USER;
        rval = true;
    }
    return rval;
}

/* Send proxy protocol header. See
 * http://www.haproxy.org/download/1.8/doc/proxy-protocol.txt
 * for more information. Currently only supports the text version (v1) of
 * the protocol. Binary version may be added later.
 */
bool MariaDBBackendConnection::send_proxy_protocol_header()
{
    // TODO: Add support for chained proxies. Requires reading the client header.

    // The header contains the original client address and the backend server address.
    // Client dbc always exists, as it's only freed at session close.
    const ClientDCB* client_dcb = m_session->client_connection()->dcb();
    const auto* client_addr = &client_dcb->ip();        // Client address was filled in by accept().

    // Fill in the target server's address.
    sockaddr_storage server_addr {};
    socklen_t server_addrlen = sizeof(server_addr);
    int res = getpeername(m_dcb->fd(), (sockaddr*)&server_addr, &server_addrlen);
    if (res != 0)
    {
        int eno = errno;
        MXB_ERROR("getpeername() failed on connection to '%s' when forming proxy protocol header. "
                  "Error %d: '%s'", m_server.name(), eno, mxb_strerror(eno));
        return false;
    }

    auto client_res = get_ip_string_and_port(client_addr);
    auto server_res = get_ip_string_and_port(&server_addr);

    bool success = false;
    if (client_res.success && server_res.success)
    {
        const auto cli_addr_fam = client_addr->ss_family;
        const auto srv_addr_fam = server_addr.ss_family;
        // The proxy header must contain the client address & port + server address & port. Both should have
        // the same address family. Since the two are separate connections, it's possible one is IPv4 and
        // the other IPv6. In this case, convert any IPv4-addresses to IPv6-format.
        int ret = -1;
        char proxy_header[108] {};      // 108 is the worst-case length
        if ((cli_addr_fam == AF_INET || cli_addr_fam == AF_INET6)
            && (srv_addr_fam == AF_INET || srv_addr_fam == AF_INET6))
        {
            if (cli_addr_fam == srv_addr_fam)
            {
                auto family_str = (cli_addr_fam == AF_INET) ? "TCP4" : "TCP6";
                ret = snprintf(proxy_header, sizeof(proxy_header), "PROXY %s %s %s %d %d\r\n",
                               family_str, client_res.addr, server_res.addr, client_res.port,
                               server_res.port);
            }
            else if (cli_addr_fam == AF_INET)
            {
                // server conn is already ipv6
                ret = snprintf(proxy_header, sizeof(proxy_header), "PROXY TCP6 ::ffff:%s %s %d %d\r\n",
                               client_res.addr, server_res.addr, client_res.port, server_res.port);
            }
            else
            {
                // client conn is already ipv6
                ret = snprintf(proxy_header, sizeof(proxy_header), "PROXY TCP6 %s ::ffff:%s %d %d\r\n",
                               client_res.addr, server_res.addr, client_res.port, server_res.port);
            }
        }
        else
        {
            ret = snprintf(proxy_header, sizeof(proxy_header), "PROXY UNKNOWN\r\n");
        }

        if (ret < 0 || ret >= (int)sizeof(proxy_header))
        {
            MXB_ERROR("Proxy header printing error, produced '%s'.", proxy_header);
        }
        else
        {
            auto ptr = reinterpret_cast<uint8_t*>(proxy_header);
            auto len = strlen(proxy_header);
            MXB_INFO("Sending proxy-protocol header '%.*s' to server '%s'.",
                     (int)len - 2, proxy_header, m_server.name());
            if (m_dcb->writeq_append(GWBUF(ptr, len)))
            {
                success = true;
            }
        }
    }
    else if (!client_res.success)
    {
        MXB_ERROR("Could not convert network address of %s to string form. %s",
                  m_session->user_and_host().c_str(), client_res.error_msg.c_str());
    }
    else
    {
        MXB_ERROR("Could not convert network address of server '%s' to string form. %s",
                  m_server.name(), server_res.error_msg.c_str());
    }
    return success;
}

namespace
{
/* Read IP and port from socket address structure, return IP as string and port
 * as host byte order integer.
 *
 * @param sa A sockaddr_storage containing either an IPv4 or v6 address
 * @return Result structure
 */
AddressInfo get_ip_string_and_port(const sockaddr_storage* sa)
{
    AddressInfo rval;

    const char errmsg_fmt[] = "'inet_ntop' failed. Error: '";
    switch (sa->ss_family)
    {
    case AF_INET:
        {
            const auto* sock_info = (const sockaddr_in*)sa;
            const in_addr* addr = &(sock_info->sin_addr);
            if (inet_ntop(AF_INET, addr, rval.addr, sizeof(rval.addr)))
            {
                rval.port = ntohs(sock_info->sin_port);
                rval.success = true;
            }
            else
            {
                rval.error_msg = std::string(errmsg_fmt) + mxb_strerror(errno) + "'";
            }
        }
        break;

    case AF_INET6:
        {
            const auto* sock_info = (const sockaddr_in6*)sa;
            const in6_addr* addr = &(sock_info->sin6_addr);
            if (inet_ntop(AF_INET6, addr, rval.addr, sizeof(rval.addr)))
            {
                rval.port = ntohs(sock_info->sin6_port);
                rval.success = true;
            }
            else
            {
                rval.error_msg = std::string(errmsg_fmt) + mxb_strerror(errno) + "'";
            }
        }
        break;

    default:
        {
            rval.error_msg = "Unrecognized socket address family " + std::to_string(sa->ss_family) + ".";
        }
    }

    return rval;
}
}

bool MariaDBBackendConnection::established()
{
    return m_state == State::ROUTING && m_reply.is_complete();
}

void MariaDBBackendConnection::ping()
{
    mxb_assert(m_reply.state() == ReplyState::DONE);
    mxb_assert(is_idle());
<<<<<<< HEAD
    MXB_INFO("Pinging '%s', idle for %ld seconds", m_server.name(), seconds_idle());
=======
    MXS_INFO("Pinging '%s', idle for %ld seconds", m_server.name(), m_dcb->seconds_idle());
>>>>>>> 8e0b9f9e

    constexpr uint8_t com_ping_packet[] =
    {
        0x01, 0x00, 0x00, 0x00, 0x0e
    };

    GWBUF* buffer = gwbuf_alloc_and_load(sizeof(com_ping_packet), com_ping_packet);

    if (m_dcb->writeq_append(buffer))
    {
        m_state = State::PINGING;
    }
}

bool MariaDBBackendConnection::can_close() const
{
    return m_state == State::ROUTING || m_state == State::FAILED;
}

bool MariaDBBackendConnection::is_idle() const
{
    return m_state == State::ROUTING
           && m_reply.state() == ReplyState::DONE
           && m_reply.command() != MXS_COM_STMT_SEND_LONG_DATA
           && m_track_queue.empty();
}

<<<<<<< HEAD
int64_t MariaDBBackendConnection::seconds_idle() const
{
    int64_t idle = 0;

    // Only treat the connection as idle if there's no buffered data
    if (m_dcb->writeq_empty() && m_dcb->readq_empty())
    {
        idle = MXS_CLOCK_TO_SEC(mxs_clock() - std::max(m_dcb->last_read(), m_dcb->last_write()));
    }

    return idle;
}

=======
>>>>>>> 8e0b9f9e
json_t* MariaDBBackendConnection::diagnostics() const
{
    return json_pack("{sissss}", "connection_id", m_thread_id, "server", m_server.name(),
                     "cipher", m_dcb->ssl_cipher().c_str());
}

/**
 * Process a reply from a backend server. This method collects all complete packets and
 * updates the internal response state.
 *
 * @param buffer Pointer to buffer containing the raw response. Any partial packets will be left in this
 *               buffer.
 * @return All complete packets that were in `buffer`
 */
GWBUF* MariaDBBackendConnection::track_response(GWBUF** buffer)
{
    GWBUF* rval = process_packets(buffer);

    if (rval)
    {
        m_reply.add_bytes(gwbuf_length(rval));
    }

    return rval;
}

/**
 * Read the backend server MySQL handshake
 *
 * @return true on success, false on failure
 */
bool MariaDBBackendConnection::read_backend_handshake(GWBUF&& buffer)
{
    bool rval = false;
    uint8_t* payload = buffer.data() + MYSQL_HEADER_LEN;

    if (gw_decode_mysql_server_handshake(payload) >= 0)
    {
        rval = true;
    }

    return rval;
}

bool MariaDBBackendConnection::capability_mismatch() const
{
    bool mismatch = false;

    if (use_deprecate_eof() && (server_capabilities & GW_MYSQL_CAPABILITIES_DEPRECATE_EOF) == 0)
    {
        // This is an unexpected situation but it can happen if the server is swapped out without MaxScale
        // recalculating the version. Mostly this is here to catch any possible bugs that there might be in
        // the capability handling of MaxScale. Separate code should exist for routers for any unexpected
        // responses as bugs in the server can cause mismatching result types to be sent,
        // https://bugs.mysql.com/bug.php?id=83346 is one example of such.
        MXB_INFO("Client uses DEPRECATE_EOF protocol but the server does not implement it");
        mxb_assert_message(!true, "DEPRECATE_EOF should be used by both client and backend");
        mismatch = true;
    }

    // TODO: Check that the server sends MXS_MARIA_CAP_CACHE_METADATA if the client expects it

    return mismatch;
}

/**
 * Sends a response for an AuthSwitchRequest to the default auth plugin
 */
int MariaDBBackendConnection::send_mysql_native_password_response(const GWBUF& reply, DCB* dcb)
{
    // Calculate the next sequence number
    auto header = mariadb::get_header(reply.data());
    auto seqno = header.seq + 1;

    // Copy the new scramble. Skip packet header, command byte and null-terminated plugin name.
    const char default_plugin_name[] = DEFAULT_MYSQL_AUTH_PLUGIN;
    reply.copy_data(MYSQL_HEADER_LEN + 1 + sizeof(default_plugin_name), sizeof(m_auth_data.scramble),
                    m_auth_data.scramble);

    const auto& sha1_pw = m_current_auth_token;
    const uint8_t* curr_passwd = sha1_pw.empty() ? null_client_sha1 : sha1_pw.data();

    GWBUF* buffer = gwbuf_alloc(MYSQL_HEADER_LEN + GW_MYSQL_SCRAMBLE_SIZE);
    uint8_t* data = GWBUF_DATA(buffer);
    mariadb::set_byte3(data, GW_MYSQL_SCRAMBLE_SIZE);
    data[3] = seqno;    // This is the third packet after the COM_CHANGE_USER
    mxs_mysql_calculate_hash(m_auth_data.scramble, curr_passwd, data + MYSQL_HEADER_LEN);

    return dcb->writeq_append(buffer);
}

/**
 * Decode mysql server handshake
 *
 * @param payload The bytes just read from the net
 * @return 0 on success, < 0 on failure
 *
 */
int MariaDBBackendConnection::gw_decode_mysql_server_handshake(uint8_t* payload)
{
    auto conn = this;
    uint8_t* server_version_end = NULL;
    uint16_t mysql_server_capabilities_one = 0;
    uint16_t mysql_server_capabilities_two = 0;
    uint8_t scramble_data_1[GW_SCRAMBLE_LENGTH_323] = "";
    uint8_t scramble_data_2[GW_MYSQL_SCRAMBLE_SIZE - GW_SCRAMBLE_LENGTH_323] = "";
    uint8_t capab_ptr[4] = "";
    uint8_t scramble_len = 0;
    uint8_t mxs_scramble[GW_MYSQL_SCRAMBLE_SIZE] = "";
    int protocol_version = 0;

    protocol_version = payload[0];

    if (protocol_version != GW_MYSQL_PROTOCOL_VERSION)
    {
        return -1;
    }

    payload++;

    // Get server version (string)
    server_version_end = (uint8_t*) gw_strend((char*) payload);

    payload = server_version_end + 1;

    // get ThreadID: 4 bytes
    uint32_t tid = mariadb::get_byte4(payload);

    MXB_INFO("Connected to '%s' with thread id %u", m_server.name(), tid);

    /* TODO: Correct value of thread id could be queried later from backend if
     * there is any worry it might be larger than 32bit allows. */
    conn->m_thread_id = tid;

    payload += 4;

    // scramble_part 1
    memcpy(scramble_data_1, payload, GW_SCRAMBLE_LENGTH_323);
    payload += GW_SCRAMBLE_LENGTH_323;

    // 1 filler
    payload++;

    mysql_server_capabilities_one = mariadb::get_byte2(payload);

    // Get capabilities_part 1 (2 bytes) + 1 language + 2 server_status
    payload += 5;

    mysql_server_capabilities_two = mariadb::get_byte2(payload);

    conn->server_capabilities = mysql_server_capabilities_one | mysql_server_capabilities_two << 16;

    // 2 bytes shift
    payload += 2;

    // get scramble len
    if (payload[0] > 0)
    {
        scramble_len = std::min(payload[0] - 1, GW_MYSQL_SCRAMBLE_SIZE);
    }
    else
    {
        scramble_len = GW_MYSQL_SCRAMBLE_SIZE;
    }

    mxb_assert(scramble_len > GW_SCRAMBLE_LENGTH_323);

    // skip 10 zero bytes
    payload += 11;

    // copy the second part of the scramble
    memcpy(scramble_data_2, payload, scramble_len - GW_SCRAMBLE_LENGTH_323);

    memcpy(mxs_scramble, scramble_data_1, GW_SCRAMBLE_LENGTH_323);
    memcpy(mxs_scramble + GW_SCRAMBLE_LENGTH_323, scramble_data_2, scramble_len - GW_SCRAMBLE_LENGTH_323);

    // full 20 bytes scramble is ready
    memcpy(m_auth_data.scramble, mxs_scramble, GW_MYSQL_SCRAMBLE_SIZE);
    return 0;
}

/**
 * Create a response to the server handshake
 *
 * @param with_ssl             Whether to create an SSL response or a normal response packet
 * @param ssl_established      Set to true if the SSL response has been sent
 * @param service_capabilities Capabilities of the connecting service
 *
 * @return Generated response packet
 */
GWBUF* MariaDBBackendConnection::gw_generate_auth_response(bool with_ssl, bool ssl_established,
                                                           uint64_t service_capabilities)
{
    auto client_data = m_auth_data.client_data;
    uint8_t client_capabilities[4] = {0, 0, 0, 0};
    const uint8_t* curr_passwd = NULL;

    if (client_data->auth_data->backend_token.size() == SHA_DIGEST_LENGTH)
    {
        curr_passwd = client_data->auth_data->backend_token.data();
    }

    const auto& default_db = client_data->auth_data->default_db;
    uint32_t capabilities = create_capabilities(with_ssl, service_capabilities);
    mariadb::set_byte4(client_capabilities, capabilities);

    /**
     * Use the default authentication plugin name. If the server is using a
     * different authentication mechanism, it will send an AuthSwitchRequest
     * packet.
     */
    const char* auth_plugin_name = DEFAULT_MYSQL_AUTH_PLUGIN;

    const std::string& username = client_data->auth_data->user;
    // TODO: Make this a member function, only MariaDBBackendConnection uses it
    long bytes = response_length(with_ssl,
                                 ssl_established,
                                 username.c_str(),
                                 curr_passwd,
                                 default_db.c_str(),
                                 auth_plugin_name);

    const auto& attrs = client_data->auth_data->attributes;
    if (!with_ssl || ssl_established)
    {
        if (capabilities & this->server_capabilities & GW_MYSQL_CAPABILITIES_CONNECT_ATTRS)
        {
            bytes += attrs.size();
        }
    }

    // allocating the GWBUF
    GWBUF* buffer = gwbuf_alloc(bytes);
    uint8_t* payload = GWBUF_DATA(buffer);

    // clearing data
    memset(payload, '\0', bytes);

    // put here the paylod size: bytes to write - 4 bytes packet header
    mariadb::set_byte3(payload, (bytes - 4));

    // set packet # = 1
    payload[3] = ssl_established ? '\x02' : '\x01';
    payload += 4;

    // set client capabilities
    memcpy(payload, client_capabilities, 4);

    // set now the max-packet size
    payload += 4;
    mariadb::set_byte4(payload, 16777216);

    // set the charset
    payload += 4;
    *payload = client_data->auth_data->collation;

    payload++;

    // 19 filler bytes of 0
    payload += 19;

    // Either MariaDB 10.2 extra capabilities or 4 bytes filler
    uint32_t extra_capabilities = client_data->extra_capabilities();
    memcpy(payload, &extra_capabilities, sizeof(extra_capabilities));
    payload += 4;

    if (!with_ssl || ssl_established)
    {
        // 4 + 4 + 4 + 1 + 23 = 36, this includes the 4 bytes packet header
        memcpy(payload, username.c_str(), username.length());
        payload += username.length();
        payload++;

        if (curr_passwd)
        {
            payload = load_hashed_password(m_auth_data.scramble, payload, curr_passwd);
        }
        else
        {
            payload++;
        }

        // if the db is not NULL append it
        if (default_db[0])
        {
            memcpy(payload, default_db.c_str(), default_db.length());
            payload += default_db.length();
            payload++;
        }

        memcpy(payload, auth_plugin_name, strlen(auth_plugin_name));

        if ((capabilities & this->server_capabilities & GW_MYSQL_CAPABILITIES_CONNECT_ATTRS)
            && !attrs.empty())
        {
            // Copy client attributes as-is. This allows us to pass them along without having to process them.
            payload += strlen(auth_plugin_name) + 1;
            memcpy(payload, attrs.data(), attrs.size());
        }
    }

    return buffer;
}

/**
 * @brief Computes the capabilities bit mask for connecting to backend DB
 *
 * We start by taking the default bitmask and removing any bits not set in
 * the bitmask contained in the connection structure. Then add SSL flag if
 * the connection requires SSL (set from the MaxScale configuration). The
 * compression flag may be set, although compression is NOT SUPPORTED. If a
 * database name has been specified in the function call, the relevant flag
 * is set.
 *
 * @param db_specified Whether the connection request specified a database
 * @param compress Whether compression is requested - NOT SUPPORTED
 * @return Bit mask (32 bits)
 * @note Capability bits are defined in maxscale/protocol/mysql.h
 */
uint32_t MariaDBBackendConnection::create_capabilities(bool with_ssl, uint64_t capabilities)
{
    uint32_t final_capabilities = m_auth_data.client_data->client_capabilities();

    // Disable the cert verification capability, it has never been enabled in MaxScale.
    // TODO: Figure out if this is correct, the documentation doesn't mention this capability at all
    final_capabilities &= ~GW_MYSQL_CAPABILITIES_SSL_VERIFY_SERVER_CERT;

    if (with_ssl)
    {
        final_capabilities |= (uint32_t)GW_MYSQL_CAPABILITIES_SSL;
    }
    else
    {
        final_capabilities &= ~GW_MYSQL_CAPABILITIES_SSL;
    }

    if (rcap_type_required(capabilities, RCAP_TYPE_SESSION_STATE_TRACKING))
    {
        /** add session track */
        final_capabilities |= (uint32_t)GW_MYSQL_CAPABILITIES_SESSION_TRACK;
    }

    // We need to enable the CONNECT_WITH_DB capability depending on whether a default database exists. We
    // can't rely on the client's capabilities as the default database might have changed when a
    // COM_CHANGE_USER is executed.
    if (!m_auth_data.client_data->auth_data->default_db.empty())
    {
        final_capabilities |= GW_MYSQL_CAPABILITIES_CONNECT_WITH_DB;
    }
    else
    {
        final_capabilities &= ~GW_MYSQL_CAPABILITIES_CONNECT_WITH_DB;
    }

    // The current handshake response generation code assumes that the follwing capabilites are always
    // enabled. Since the plugin is always mysql_native_password, the AUTH_LELENC_DATA isn't really needed as
    // the auth data size is always 20 bytes and both the length-encoded string representation and the string
    // prefixed with fixed size integer representation are the same for payloads less than 251 bytes.
    //
    // TODO: Send a handshake response that the client's original capabilities would require
    final_capabilities |= GW_MYSQL_CAPABILITIES_PLUGIN_AUTH
        | GW_MYSQL_CAPABILITIES_SECURE_CONNECTION
        | GW_MYSQL_CAPABILITIES_AUTH_LENENC_DATA;


    if (rcap_type_required(capabilities, RCAP_TYPE_MULTI_STMT_SQL))
    {
        // Currently only readwritesplit requires this as it implements causal_reads with multi-statements.
        final_capabilities |= GW_MYSQL_CAPABILITIES_MULTI_STATEMENTS | GW_MYSQL_CAPABILITIES_MULTI_RESULTS;
    }

    return final_capabilities;
}

GWBUF* MariaDBBackendConnection::process_packets(GWBUF** result)
{
    GWBUF* buffer = *result;
    auto it = buffer->begin();
    size_t total_bytes = buffer->length();
    size_t bytes_used = 0;

    while (it != buffer->end())
    {
        size_t bytes_left = total_bytes - bytes_used;

        if (bytes_left < MYSQL_HEADER_LEN)
        {
            // Partial header
            break;
        }

        // Extract packet length
        uint32_t len = mariadb::get_header(it).pl_length;
        it += 4;

        if (bytes_left < len + MYSQL_HEADER_LEN)
        {
            // Partial packet payload
            break;
        }

        bytes_used += len + MYSQL_HEADER_LEN;

        mxb_assert(it != buffer->end());
        auto end = it + len;

        // Ignore the tail end of a large packet large packet. Only resultsets can generate packets this large
        // and we don't care what the contents are and thus it is safe to ignore it.
        bool skip_next = m_skip_next;
        m_skip_next = len == GW_MYSQL_MAX_PACKET_LEN;

        if (!skip_next)
        {
            process_one_packet(it, end, len);
        }

        it = end;

        if (m_reply.state() == ReplyState::DONE)
        {
            break;
        }
    }

    return gwbuf_split(result, bytes_used);
}

void MariaDBBackendConnection::process_one_packet(Iter it, Iter end, uint32_t len)
{
    uint8_t cmd = *it;
    switch (m_reply.state())
    {
    case ReplyState::START:
        process_reply_start(it, end);
        break;

    case ReplyState::LOAD_DATA:
        // This should not happen as the server is supposed to wait for the whole LOAD DATA LOCAL INFILE to
        // complete before sending a response. It is however possible that something else, for example another
        // MaxScale, causes an error to be sent even if the client hasn't finished sending the data.
        MXB_ERROR("Response to LOAD DATA LOCAL INFILE read before the upload was complete: "
                  "cmd: 0x%02hhx, len: %u, server: %s", cmd, len, m_server.name());
        mxb_assert(!true);
        /** Fallthrough */

    case ReplyState::LOAD_DATA_END:
        MXB_INFO("Load data ended on '%s'", m_server.name());
        session_set_load_active(m_session, false);

        if (cmd == MYSQL_REPLY_ERR)
        {
            update_error(++it, end);
            set_reply_state(ReplyState::DONE);
        }
        else if (cmd == MYSQL_REPLY_OK)
        {
            m_reply.set_is_ok(true);
            process_ok_packet(it, end);

            if (m_reply.state() != ReplyState::DONE)
            {
                // The LOAD DATA LOCAL INFILE completed but we're expecting more results. Go back to the START
                // state in order to process the next result.
                set_reply_state(ReplyState::START);
            }
        }
        else
        {
            MXB_ERROR("Unexpected response to LOAD DATA LOCAL INFILE: cmd: 0x%02hhx, len: %u, server: %s",
                      cmd, len, m_server.name());
            m_session->dump_statements();
            m_session->dump_session_log();
            m_session->kill();
            mxb_assert(!true);
        }
        break;

    case ReplyState::DONE:

        while (!m_track_queue.empty())
        {
            track_query(m_track_queue.front());
            m_track_queue.pop();

            if (m_reply.state() != ReplyState::DONE)
            {
                // There's another reply waiting to be processed, start processing it.
                process_one_packet(it, end, len);
                return;
            }
        }

        if (cmd == MYSQL_REPLY_ERR)
        {
            update_error(++it, end);
        }
        else
        {
            // This should never happen
            MXB_ERROR("Unexpected result state. cmd: 0x%02hhx, len: %u server: %s",
                      cmd, len, m_server.name());
            m_session->dump_statements();
            m_session->dump_session_log();
            m_session->kill();
            mxb_assert(!true);
        }
        break;

    case ReplyState::RSET_COLDEF:
        mxb_assert(m_num_coldefs > 0);
        --m_num_coldefs;

        if (m_num_coldefs == 0)
        {
            set_reply_state(use_deprecate_eof() ? ReplyState::RSET_ROWS : ReplyState::RSET_COLDEF_EOF);
        }
        break;

    case ReplyState::RSET_COLDEF_EOF:
        {
            mxb_assert(cmd == MYSQL_REPLY_EOF && len == MYSQL_EOF_PACKET_LEN - MYSQL_HEADER_LEN);
            set_reply_state(ReplyState::RSET_ROWS);

            ++it;
            uint16_t warnings = mariadb::get_byte2(it);
            it += 2;

            m_reply.set_num_warnings(warnings);

            uint16_t status = mariadb::get_byte2(it);
            it += 2;

            m_reply.set_server_status(status);

            if (m_opening_cursor)
            {
                m_opening_cursor = false;

                // The cursor does not exist if the result contains only one row
                if (status & SERVER_STATUS_CURSOR_EXISTS)
                {
                    MXB_INFO("Cursor successfully opened");
                    set_reply_state(ReplyState::DONE);
                }
            }
        }
        break;

    case ReplyState::RSET_ROWS:
        if (cmd == MYSQL_REPLY_EOF && len == MYSQL_EOF_PACKET_LEN - MYSQL_HEADER_LEN)
        {
            // Genuine EOF packet
            ++it;
            uint16_t warnings = mariadb::get_byte2(it);
            it += 2;

            m_reply.set_num_warnings(warnings);

            uint16_t status = mariadb::get_byte2(it);
            it += 2;

            m_reply.set_server_status(status);
            set_reply_state((status & SERVER_MORE_RESULTS_EXIST) == 0 ? ReplyState::DONE : ReplyState::START);
        }
        else if (cmd == MYSQL_REPLY_EOF && len < 0xffffff - MYSQL_HEADER_LEN)
        {
            // OK packet pretending to be an EOF packet
            process_ok_packet(it, end);

            if (m_reply.state() != ReplyState::DONE)
            {
                // Resultset is complete but more data will follow
                set_reply_state(ReplyState::START);
            }
        }
        else if (cmd == MYSQL_REPLY_ERR)
        {
            ++it;
            update_error(it, end);
            set_reply_state(ReplyState::DONE);
        }
        else
        {
            m_reply.add_rows(1);

            if (m_collect_rows)
            {
                std::vector<std::string_view> row;

                for (uint64_t i = 0; i < m_reply.field_counts().back(); i++)
                {
                    row.push_back(get_encoded_str_sv(it));
                }

                m_reply.add_row_data(std::move(row));
            }
        }
        break;

    case ReplyState::PREPARE:
        if (use_deprecate_eof() || cmd == MYSQL_REPLY_EOF)
        {
            if (--m_ps_packets == 0)
            {
                set_reply_state(ReplyState::DONE);
            }
        }
        break;
    }
}

void MariaDBBackendConnection::process_ok_packet(Iter it, Iter end)
{
    ++it;                   // Skip the command byte
    skip_encoded_int(it);   // Affected rows
    skip_encoded_int(it);   // Last insert ID
    uint16_t status = mariadb::get_byte2(it);
    it += 2;

    m_reply.set_server_status(status);

    if ((status & SERVER_MORE_RESULTS_EXIST) == 0)
    {
        // No more results
        set_reply_state(ReplyState::DONE);
    }

    // Two bytes of warnings
    uint16_t warnings = mariadb::get_byte2(it);
    it += 2;
    m_reply.set_num_warnings(warnings);

    if (rcap_type_required(m_session->capabilities(), RCAP_TYPE_SESSION_STATE_TRACKING)
        && (status & SERVER_SESSION_STATE_CHANGED))
    {
        // TODO: Benchmark the extra cost of always processing the session tracking variables and see if it's
        // too much.
        mxb_assert(server_capabilities & GW_MYSQL_CAPABILITIES_SESSION_TRACK);

        skip_encoded_str(it);   // Skip human-readable info

        // Skip the total packet length, we don't need it since we know it implicitly via the end iterator
        MXB_AT_DEBUG(ptrdiff_t total_size = ) get_encoded_int(it);
        mxb_assert(total_size == std::distance(it, end));

        while (it != end)
        {
            uint64_t type = *it++;
            uint64_t total_size = get_encoded_int(it);

            switch (type)
            {
            case SESSION_TRACK_STATE_CHANGE:
                it += total_size;
                break;

            case SESSION_TRACK_SCHEMA:
                skip_encoded_str(it);   // Schema name
                break;

            case SESSION_TRACK_GTIDS:
                skip_encoded_int(it);   // Encoding specification
                m_reply.set_variable(MXS_LAST_GTID, get_encoded_str(it));
                break;

            case SESSION_TRACK_TRANSACTION_CHARACTERISTICS:
                m_reply.set_variable("trx_characteristics", get_encoded_str(it));
                break;

            case SESSION_TRACK_SYSTEM_VARIABLES:
                {
                    auto name = get_encoded_str(it);
                    auto value = get_encoded_str(it);
                    m_reply.set_variable(name, value);
                }
                break;

            case SESSION_TRACK_TRANSACTION_TYPE:
                m_reply.set_variable("trx_state", get_encoded_str(it));
                break;

            default:
                mxb_assert(!true);
                it += total_size;
                MXB_WARNING("Received unexpecting session track type: %lu", type);
                break;
            }
        }
    }
}

/**
 * Extract prepared statement response
 *
 *  Contents of a COM_STMT_PREPARE_OK packet:
 *
 * [0]     OK (1)            -- always 0x00
 * [1-4]   statement_id (4)  -- statement-id
 * [5-6]   num_columns (2)   -- number of columns
 * [7-8]   num_params (2)    -- number of parameters
 * [9]     filler (1)
 * [10-11] warning_count (2) -- number of warnings
 *
 * The OK packet is followed by the parameter definitions terminated by an EOF packet and the field
 * definitions terminated by an EOF packet. If the DEPRECATE_EOF capability is set, the EOF packets are not
 * sent (currently not supported).
 *
 * @param it  Start of the packet payload
 * @param end Past-the-end iterator of the payload
 */
void MariaDBBackendConnection::process_ps_response(Iter it, Iter end)
{
    mxb_assert(*it == MYSQL_REPLY_OK);
    ++it;

    // Extract the PS ID generated by the server and replace it with our own. This allows the client protocol
    // to always refer to the same prepared statement with the same ID.
    uint32_t internal_id = m_current_id;
    uint32_t stmt_id = 0;
    mxb_assert(internal_id != 0);

    // Modifying the ID here is convenient but it doesn't seem right as the iterators should be const
    // iterators. This could be fixed later if a more suitable place is found.
    stmt_id = mariadb::get_byte4(it);
    mariadb::set_byte4(it, internal_id);
    it += 4;

    auto& ps_map = m_ps_map[internal_id];
    ps_map.real_id = stmt_id;
    MXB_INFO("PS internal ID %u maps to external ID %u on server '%s'",
             internal_id, stmt_id, m_dcb->server()->name());

    // Columns
    uint16_t columns = mariadb::get_byte2(it);
    it += 2;

    // Parameters
    uint16_t params = mariadb::get_byte2(it);
    it += 2;

    ps_map.n_params = params;

    // Always set our internal ID as the PS ID
    m_reply.set_generated_id(internal_id);
    m_reply.set_param_count(params);

    m_ps_packets = 0;

    // NOTE: The binary protocol is broken as it allows the column and parameter counts to overflow. This
    // means we can't rely on them if there ever is a query that has a column or parameter count that exceeds
    // the capacity of the 16-bit unsigned integer use to store it. If the client uses the DEPRECATE_EOF
    // capability, we have to count the individual packets instead of relying on the EOF packets.

    if (columns)
    {
        if (use_deprecate_eof())
        {
            m_ps_packets += columns;
        }
        else
        {
            // Server will send the column definition packets followed by an EOF packet.
            ++m_ps_packets;
        }
    }

    if (params)
    {
        if (use_deprecate_eof())
        {
            m_ps_packets += params;
        }
        else
        {
            // Server will send the parameter definition packets followed by an EOF packet
            ++m_ps_packets;
        }
    }

    set_reply_state(m_ps_packets == 0 ? ReplyState::DONE : ReplyState::PREPARE);
}

void MariaDBBackendConnection::process_reply_start(Iter it, Iter end)
{
    if (m_reply.command() == MXS_COM_BINLOG_DUMP)
    {
        // Treat COM_BINLOG_DUMP like a response that never ends
    }
    else if (m_reply.command() == MXS_COM_STATISTICS)
    {
        // COM_STATISTICS returns a single string and thus requires special handling:
        // https://mariadb.com/kb/en/library/com_statistics/#response
        set_reply_state(ReplyState::DONE);
    }
    else if (m_reply.command() == MXS_COM_FIELD_LIST && *it != MYSQL_REPLY_ERR)
    {
        // COM_FIELD_LIST sends a strange kind of a result set that doesn't have field definitions
        set_reply_state(ReplyState::RSET_ROWS);
    }
    else
    {
        process_result_start(it, end);
    }
}

void MariaDBBackendConnection::process_result_start(Iter it, Iter end)
{
    uint8_t cmd = *it;

    switch (cmd)
    {
    case MYSQL_REPLY_OK:
        m_reply.set_is_ok(true);

        if (m_reply.command() == MXS_COM_STMT_PREPARE)
        {
            process_ps_response(it, end);
        }
        else
        {
            process_ok_packet(it, end);
        }
        break;

    case MYSQL_REPLY_LOCAL_INFILE:
        // The client will send a request after this with the contents of the file which the server will
        // respond to with either an OK or an ERR packet
        session_set_load_active(m_session, true);
        set_reply_state(ReplyState::LOAD_DATA);
        break;

    case MYSQL_REPLY_ERR:
        // Nothing ever follows an error packet
        ++it;
        update_error(it, end);
        set_reply_state(ReplyState::DONE);
        break;

    case MYSQL_REPLY_EOF:
        // EOF packets are never expected as the first response unless changing user. For some reason the
        // server also responds with a EOF packet to COM_SET_OPTION even though, according to documentation,
        // it should respond with an OK packet.
        if (m_reply.command() == MXS_COM_SET_OPTION)
        {
            set_reply_state(ReplyState::DONE);
        }
        else
        {
            mxb_assert_message(!true, "Unexpected EOF packet");
        }
        break;

    default:
        // Start of a result set
        m_num_coldefs = get_encoded_int(it);
        m_reply.add_field_count(m_num_coldefs);

        if ((mysql_session()->extra_capabilities() & MXS_MARIA_CAP_CACHE_METADATA) && *it == 0)
        {
            set_reply_state(use_deprecate_eof() ? ReplyState::RSET_ROWS : ReplyState::RSET_COLDEF_EOF);
        }
        else
        {
            set_reply_state(ReplyState::RSET_COLDEF);
        }
        break;
    }
}

/**
 * Update @c m_error.
 *
 * @param it   Iterator that points to the first byte of the error code in an error packet.
 * @param end  Iterator pointing one past the end of the error packet.
 */
void MariaDBBackendConnection::update_error(Iter it, Iter end)
{
    uint16_t code = mariadb::get_byte2(it);
    it += 2;

    ++it;
    auto sql_state_begin = it;
    it += 5;
    auto sql_state_end = it;
    auto message_begin = sql_state_end;
    auto message_end = end;

    m_reply.set_error(code, sql_state_begin, sql_state_end, message_begin, message_end);
}

uint64_t MariaDBBackendConnection::thread_id() const
{
    return m_thread_id;
}

void MariaDBBackendConnection::assign_session(MXS_SESSION* session, mxs::Component* upstream)
{
    m_session = session;
    m_upstream = upstream;
    MYSQL_session* client_data = mysql_session();
    m_auth_data.client_data = client_data;
    m_authenticator = client_data->auth_data->be_auth_module->create_backend_authenticator(m_auth_data);
}

MariaDBBackendConnection::TrackedQuery::TrackedQuery(const GWBUF& buffer)
    : payload_len(MYSQL_GET_PAYLOAD_LEN(buffer.data()))
    , command(MYSQL_GET_COMMAND(buffer.data()))
    , collect_rows(buffer.type_is_collect_rows())
    , id(buffer.id())
{
    if (command == MXS_COM_STMT_EXECUTE)
    {
        // Extract the flag byte after the statement ID
        uint8_t flags = buffer[MYSQL_PS_ID_OFFSET + MYSQL_PS_ID_SIZE];

        // Any non-zero flag value means that we have an open cursor
        opening_cursor = flags != 0;
    }
}

/**
 * Track a client query
 *
 * Inspects the query and tracks the current command being executed. Also handles detection of
 * multi-packet requests and the special handling that various commands need.
 */
void MariaDBBackendConnection::track_query(const TrackedQuery& query)
{
    mxb_assert(m_state == State::ROUTING || m_state == State::SEND_HISTORY
               || m_state == State::READ_HISTORY || m_state == State::PREPARE_PS
               || m_state == State::SEND_CHANGE_USER || m_state == State::RESET_CONNECTION_FAST);

    mxb_assert(!session_is_load_active(m_session) || m_reply.state() == ReplyState::LOAD_DATA_END);

    m_reply.clear();
    m_reply.set_command(query.command);

    // Track the ID that the client protocol assigned to this query. It is used to verify that the result
    // from this backend matches the one that was sent upstream.
    m_current_id = query.id;

    m_collect_rows = query.collect_rows;

    if (mxs_mysql_command_will_respond(m_reply.command()))
    {
        set_reply_state(ReplyState::START);
    }

    if (m_reply.command() == MXS_COM_STMT_EXECUTE)
    {
        m_opening_cursor = query.opening_cursor;
    }
    else if (m_reply.command() == MXS_COM_STMT_FETCH)
    {
        set_reply_state(ReplyState::RSET_ROWS);
    }
}

MariaDBBackendConnection::~MariaDBBackendConnection()
{
}

void MariaDBBackendConnection::set_dcb(DCB* dcb)
{
    m_dcb = static_cast<BackendDCB*>(dcb);
}

const BackendDCB* MariaDBBackendConnection::dcb() const
{
    return m_dcb;
}

BackendDCB* MariaDBBackendConnection::dcb()
{
    return m_dcb;
}

void MariaDBBackendConnection::set_reply_state(mxs::ReplyState state)
{
    m_reply.set_reply_state(state);
}

std::string MariaDBBackendConnection::to_string(State auth_state)
{
    std::string rval;
    switch (auth_state)
    {
    case State::HANDSHAKING:
        rval = "Handshaking";
        break;

    case State::AUTHENTICATING:
        rval = "Authenticating";
        break;

    case State::CONNECTION_INIT:
        rval = "Sending connection initialization queries";
        break;

    case State::SEND_DELAYQ:
        rval = "Sending delayed queries";
        break;

    case State::FAILED:
        rval = "Failed";
        break;

    case State::ROUTING:
        rval = "Routing";
        break;

    case State::RESET_CONNECTION:
        rval = "Resetting connection";
        break;

    case State::RESET_CONNECTION_FAST:
        rval = "Fast connection reset";
        break;

    case State::READ_CHANGE_USER:
        rval = "Reading change user response";
        break;

    case State::SEND_CHANGE_USER:
        rval = "Sending change user";
        break;

    case State::PINGING:
        rval = "Pinging server";
        break;

    case State::POOLED:
        rval = "In pool";
        break;

    case State::SEND_HISTORY:
        rval = "Sending stored session command history";
        break;

    case State::READ_HISTORY:
        rval = "Reading results of history execution";
        break;

    case State::PREPARE_PS:
        rval = "Preparing a prepared statement";
        break;
    }
    return rval;
}

MariaDBBackendConnection::StateMachineRes MariaDBBackendConnection::handshake()
{
    auto rval = StateMachineRes::ERROR;
    bool state_machine_continue = true;

    while (state_machine_continue)
    {
        switch (m_hs_state)
        {
        case HandShakeState::SEND_PROHY_HDR:
            if (m_server.proxy_protocol())
            {
                // If read was the first event triggered, send proxy header.
                m_hs_state = (send_proxy_protocol_header()) ? HandShakeState::EXPECT_HS :
                    HandShakeState::FAIL;
            }
            else
            {
                m_hs_state = HandShakeState::EXPECT_HS;
            }
            break;

        case HandShakeState::EXPECT_HS:
            {
                // Read the server handshake.
                auto [read_ok, buffer] = mariadb::read_protocol_packet(m_dcb);
                if (buffer.empty())
                {
                    if (read_ok)
                    {
                        // Only got a partial packet, wait for more.
                        state_machine_continue = false;
                        rval = StateMachineRes::IN_PROGRESS;
                    }
                    else
                    {
                        // Socket error.
                        string errmsg = (string)"Handshake with '" + m_server.name() + "' failed.";
                        do_handle_error(m_dcb, errmsg, mxs::ErrorType::TRANSIENT);
                        m_hs_state = HandShakeState::FAIL;
                    }
                }
                else if (mxs_mysql_get_command(&buffer) == MYSQL_REPLY_ERR)
                {
                    // Server responded with an error instead of a handshake, probably too many connections.
                    do_handle_error(m_dcb, "Connection rejected: " + mxs::extract_error(&buffer),
                                    mxs::ErrorType::TRANSIENT);
                    m_hs_state = HandShakeState::FAIL;
                }
                else
                {
                    // Have a complete response from the server.
                    if (read_backend_handshake(std::move(buffer)))
                    {
                        if (capability_mismatch())
                        {
                            do_handle_error(m_dcb, "Capability mismatch", mxs::ErrorType::PERMANENT);
                            m_hs_state = HandShakeState::FAIL;
                        }
                        else
                        {
                            m_hs_state = m_dcb->using_ssl() ? HandShakeState::START_SSL :
                                HandShakeState::SEND_HS_RESP;
                        }
                    }
                    else
                    {
                        do_handle_error(m_dcb, "Bad handshake", mxs::ErrorType::TRANSIENT);
                        m_hs_state = HandShakeState::FAIL;
                    }
                }
            }
            break;

        case HandShakeState::START_SSL:
            {
                // SSL-connection starts by sending a cleartext SSLRequest-packet,
                // then initiating SSL-negotiation.
                GWBUF* ssl_req = gw_generate_auth_response(true, false, m_dcb->service()->capabilities());
                if (ssl_req && m_dcb->writeq_append(ssl_req) && m_dcb->ssl_handshake() >= 0)
                {
                    m_hs_state = HandShakeState::SSL_NEG;
                }
                else
                {
                    do_handle_error(m_dcb, "SSL failed", mxs::ErrorType::TRANSIENT);
                    m_hs_state = HandShakeState::FAIL;
                }
            }
            break;

        case HandShakeState::SSL_NEG:
            {
                // Check SSL-state.
                auto ssl_state = m_dcb->ssl_state();
                if (ssl_state == DCB::SSLState::ESTABLISHED)
                {
                    m_hs_state = HandShakeState::SEND_HS_RESP;      // SSL ready
                }
                else if (ssl_state == DCB::SSLState::HANDSHAKE_REQUIRED)
                {
                    state_machine_continue = false;     // in progress, wait for more data
                    rval = StateMachineRes::IN_PROGRESS;
                }
                else
                {
                    do_handle_error(m_dcb, "SSL failed", mxs::ErrorType::TRANSIENT);
                    m_hs_state = HandShakeState::FAIL;
                }
            }
            break;

        case HandShakeState::SEND_HS_RESP:
            {
                bool with_ssl = m_dcb->using_ssl();
                GWBUF* hs_resp = gw_generate_auth_response(with_ssl, with_ssl,
                                                           m_dcb->service()->capabilities());
                if (m_dcb->writeq_append(hs_resp))
                {
                    m_hs_state = HandShakeState::COMPLETE;
                }
                else
                {
                    m_hs_state = HandShakeState::FAIL;
                }
            }
            break;

        case HandShakeState::COMPLETE:
            state_machine_continue = false;
            rval = StateMachineRes::DONE;
            break;

        case HandShakeState::FAIL:
            state_machine_continue = false;
            rval = StateMachineRes::ERROR;
            break;
        }
    }
    return rval;
}

MariaDBBackendConnection::StateMachineRes MariaDBBackendConnection::authenticate()
{
    auto [read_ok, buffer] = mariadb::read_protocol_packet(m_dcb);
    if (buffer.empty())
    {
        if (read_ok)
        {
            // Didn't get enough data, read again later.
            return StateMachineRes::IN_PROGRESS;
        }
        else
        {
            do_handle_error(m_dcb, "Socket error", mxs::ErrorType::TRANSIENT);
            return StateMachineRes::ERROR;
        }
    }
    else if (buffer.length() == MYSQL_HEADER_LEN)
    {
        // Effectively empty buffer. Should not happen during authentication. Error.
        do_handle_error(m_dcb, "Invalid packet", mxs::ErrorType::TRANSIENT);
        return StateMachineRes::ERROR;
    }

    // Have a complete response from the server.
    uint8_t cmd = MYSQL_GET_COMMAND(buffer.data());

    // Three options: OK, ERROR or AuthSwitch/other.
    auto rval = StateMachineRes::ERROR;
    if (cmd == MYSQL_REPLY_OK)
    {
        MXB_INFO("Authentication to '%s' succeeded.", m_server.name());
        rval = StateMachineRes::DONE;
    }
    else if (cmd == MYSQL_REPLY_ERR)
    {
        // Server responded with an error, authentication failed.
        handle_error_response(m_dcb, &buffer);
        rval = StateMachineRes::ERROR;
    }
    else
    {
        // Something else, likely AuthSwitch or a message to the authentication plugin.
        auto res = m_authenticator->exchange(move(buffer));
        if (!res.output.empty())
        {
            m_dcb->writeq_append(move(res.output));
        }

        rval = res.success ? StateMachineRes::IN_PROGRESS : StateMachineRes::ERROR;
    }

    return rval;
}

bool MariaDBBackendConnection::send_delayed_packets()
{
    bool rval = true;

    // Store the packets in a local variable to prevent modifications to m_delayed_packets while we're
    // iterating it. This can happen if one of the packets causes the state to change from State::ROUTING to
    // something else (e.g. multiple COM_STMT_PREPARE packets being sent at the same time).
    auto packets = m_delayed_packets;
    m_delayed_packets.clear();

    for (auto it = packets.begin(); it != packets.end(); ++it)
    {
        if (!write(it->release()))
        {
            rval = false;
            break;
        }
        else if (m_state != State::ROUTING)
        {
            // One of the packets caused the state to change. Put the rest of the packets back into the
            // delayed packet queue.
            mxb_assert(m_delayed_packets.empty());
            m_delayed_packets.assign(std::next(it), packets.end());
            break;
        }
    }

    return rval;
}

MariaDBBackendConnection::StateMachineRes MariaDBBackendConnection::send_connection_init_queries()
{
    auto rval = StateMachineRes::ERROR;
    switch (m_init_query_status.state)
    {
    case InitQueryStatus::State::SENDING:
        {
            // First time in this function.
            const auto& init_query_data = m_session->listener_data()->m_conn_init_sql;
            const auto& query_contents = init_query_data.buffer_contents;
            if (query_contents.empty())
            {
                rval = StateMachineRes::DONE;   // no init queries configured, continue normally
            }
            else
            {
                // Send all the initialization queries in one packet. The server should respond with one
                // OK-packet per query.
                m_dcb->writeq_append(GWBUF(query_contents));
                m_init_query_status.ok_packets_expected = init_query_data.queries.size();
                m_init_query_status.ok_packets_received = 0;
                m_init_query_status.state = InitQueryStatus::State::RECEIVING;
                rval = StateMachineRes::IN_PROGRESS;
            }
        }
        break;

    case InitQueryStatus::State::RECEIVING:
        while (m_init_query_status.ok_packets_received < m_init_query_status.ok_packets_expected)
        {
            // Check result. If server returned anything else than OK, it's an error.
            auto [read_ok, buffer] = mariadb::read_protocol_packet(m_dcb);
            if (buffer.empty())
            {
                if (read_ok)
                {
                    // Didn't get enough data, read again later.
                    rval = StateMachineRes::IN_PROGRESS;
                }
                else
                {
                    do_handle_error(m_dcb, "Socket error", mxs::ErrorType::TRANSIENT);
                }
            }
            else
            {
                string wrong_packet_type;
                if (buffer.length() == MYSQL_HEADER_LEN)
                {
                    wrong_packet_type = "an empty packet";
                }
                else
                {
                    uint8_t cmd = MYSQL_GET_COMMAND(buffer.data());
                    if (cmd == MYSQL_REPLY_ERR)
                    {
                        wrong_packet_type = "an error packet";
                    }
                    else if (cmd != MYSQL_REPLY_OK)
                    {
                        wrong_packet_type = "a resultset packet";
                    }
                }

                if (wrong_packet_type.empty())
                {
                    // Got an ok packet.
                    m_init_query_status.ok_packets_received++;
                }
                else
                {
                    // Query failed or gave weird results.
                    const auto& init_queries = m_session->listener_data()->m_conn_init_sql.queries;
                    const string& errored_query = init_queries[m_init_query_status.ok_packets_received];
                    string errmsg = mxb::string_printf("Connection initialization query '%s' returned %s.",
                                                       errored_query.c_str(), wrong_packet_type.c_str());
                    do_handle_error(m_dcb, errmsg, mxs::ErrorType::PERMANENT);
                    break;
                }
            }
        }

        if (m_init_query_status.ok_packets_received == m_init_query_status.ok_packets_expected)
        {
            rval = StateMachineRes::DONE;
        }
        break;
    }
    return rval;
}

void MariaDBBackendConnection::set_to_pooled()
{
    auto* ms = mysql_session();
    m_capabilities = ms->full_capabilities();
    m_account = m_session->user_and_host();
    m_db = ms->current_db;
    ms->history_info.erase(this);

    m_session = nullptr;
    m_upstream = nullptr;
    m_state = State::POOLED;
    // TODO: Likely other fields need to be modified as well, either here or in 'reuse_connection'.
    // Clean it up once situation clarifies.
}

mxs::Component* MariaDBBackendConnection::upstream() const
{
    return m_upstream;
}

bool MariaDBBackendConnection::expecting_reply() const
{
    return !m_reply.is_complete() || !m_track_queue.empty();
}

const MariaDBUserCache* MariaDBBackendConnection::user_account_cache()
{
    auto users = m_session->service->user_account_cache();
    // MariaDBBackendConnections may be used by other protocols than just MariaDB. The user account cache
    // may not exist or may be a different class. For now, only update it when using MariaDB-protocol.
    return dynamic_cast<const MariaDBUserCache*>(users);
}<|MERGE_RESOLUTION|>--- conflicted
+++ resolved
@@ -1678,11 +1678,7 @@
 {
     mxb_assert(m_reply.state() == ReplyState::DONE);
     mxb_assert(is_idle());
-<<<<<<< HEAD
-    MXB_INFO("Pinging '%s', idle for %ld seconds", m_server.name(), seconds_idle());
-=======
-    MXS_INFO("Pinging '%s', idle for %ld seconds", m_server.name(), m_dcb->seconds_idle());
->>>>>>> 8e0b9f9e
+    MXB_INFO("Pinging '%s', idle for %ld seconds", m_server.name(), m_dcb->seconds_idle());
 
     constexpr uint8_t com_ping_packet[] =
     {
@@ -1710,22 +1706,6 @@
            && m_track_queue.empty();
 }
 
-<<<<<<< HEAD
-int64_t MariaDBBackendConnection::seconds_idle() const
-{
-    int64_t idle = 0;
-
-    // Only treat the connection as idle if there's no buffered data
-    if (m_dcb->writeq_empty() && m_dcb->readq_empty())
-    {
-        idle = MXS_CLOCK_TO_SEC(mxs_clock() - std::max(m_dcb->last_read(), m_dcb->last_write()));
-    }
-
-    return idle;
-}
-
-=======
->>>>>>> 8e0b9f9e
 json_t* MariaDBBackendConnection::diagnostics() const
 {
     return json_pack("{sissss}", "connection_id", m_thread_id, "server", m_server.name(),
