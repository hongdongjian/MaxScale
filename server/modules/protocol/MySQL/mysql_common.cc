/*
 * Copyright (c) 2016 MariaDB Corporation Ab
 *
 * Use of this software is governed by the Business Source License included
 * in the LICENSE.TXT file and at www.mariadb.com/bsl11.
 *
 * Change Date: 2020-01-01
 *
 * On the date above, in accordance with the Business Source License, use
 * of this software will be governed by version 2 or later of the General
 * Public License.
 */

/*
 * MySQL Protocol common routines for client to gateway and gateway to backend
 */

#include <netinet/tcp.h>

#include <set>
#include <sstream>
#include <vector>

#include <maxscale/alloc.h>
#include <maxscale/clock.h>
#include <maxscale/log_manager.h>
#include <maxscale/modutil.h>
#include <maxscale/mysql_utils.h>
#include <maxscale/protocol/mysql.h>
#include <maxscale/utils.h>
#include <maxscale/protocol/mariadb_client.hh>
#include <maxscale/poll.h>


uint8_t null_client_sha1[MYSQL_SCRAMBLE_LEN] = "";

static server_command_t* server_command_init(server_command_t* srvcmd, mxs_mysql_cmd_t cmd);

MYSQL_session* mysql_session_alloc()
{
    MYSQL_session* ses = (MYSQL_session*)MXS_CALLOC(1, sizeof(MYSQL_session));

    if (ses)
    {
#ifdef SS_DEBUG
        ses->myses_chk_top = CHK_NUM_MYSQLSES;
        ses->myses_chk_tail = CHK_NUM_MYSQLSES;
#endif
    }

    return ses;
}

MySQLProtocol* mysql_protocol_init(DCB* dcb, int fd)
{
    MySQLProtocol* p;

    p = (MySQLProtocol *) MXS_CALLOC(1, sizeof(MySQLProtocol));
    ss_dassert(p != NULL);

    if (p == NULL)
    {
        goto return_p;
    }
    p->protocol_state = MYSQL_PROTOCOL_ALLOC;
    p->protocol_auth_state = MXS_AUTH_STATE_INIT;
    p->current_command = MXS_COM_UNDEFINED;
    p->protocol_command.scom_cmd = MXS_COM_UNDEFINED;
    p->protocol_command.scom_nresponse_packets = 0;
    p->protocol_command.scom_nbytes_to_read = 0;
    p->stored_query = NULL;
    p->extra_capabilities = 0;
    p->ignore_replies = 0;
    p->collect_result = false;
    p->changing_user = false;
    p->num_eof_packets = 0;
    p->large_query = false;
#if defined(SS_DEBUG)
    p->protocol_chk_top = CHK_NUM_PROTOCOL;
    p->protocol_chk_tail = CHK_NUM_PROTOCOL;
#endif
    /*< Assign fd with protocol */
    p->fd = fd;
    p->owner_dcb = dcb;
    p->protocol_state = MYSQL_PROTOCOL_ACTIVE;
    CHK_PROTOCOL(p);
return_p:
    return p;
}

bool mysql_protocol_done(DCB* dcb)
{
    bool rval = false;
    MySQLProtocol* p = (MySQLProtocol *)dcb->protocol;

    if (p->protocol_state == MYSQL_PROTOCOL_ACTIVE)
    {
        server_command_t* scmd = p->protocol_cmd_history;

        while (scmd)
        {
            server_command_t* temp = scmd;
            scmd = scmd->scom_next;
            MXS_FREE(temp);
        }

        gwbuf_free(p->stored_query);

        p->protocol_state = MYSQL_PROTOCOL_DONE;
        rval = true;
    }

    return rval;
}

const char* gw_mysql_protocol_state2string (int state)
{
    switch (state)
    {
    case MXS_AUTH_STATE_INIT:
        return "Authentication initialized";
    case MXS_AUTH_STATE_PENDING_CONNECT:
        return "Network connection pending";
    case MXS_AUTH_STATE_CONNECTED:
        return "Network connection created";
    case MXS_AUTH_STATE_MESSAGE_READ:
        return "Read server handshake";
    case MXS_AUTH_STATE_RESPONSE_SENT:
        return "Response to handshake sent";
    case MXS_AUTH_STATE_FAILED:
        return "Authentication failed";
    case MXS_AUTH_STATE_COMPLETE:
        return "Authentication is complete.";
    default:
        return "MySQL (unknown protocol state)";
    }
}

void mysql_protocol_set_current_command(DCB* dcb, mxs_mysql_cmd_t cmd)
{
    MySQLProtocol* proto = (MySQLProtocol*)dcb->protocol;
    proto->current_command = cmd;
}

GWBUF* mysql_create_com_quit(GWBUF* bufparam,
                             int packet_number)
{
    uint8_t* data;
    GWBUF* buf;

    if (bufparam == NULL)
    {
        buf = gwbuf_alloc(COM_QUIT_PACKET_SIZE);
    }
    else
    {
        buf = bufparam;
    }

    if (buf == NULL)
    {
        return 0;
    }
    ss_dassert(GWBUF_LENGTH(buf) == COM_QUIT_PACKET_SIZE);

    data = GWBUF_DATA(buf);

    *data++ = 0x1;
    *data++ = 0x0;
    *data++ = 0x0;
    *data++ = packet_number;
    *data   = 0x1;

    return buf;
}

int mysql_send_com_quit(DCB*   dcb,
                        int    packet_number,
                        GWBUF* bufparam)
{
    GWBUF *buf;
    int nbytes = 0;

    CHK_DCB(dcb);
    ss_dassert(packet_number <= 255);

    if (dcb == NULL)
    {
        return 0;
    }
    if (bufparam == NULL)
    {
        buf = mysql_create_com_quit(NULL, packet_number);
    }
    else
    {
        buf = bufparam;
    }

    if (buf == NULL)
    {
        return 0;
    }
    nbytes = dcb->func.write(dcb, buf);

    return nbytes;
}


GWBUF* mysql_create_custom_error(int         packet_number,
                                 int         affected_rows,
                                 const char* msg)
{
    uint8_t* outbuf = NULL;
    uint32_t mysql_payload_size = 0;
    uint8_t mysql_packet_header[4];
    uint8_t* mysql_payload = NULL;
    uint8_t field_count = 0;
    uint8_t mysql_err[2];
    uint8_t mysql_statemsg[6];
    const char* mysql_error_msg = NULL;
    const char* mysql_state = NULL;

    GWBUF* errbuf = NULL;

    mysql_error_msg = "An errorr occurred ...";
    mysql_state = "HY000";

    field_count = 0xff;
    gw_mysql_set_byte2(mysql_err, /* mysql_errno */ 2003);
    mysql_statemsg[0] = '#';
    memcpy(mysql_statemsg + 1, mysql_state, 5);

    if (msg != NULL)
    {
        mysql_error_msg = msg;
    }

    mysql_payload_size =
        sizeof(field_count) +
        sizeof(mysql_err) +
        sizeof(mysql_statemsg) +
        strlen(mysql_error_msg);

    /** allocate memory for packet header + payload */
    errbuf = gwbuf_alloc(sizeof(mysql_packet_header) + mysql_payload_size);
    ss_dassert(errbuf != NULL);

    if (errbuf == NULL)
    {
        return 0;
    }
    outbuf = GWBUF_DATA(errbuf);

    /** write packet header and packet number */
    gw_mysql_set_byte3(mysql_packet_header, mysql_payload_size);
    mysql_packet_header[3] = packet_number;

    /** write header */
    memcpy(outbuf, mysql_packet_header, sizeof(mysql_packet_header));

    mysql_payload = outbuf + sizeof(mysql_packet_header);

    /** write field */
    memcpy(mysql_payload, &field_count, sizeof(field_count));
    mysql_payload = mysql_payload + sizeof(field_count);

    /** write errno */
    memcpy(mysql_payload, mysql_err, sizeof(mysql_err));
    mysql_payload = mysql_payload + sizeof(mysql_err);

    /** write sqlstate */
    memcpy(mysql_payload, mysql_statemsg, sizeof(mysql_statemsg));
    mysql_payload = mysql_payload + sizeof(mysql_statemsg);

    /** write error message */
    memcpy(mysql_payload, mysql_error_msg, strlen(mysql_error_msg));

    return errbuf;
}

/**
 * @brief Create a standard MariaDB error message, emulating real server
 *
 * Supports the sending to a client of a standard database error, for
 * circumstances where the error is generated within MaxScale but should
 * appear like a backend server error. First introduced to support connection
 * throttling, to send "Too many connections" error.
 *
 * @param packet_number Packet number for header
 * @param error_number  Standard error number as for MariaDB
 * @param error_message Text message to be included
 * @return GWBUF        A buffer containing the error message, ready to send
 */
GWBUF *
mysql_create_standard_error(int packet_number,
                            int error_number,
                            const char *error_message)
{
    uint8_t *outbuf = NULL;
    uint32_t mysql_payload_size = 0;
    uint8_t mysql_packet_header[4];
    uint8_t mysql_error_number[2];
    uint8_t *mysql_handshake_payload = NULL;
    GWBUF *buf;

    mysql_payload_size = 1 + sizeof(mysql_error_number) + strlen(error_message);

    // allocate memory for packet header + payload
    if ((buf = gwbuf_alloc(sizeof(mysql_packet_header) + mysql_payload_size)) == NULL)
    {
        return NULL;
    }
    outbuf = GWBUF_DATA(buf);

    // write packet header with mysql_payload_size
    gw_mysql_set_byte3(mysql_packet_header, mysql_payload_size);

    // write packet number, now is 0
    mysql_packet_header[3] = packet_number;
    memcpy(outbuf, mysql_packet_header, sizeof(mysql_packet_header));

    // current buffer pointer
    mysql_handshake_payload = outbuf + sizeof(mysql_packet_header);

    // write 0xff which is the error indicator
    *mysql_handshake_payload = 0xff;
    mysql_handshake_payload++;

    // write error number
    gw_mysql_set_byte2(mysql_handshake_payload, error_number);
    mysql_handshake_payload += 2;

    // write error message
    memcpy(mysql_handshake_payload, error_message, strlen(error_message));

    return buf;
}

/**
 * @brief Send a standard MariaDB error message, emulating real server
 *
 * Supports the sending to a client of a standard database error, for
 * circumstances where the error is generated within MaxScale but should
 * appear like a backend server error. First introduced to support connection
 * throttling, to send "Too many connections" error.
 *
 * @param dcb           The client DCB to which error is to be sent
 * @param packet_number Packet number for header
 * @param error_number  Standard error number as for MariaDB
 * @param error_message Text message to be included
 * @return      0 on failure, 1 on success
 */
int
mysql_send_standard_error(DCB *dcb,
                          int packet_number,
                          int error_number,
                          const char *error_message)
{
    GWBUF *buf;
    buf = mysql_create_standard_error(packet_number, error_number, error_message);
    return buf ? dcb->func.write(dcb, buf) : 0;
}

/**
 * mysql_send_custom_error
 *
 * Send a MySQL protocol Generic ERR message, to the dcb
 * Note the errno and state are still fixed now
 *
 * @param dcb Owner_Dcb Control Block for the connection to which the OK is sent
 * @param packet_number
 * @param in_affected_rows
 * @param mysql_message
 * @return 1 Non-zero if data was sent
 *
 */
int mysql_send_custom_error(DCB       *dcb,
                            int        packet_number,
                            int        in_affected_rows,
                            const char *mysql_message)
{
    GWBUF* buf;

    buf = mysql_create_custom_error(packet_number, in_affected_rows, mysql_message);

    return dcb->func.write(dcb, buf);
}

/**
 * mysql_send_auth_error
 *
 * Send a MySQL protocol ERR message, for gateway authentication error to the dcb
 *
 * @param dcb descriptor Control Block for the connection to which the OK is sent
 * @param packet_number
 * @param in_affected_rows
 * @param mysql_message
 * @return packet length
 *
 */
int mysql_send_auth_error(DCB        *dcb,
                          int        packet_number,
                          int        in_affected_rows,
                          const char *mysql_message)
{
    uint8_t *outbuf = NULL;
    uint32_t mysql_payload_size = 0;
    uint8_t mysql_packet_header[4];
    uint8_t *mysql_payload = NULL;
    uint8_t field_count = 0;
    uint8_t mysql_err[2];
    uint8_t mysql_statemsg[6];
    const char *mysql_error_msg = NULL;
    const char *mysql_state = NULL;

    GWBUF *buf;

    if (dcb->state != DCB_STATE_POLLING)
    {
        MXS_DEBUG("dcb %p is in a state %s, and it is not in epoll set anymore. Skip error sending.",
                  dcb, STRDCBSTATE(dcb->state));
        return 0;
    }
    mysql_error_msg = "Access denied!";
    mysql_state = "28000";

    field_count = 0xff;
    gw_mysql_set_byte2(mysql_err, /*mysql_errno */ 1045);
    mysql_statemsg[0] = '#';
    memcpy(mysql_statemsg + 1, mysql_state, 5);

    if (mysql_message != NULL)
    {
        mysql_error_msg = mysql_message;
    }

    mysql_payload_size =
        sizeof(field_count) + sizeof(mysql_err) + sizeof(mysql_statemsg) + strlen(mysql_error_msg);

    // allocate memory for packet header + payload
    if ((buf = gwbuf_alloc(sizeof(mysql_packet_header) + mysql_payload_size)) == NULL)
    {
        return 0;
    }
    outbuf = GWBUF_DATA(buf);

    // write packet header with packet number
    gw_mysql_set_byte3(mysql_packet_header, mysql_payload_size);
    mysql_packet_header[3] = packet_number;

    // write header
    memcpy(outbuf, mysql_packet_header, sizeof(mysql_packet_header));

    mysql_payload = outbuf + sizeof(mysql_packet_header);

    // write field
    memcpy(mysql_payload, &field_count, sizeof(field_count));
    mysql_payload = mysql_payload + sizeof(field_count);

    // write errno
    memcpy(mysql_payload, mysql_err, sizeof(mysql_err));
    mysql_payload = mysql_payload + sizeof(mysql_err);

    // write sqlstate
    memcpy(mysql_payload, mysql_statemsg, sizeof(mysql_statemsg));
    mysql_payload = mysql_payload + sizeof(mysql_statemsg);

    // write err messg
    memcpy(mysql_payload, mysql_error_msg, strlen(mysql_error_msg));

    // writing data in the Client buffer queue
    dcb->func.write(dcb, buf);

    return sizeof(mysql_packet_header) + mysql_payload_size;
}


/**
 * Buffer contains at least one of the following:
 * complete [complete] [partial] mysql packet
 *
 * @param p_readbuf     Address of read buffer pointer
 *
 * @return pointer to gwbuf containing a complete packet or
 *   NULL if no complete packet was found.
 */
GWBUF* gw_MySQL_get_next_packet(GWBUF** p_readbuf)
{
    GWBUF* packetbuf;
    GWBUF* readbuf;
    size_t buflen;
    size_t packetlen;
    size_t totalbuflen;
    uint8_t* data;
    size_t nbytes_copied = 0;
    uint8_t* target;

    readbuf = *p_readbuf;

    if (readbuf == NULL)
    {
        packetbuf = NULL;
        goto return_packetbuf;
    }
    CHK_GWBUF(readbuf);

    if (GWBUF_EMPTY(readbuf))
    {
        packetbuf = NULL;
        goto return_packetbuf;
    }
    totalbuflen = gwbuf_length(readbuf);
    data = (uint8_t *)GWBUF_DATA((readbuf));
    packetlen = MYSQL_GET_PAYLOAD_LEN(data) + 4;

    /** packet is incomplete */
    if (packetlen > totalbuflen)
    {
        packetbuf = NULL;
        goto return_packetbuf;
    }

    packetbuf = gwbuf_alloc(packetlen);
    target = GWBUF_DATA(packetbuf);
    packetbuf->gwbuf_type = readbuf->gwbuf_type; /*< Copy the type too */
    /**
     * Copy first MySQL packet to packetbuf and leave posible other
     * packets to read buffer.
     */
    while (nbytes_copied < packetlen && totalbuflen > 0)
    {
        uint8_t* src = GWBUF_DATA((*p_readbuf));
        size_t   bytestocopy;

        buflen = GWBUF_LENGTH((*p_readbuf));
        bytestocopy = buflen < (packetlen - nbytes_copied) ? buflen : packetlen - nbytes_copied;

        memcpy(target + nbytes_copied, src, bytestocopy);
        *p_readbuf = gwbuf_consume((*p_readbuf), bytestocopy);
        totalbuflen = gwbuf_length((*p_readbuf));
        nbytes_copied += bytestocopy;
    }
    ss_dassert(buflen == 0 || nbytes_copied == packetlen);

return_packetbuf:
    return packetbuf;
}

/**
 * Move <npackets> from buffer pointed to by <*p_readbuf>.
 * Appears to be unused 11 May 2016 (Martin)
 */
GWBUF* gw_MySQL_get_packets(GWBUF** p_srcbuf,
                            int*    npackets)
{
    GWBUF* packetbuf;
    GWBUF* targetbuf = NULL;

    while (*npackets > 0 && (packetbuf = gw_MySQL_get_next_packet(p_srcbuf)) != NULL)
    {
        targetbuf = gwbuf_append(targetbuf, packetbuf);
        *npackets -= 1;
    }
    ss_dassert(*npackets < 128);
    ss_dassert(*npackets >= 0);

    return targetbuf;
}


static server_command_t* server_command_init(server_command_t* srvcmd,
                                             mxs_mysql_cmd_t cmd)
{
    server_command_t* c;

    if (srvcmd != NULL)
    {
        c = srvcmd;
    }
    else
    {
        c = (server_command_t *)MXS_MALLOC(sizeof(server_command_t));
    }
    if (c != NULL)
    {
        c->scom_cmd = cmd;
        c->scom_nresponse_packets = -1;
        c->scom_nbytes_to_read = 0;
        c->scom_next = NULL;
    }

    return c;
}

static server_command_t* server_command_copy(server_command_t* srvcmd)
{
    server_command_t* c = (server_command_t *)MXS_MALLOC(sizeof(server_command_t));
    if (c)
    {
        *c = *srvcmd;
    }

    return c;
}

#define MAX_CMD_HISTORY 10

void protocol_archive_srv_command(MySQLProtocol* p)
{
    server_command_t* s1;
    server_command_t* h1;
    int len = 0;

    CHK_PROTOCOL(p);

    if (p->protocol_state != MYSQL_PROTOCOL_ACTIVE)
    {
        goto retblock;
    }

    s1 = &p->protocol_command;
#if defined(EXTRA_SS_DEBUG)
    MXS_INFO("Move command %s from fd %d to command history.",
             STRPACKETTYPE(s1->scom_cmd),
             p->owner_dcb->fd);
#endif
    /** Copy to history list */
    if ((h1 = p->protocol_cmd_history) == NULL)
    {
        p->protocol_cmd_history = server_command_copy(s1);
    }
    else /*< scan and count history commands */
    {
        len = 1;

        while (h1->scom_next != NULL)
        {
            h1 = h1->scom_next;
            len += 1;
        }
        h1->scom_next = server_command_copy(s1);
    }

    /** Keep history limits, remove oldest */
    if (len > MAX_CMD_HISTORY)
    {
        server_command_t* c = p->protocol_cmd_history;
        p->protocol_cmd_history = p->protocol_cmd_history->scom_next;
        MXS_FREE(c);
    }

    /** Remove from command list */
    if (s1->scom_next == NULL)
    {
        p->protocol_command.scom_cmd = MXS_COM_UNDEFINED;
    }
    else
    {
        p->protocol_command = *(s1->scom_next);
        MXS_FREE(s1->scom_next);
    }

retblock:
    CHK_PROTOCOL(p);
}


/**
 * If router expects to get separate, complete statements, add MySQL command
 * to MySQLProtocol structure. It is removed when response has arrived.
 */
void protocol_add_srv_command(MySQLProtocol*     p,
                              mxs_mysql_cmd_t cmd)
{
#if defined(EXTRA_SS_DEBUG)
    server_command_t* c;
#endif

    if (p->protocol_state != MYSQL_PROTOCOL_ACTIVE)
    {
        return;
    }
    /** this is the only server command in protocol */
    if (p->protocol_command.scom_cmd == MXS_COM_UNDEFINED)
    {
        /** write into structure */
        server_command_init(&p->protocol_command, cmd);
    }
    else
    {
        /** add to the end of list */
        p->protocol_command.scom_next = server_command_init(NULL, cmd);
    }
#if defined(EXTRA_SS_DEBUG)
    MXS_INFO("Added command %s to fd %d.",
             STRPACKETTYPE(cmd),
             p->owner_dcb->fd);

    c = &p->protocol_command;

    while (c != NULL && c->scom_cmd != MXS_COM_UNDEFINED)
    {
        MXS_INFO("fd %d : %d %s",
                 p->owner_dcb->fd,
                 c->scom_cmd,
                 STRPACKETTYPE(c->scom_cmd));
        c = c->scom_next;
    }
#endif
}


/**
 * If router processes separate statements, every stmt has corresponding MySQL
 * command stored in MySQLProtocol structure.
 *
 * Remove current (=oldest) command.
 */
void protocol_remove_srv_command(MySQLProtocol* p)
{
    server_command_t* s;

    s = &p->protocol_command;
#if defined(EXTRA_SS_DEBUG)
    MXS_INFO("Removed command %s from fd %d.",
             STRPACKETTYPE(s->scom_cmd),
             p->owner_dcb->fd);
#endif
    if (s->scom_next == NULL)
    {
        p->protocol_command.scom_cmd = MXS_COM_UNDEFINED;
    }
    else
    {
        p->protocol_command = *(s->scom_next);
        MXS_FREE(s->scom_next);
    }
}

mxs_mysql_cmd_t protocol_get_srv_command(MySQLProtocol* p,
                                         bool           removep)
{
    mxs_mysql_cmd_t cmd;

    cmd = p->protocol_command.scom_cmd;

    if (removep)
    {
        protocol_remove_srv_command(p);
    }
    MXS_DEBUG("Read command %s for fd %d.", STRPACKETTYPE(cmd), p->owner_dcb->fd);
    return cmd;
}

void mysql_num_response_packets(GWBUF *buf, uint8_t cmd, int *npackets, size_t *nbytes)
{
    uint8_t readbuf[3];
    int nparam = 0;
    int nattr = 0;

    /** Read command byte */
    gwbuf_copy_data(buf, MYSQL_HEADER_LEN, 1, readbuf);

    if (readbuf[0] == 0xff) /*< error */
    {
        *npackets = 1;
    }
    else
    {
        switch (cmd)
        {
        case MXS_COM_STMT_PREPARE:
            gwbuf_copy_data(buf, 9, 2, readbuf);
            nparam = gw_mysql_get_byte2(readbuf);
            gwbuf_copy_data(buf, 11, 2, readbuf);
            nattr = gw_mysql_get_byte2(readbuf);
            *npackets = 1 + nparam + MXS_MIN(1, nparam) + nattr + MXS_MIN(nattr, 1);
            break;

        case MXS_COM_QUIT:
        case MXS_COM_STMT_SEND_LONG_DATA:
        case MXS_COM_STMT_CLOSE:
            *npackets = 0; /*< these don't reply anything */
            break;

        default:
            /**
             * assume that other session commands respond
             * OK or ERR
             */
            *npackets = 1;
            break;
        }
    }

    gwbuf_copy_data(buf, 0, 3, readbuf);
    *nbytes = gw_mysql_get_byte3(readbuf) + MYSQL_HEADER_LEN;
}

/**
 * Examine command type and the readbuf. Conclude response packet count
 * from the command type or from the first packet content.  Fails if read
 * buffer doesn't include enough data to read the packet length.
 */
void init_response_status(GWBUF* buf, uint8_t cmd, int *npackets, size_t *nbytes_left)
{
    ss_dassert(gwbuf_length(buf) >= 3);
    mysql_num_response_packets(buf, cmd, npackets, nbytes_left);
    ss_dassert(*nbytes_left > 0);
    ss_dassert(*npackets > 0);
}

/**
 * Read how many packets are left from current response and how many bytes there
 * is still to be read from the current packet.
 */
bool protocol_get_response_status(MySQLProtocol* p,
                                  int* npackets,
                                  size_t* nbytes)
{
    bool succp;

    CHK_PROTOCOL(p);

    *npackets = p->protocol_command.scom_nresponse_packets;
    *nbytes   = (size_t)p->protocol_command.scom_nbytes_to_read;

    if (*npackets < 0 && *nbytes == 0)
    {
        succp = false;
    }
    else
    {
        succp = true;
    }

    return succp;
}

void protocol_set_response_status(MySQLProtocol* p,
                                  int npackets_left,
                                  size_t nbytes)
{
    CHK_PROTOCOL(p);

    p->protocol_command.scom_nbytes_to_read = nbytes;
    ss_dassert(p->protocol_command.scom_nbytes_to_read >= 0);

    p->protocol_command.scom_nresponse_packets = npackets_left;
}

char* create_auth_failed_msg(GWBUF*readbuf,
                             char* hostaddr,
                             uint8_t* sha1)
{
    char* errstr;
    char* uname = (char *)GWBUF_DATA(readbuf) + 5;
    const char* ferrstr = "Access denied for user '%s'@'%s' (using password: %s)";

    /** -4 comes from 2X'%s' minus terminating char */
    errstr = (char *)MXS_MALLOC(strlen(uname) + strlen(ferrstr) + strlen(hostaddr) + strlen("YES") - 6 + 1);

    if (errstr != NULL)
    {
        sprintf(errstr, ferrstr, uname, hostaddr, (*sha1 == '\0' ? "NO" : "YES"));
    }

    return errstr;
}

/**
 * Create a message error string to send via MySQL ERR packet.
 *
 * @param       username        The MySQL user
 * @param       hostaddr        The client IP
 * @param       password        If client provided a password
 * @param       db              The default database the client requested
 * @param       errcode         Authentication error code
 *
 * @return      Pointer to the allocated string or NULL on failure
 */
char *create_auth_fail_str(char *username,
                           char *hostaddr,
                           bool password,
                           char *db,
                           int errcode)
{
    char* errstr;
    const char* ferrstr;
    int db_len;

    if (db != NULL)
    {
        db_len = strlen(db);
    }
    else
    {
        db_len = 0;
    }

    if (db_len > 0)
    {
        ferrstr = "Access denied for user '%s'@'%s' (using password: %s) to database '%s'";
    }
    else if (errcode == MXS_AUTH_FAILED_SSL)
    {
        ferrstr = "Access without SSL denied";
    }
    else
    {
        ferrstr = "Access denied for user '%s'@'%s' (using password: %s)";
    }
    errstr = (char *)MXS_MALLOC(strlen(username) + strlen(ferrstr) +
                                strlen(hostaddr) + strlen("YES") - 6 +
                                db_len + ((db_len > 0) ? (strlen(" to database ") + 2) : 0) + 1);

    if (errstr == NULL)
    {
        goto retblock;
    }

    if (db_len > 0)
    {
        sprintf(errstr, ferrstr, username, hostaddr, password ? "YES" : "NO", db);
    }
    else if (errcode == MXS_AUTH_FAILED_SSL)
    {
        sprintf(errstr, "%s", ferrstr);
    }
    else
    {
        sprintf(errstr, ferrstr, username, hostaddr, password ? "YES" : "NO");
    }

retblock:
    return errstr;
}

/**
 * @brief Read a complete packet from a DCB
 *
 * Read a complete packet from a connected DCB. If data was read, @c readbuf
 * will point to the head of the read data. If no data was read, @c readbuf will
 * be set to NULL.
 *
 * @param dcb DCB to read from
 * @param readbuf Pointer to a buffer where the data is stored
 * @return True on success, false if an error occurred while data was being read
 */
bool read_complete_packet(DCB *dcb, GWBUF **readbuf)
{
    bool rval = false;
    GWBUF *localbuf = NULL;

    if (dcb_read(dcb, &localbuf, 0) >= 0)
    {
        rval = true;
        dcb->last_read = mxs_clock();
        GWBUF *packets = modutil_get_complete_packets(&localbuf);

        if (packets)
        {
            /** A complete packet was read */
            *readbuf = packets;
        }

        if (localbuf)
        {
            /** Store any extra data in the DCB's readqueue */

            dcb_readq_append(dcb, localbuf);
        }
    }

    return rval;
}

/**
 * Copy shared session authentication info
 *
 * @param dcb A backend DCB
 * @param session Destination where authentication data is copied
 * @return bool true = success, false = fail
 */
bool gw_get_shared_session_auth_info(DCB* dcb, MYSQL_session* session)
{
    bool rval = true;
    CHK_DCB(dcb);
    CHK_SESSION(dcb->session);

    if (dcb->dcb_role == DCB_ROLE_CLIENT_HANDLER)
    {
        // The shared session data can be extracted at any time if the client DCB is used.
        ss_dassert(dcb->data);
        memcpy(session, dcb->data, sizeof(MYSQL_session));
    }
    else if (dcb->session->state != SESSION_STATE_ALLOC &&
             dcb->session->state != SESSION_STATE_DUMMY)
    {
        memcpy(session, dcb->session->client_dcb->data, sizeof(MYSQL_session));
    }
    else
    {
        ss_dassert(false);
        MXS_ERROR("Couldn't get session authentication info. Session in a wrong state %s.",
                  STRSESSIONSTATE(dcb->session->state));
        rval = false;
    }

    return rval;
}

/**
 * @brief Send a MySQL protocol OK message to the dcb (client)
 *
 * @param dcb DCB where packet is written
 * @param sequence Packet sequence number
 * @param affected_rows Number of affected rows
 * @param message SQL message
 * @return 1 on success, 0 on error
 *
 * @todo Support more than 255 affected rows
 */
int mxs_mysql_send_ok(DCB *dcb, int sequence, uint8_t affected_rows, const char* message)
{
    uint8_t *outbuf = NULL;
    uint32_t mysql_payload_size = 0;
    uint8_t mysql_packet_header[4];
    uint8_t *mysql_payload = NULL;
    uint8_t field_count = 0;
    uint8_t insert_id = 0;
    uint8_t mysql_server_status[2];
    uint8_t mysql_warning_counter[2];
    GWBUF *buf;


    mysql_payload_size =
        sizeof(field_count) +
        sizeof(affected_rows) +
        sizeof(insert_id) +
        sizeof(mysql_server_status) +
        sizeof(mysql_warning_counter);

    if (message != NULL)
    {
        mysql_payload_size += strlen(message);
    }

    // allocate memory for packet header + payload
    if ((buf = gwbuf_alloc(sizeof(mysql_packet_header) + mysql_payload_size)) == NULL)
    {
        return 0;
    }
    outbuf = GWBUF_DATA(buf);

    // write packet header with packet number
    gw_mysql_set_byte3(mysql_packet_header, mysql_payload_size);
    mysql_packet_header[3] = sequence;

    // write header
    memcpy(outbuf, mysql_packet_header, sizeof(mysql_packet_header));

    mysql_payload = outbuf + sizeof(mysql_packet_header);

    mysql_server_status[0] = 2;
    mysql_server_status[1] = 0;
    mysql_warning_counter[0] = 0;
    mysql_warning_counter[1] = 0;

    // write data
    memcpy(mysql_payload, &field_count, sizeof(field_count));
    mysql_payload = mysql_payload + sizeof(field_count);

    memcpy(mysql_payload, &affected_rows, sizeof(affected_rows));
    mysql_payload = mysql_payload + sizeof(affected_rows);

    memcpy(mysql_payload, &insert_id, sizeof(insert_id));
    mysql_payload = mysql_payload + sizeof(insert_id);

    memcpy(mysql_payload, mysql_server_status, sizeof(mysql_server_status));
    mysql_payload = mysql_payload + sizeof(mysql_server_status);

    memcpy(mysql_payload, mysql_warning_counter, sizeof(mysql_warning_counter));
    mysql_payload = mysql_payload + sizeof(mysql_warning_counter);

    if (message != NULL)
    {
        memcpy(mysql_payload, message, strlen(message));
    }

    // writing data in the Client buffer queue
    return dcb->func.write(dcb, buf);
}

/**
 * @brief Computes the size of the response to the DB initial handshake
 *
 * When the connection is to be SSL, but an SSL connection has not yet been
 * established, only a basic 36 byte response is sent, including the SSL
 * capability flag.
 *
 * Otherwise, the packet size is computed, based on the minimum size and
 * increased by the optional or variable elements.
 *
 * @param with_ssl        SSL is used
 * @param ssl_established SSL is established
 * @param user            Name of the user seeking to connect
 * @param passwd          Password for the user seeking to connect
 * @param dbname          Name of the database to be made default, if any
 *
 * @return The length of the response packet
 */
static int response_length(bool with_ssl, bool ssl_established, char *user, uint8_t *passwd,
                           char *dbname, const char *auth_module)
{
    long bytes;

    if (with_ssl && !ssl_established)
    {
        return MYSQL_AUTH_PACKET_BASE_SIZE;
    }

    // Protocol MySQL HandshakeResponse for CLIENT_PROTOCOL_41
    // 4 bytes capabilities + 4 bytes max packet size + 1 byte charset + 23 '\0' bytes
    // 4 + 4 + 1 + 23  = 32
    bytes = 32;

    if (user)
    {
        bytes += strlen(user);
    }
    // the NULL
    bytes++;

    // next will be + 1 (scramble_len) + 20 (fixed_scramble) + 1 (user NULL term) + 1 (db NULL term)

    if (passwd)
    {
        bytes += GW_MYSQL_SCRAMBLE_SIZE;
    }
    bytes++;

    if (dbname && strlen(dbname))
    {
        bytes += strlen(dbname);
        bytes++;
    }

    bytes += strlen(auth_module);
    bytes++;

    // the packet header
    bytes += 4;

    return bytes;
}

/**
 * Calculates the a hash from a scramble and a password
 *
 * The algorithm used is: `SHA1(scramble + SHA1(SHA1(password))) ^ SHA1(password)`
 *
 * @param scramble The 20 byte scramble sent by the server
 * @param passwd   The SHA1(password) sent by the client
 * @param output   Pointer where the resulting 20 byte hash is stored
 */
static void calculate_hash(uint8_t *scramble, uint8_t *passwd, uint8_t *output)
{
    uint8_t hash1[GW_MYSQL_SCRAMBLE_SIZE] = "";
    uint8_t hash2[GW_MYSQL_SCRAMBLE_SIZE] = "";
    uint8_t new_sha[GW_MYSQL_SCRAMBLE_SIZE] = "";

    // hash1 is the function input, SHA1(real_password)
    memcpy(hash1, passwd, GW_MYSQL_SCRAMBLE_SIZE);

    // hash2 is the SHA1(input data), where input_data = SHA1(real_password)
    gw_sha1_str(hash1, GW_MYSQL_SCRAMBLE_SIZE, hash2);

    // new_sha is the SHA1(CONCAT(scramble, hash2)
    gw_sha1_2_str(scramble, GW_MYSQL_SCRAMBLE_SIZE, hash2, GW_MYSQL_SCRAMBLE_SIZE, new_sha);

    // compute the xor in client_scramble
    gw_str_xor(output, new_sha, hash1, GW_MYSQL_SCRAMBLE_SIZE);
}

/**
 * @brief Helper function to load hashed password
 *
 * @param conn DCB Protocol object
 * @param payload Destination where hashed password is written
 * @param passwd Client's double SHA1 password
 *
 * @return Address of the next byte after the end of the stored password
 */
static uint8_t *
load_hashed_password(uint8_t *scramble, uint8_t *payload, uint8_t *passwd)
{
    *payload++ = GW_MYSQL_SCRAMBLE_SIZE;
    calculate_hash(scramble, passwd, payload);
    return payload + GW_MYSQL_SCRAMBLE_SIZE;
}

/**
 * @brief Computes the capabilities bit mask for connecting to backend DB
 *
 * We start by taking the default bitmask and removing any bits not set in
 * the bitmask contained in the connection structure. Then add SSL flag if
 * the connection requires SSL (set from the MaxScale configuration). The
 * compression flag may be set, although compression is NOT SUPPORTED. If a
 * database name has been specified in the function call, the relevant flag
 * is set.
 *
 * @param conn  The MySQLProtocol structure for the connection
 * @param db_specified Whether the connection request specified a database
 * @param compress Whether compression is requested - NOT SUPPORTED
 * @return Bit mask (32 bits)
 * @note Capability bits are defined in maxscale/protocol/mysql.h
 */
static uint32_t
create_capabilities(MySQLProtocol *conn, bool with_ssl, bool db_specified, uint64_t capabilities)
{
    uint32_t final_capabilities;

    /** Copy client's flags to backend but with the known capabilities mask */
    final_capabilities = (conn->client_capabilities & (uint32_t)GW_MYSQL_CAPABILITIES_CLIENT);

    if (with_ssl)
    {
        final_capabilities |= (uint32_t)GW_MYSQL_CAPABILITIES_SSL;
        /* Unclear whether we should include this */
        /* Maybe it should depend on whether CA certificate is provided */
        /* final_capabilities |= (uint32_t)GW_MYSQL_CAPABILITIES_SSL_VERIFY_SERVER_CERT; */
    }

    if (rcap_type_required(capabilities, RCAP_TYPE_SESSION_STATE_TRACKING))
    {
        /** add session track */
        final_capabilities |= (uint32_t)GW_MYSQL_CAPABILITIES_SESSION_TRACK;
    }

    /** support multi statments  */
    final_capabilities |= (uint32_t)GW_MYSQL_CAPABILITIES_MULTI_STATEMENTS;

    if (db_specified)
    {
        /* With database specified */
        final_capabilities |= (int)GW_MYSQL_CAPABILITIES_CONNECT_WITH_DB;
    }
    else
    {
        /* Without database specified */
        final_capabilities &= ~(int)GW_MYSQL_CAPABILITIES_CONNECT_WITH_DB;
    }

    final_capabilities |= (int)GW_MYSQL_CAPABILITIES_PLUGIN_AUTH;

    return final_capabilities;
}

GWBUF* gw_generate_auth_response(MYSQL_session* client, MySQLProtocol *conn,
                                 bool with_ssl, bool ssl_established,
                                 uint64_t service_capabilities)
{
    uint8_t client_capabilities[4] = {0, 0, 0, 0};
    uint8_t *curr_passwd = NULL;

    if (memcmp(client->client_sha1, null_client_sha1, MYSQL_SCRAMBLE_LEN) != 0)
    {
        curr_passwd = client->client_sha1;
    }

    uint32_t capabilities = create_capabilities(conn, with_ssl, client->db[0], service_capabilities);
    gw_mysql_set_byte4(client_capabilities, capabilities);

    /**
     * Use the default authentication plugin name. If the server is using a
     * different authentication mechanism, it will send an AuthSwitchRequest
     * packet.
     */
    const char* auth_plugin_name = DEFAULT_MYSQL_AUTH_PLUGIN;

    long bytes = response_length(with_ssl, ssl_established, client->user,
                                 curr_passwd, client->db, auth_plugin_name);

    // allocating the GWBUF
    GWBUF *buffer = gwbuf_alloc(bytes);
    uint8_t *payload = GWBUF_DATA(buffer);

    // clearing data
    memset(payload, '\0', bytes);

    // put here the paylod size: bytes to write - 4 bytes packet header
    gw_mysql_set_byte3(payload, (bytes - 4));

    // set packet # = 1
    payload[3] = ssl_established ? '\x02' : '\x01';
    payload += 4;

    // set client capabilities
    memcpy(payload, client_capabilities, 4);

    // set now the max-packet size
    payload += 4;
    gw_mysql_set_byte4(payload, 16777216);

    // set the charset
    payload += 4;
    *payload = conn->charset;

    payload++;

    // 19 filler bytes of 0
    payload += 19;

    // Either MariaDB 10.2 extra capabilities or 4 bytes filler
    memcpy(payload, &conn->extra_capabilities, sizeof(conn->extra_capabilities));
    payload += 4;

    if (!with_ssl || ssl_established)
    {
        // 4 + 4 + 4 + 1 + 23 = 36, this includes the 4 bytes packet header
        memcpy(payload, client->user, strlen(client->user));
        payload += strlen(client->user);
        payload++;

        if (curr_passwd)
        {
            payload = load_hashed_password(conn->scramble, payload, curr_passwd);
        }
        else
        {
            payload++;
        }

        // if the db is not NULL append it
        if (client->db[0])
        {
            memcpy(payload, client->db, strlen(client->db));
            payload += strlen(client->db);
            payload++;
        }

        memcpy(payload, auth_plugin_name, strlen(auth_plugin_name));

    }

    return buffer;
}

/**
 * Write MySQL authentication packet to backend server
 *
 * @param dcb  Backend DCB
 * @return Authentication state after sending handshake response
 */
mxs_auth_state_t gw_send_backend_auth(DCB *dcb)
{
    mxs_auth_state_t rval = MXS_AUTH_STATE_FAILED;

    if (dcb->session == NULL ||
        (dcb->session->state != SESSION_STATE_READY &&
         dcb->session->state != SESSION_STATE_ROUTER_READY) ||
        (dcb->server->server_ssl &&
         dcb->ssl_state == SSL_HANDSHAKE_FAILED))
    {
        return rval;
    }

    bool with_ssl = dcb->server->server_ssl;
    bool ssl_established = dcb->ssl_state == SSL_ESTABLISHED;

    MYSQL_session client;
    gw_get_shared_session_auth_info(dcb->session->client_dcb, &client);

    GWBUF* buffer = gw_generate_auth_response(&client, (MySQLProtocol*)dcb->protocol,
                                              with_ssl, ssl_established,
                                              dcb->service->capabilities);
    ss_dassert(buffer);

    if (with_ssl && !ssl_established)
    {
        if (dcb_write(dcb, buffer) && dcb_connect_SSL(dcb) >= 0)
        {
            rval = MXS_AUTH_STATE_CONNECTED;
        }
    }
    else if (dcb_write(dcb, buffer))
    {
        rval = MXS_AUTH_STATE_RESPONSE_SENT;
    }

    return rval;
}

int send_mysql_native_password_response(DCB* dcb)
{
    MySQLProtocol* proto = (MySQLProtocol*) dcb->protocol;
    MYSQL_session local_session;
    gw_get_shared_session_auth_info(dcb, &local_session);

    uint8_t *curr_passwd = memcmp(local_session.client_sha1, null_client_sha1, MYSQL_SCRAMBLE_LEN) ?
                           local_session.client_sha1 : null_client_sha1;

    GWBUF* buffer = gwbuf_alloc(MYSQL_HEADER_LEN + GW_MYSQL_SCRAMBLE_SIZE);
    uint8_t* data = GWBUF_DATA(buffer);
    gw_mysql_set_byte3(data, GW_MYSQL_SCRAMBLE_SIZE);
    data[3] = 2; // This is the third packet after the COM_CHANGE_USER
    calculate_hash(proto->scramble, curr_passwd, data + MYSQL_HEADER_LEN);

    return dcb_write(dcb, buffer);
}

bool send_auth_switch_request_packet(DCB* dcb)
{
    MySQLProtocol* proto = (MySQLProtocol*) dcb->protocol;
    const char plugin[] = DEFAULT_MYSQL_AUTH_PLUGIN;
    uint32_t len = 1 + sizeof(plugin) + GW_MYSQL_SCRAMBLE_SIZE;
    GWBUF* buffer = gwbuf_alloc(MYSQL_HEADER_LEN + len);

    uint8_t* data = GWBUF_DATA(buffer);
    gw_mysql_set_byte3(data, len);
    data[3] = 1; // First response to the COM_CHANGE_USER
    data[MYSQL_HEADER_LEN] = MYSQL_REPLY_AUTHSWITCHREQUEST;
    memcpy(data + MYSQL_HEADER_LEN + 1, plugin, sizeof(plugin));
    memcpy(data + MYSQL_HEADER_LEN + 1 + sizeof(plugin), proto->scramble, GW_MYSQL_SCRAMBLE_SIZE);

    return dcb_write(dcb, buffer) != 0;
}

/**
 * Decode mysql server handshake
 *
 * @param conn The MySQLProtocol structure
 * @param payload The bytes just read from the net
 * @return 0 on success, < 0 on failure
 *
 */
int gw_decode_mysql_server_handshake(MySQLProtocol *conn, uint8_t *payload)
{
    uint8_t *server_version_end = NULL;
    uint16_t mysql_server_capabilities_one = 0;
    uint16_t mysql_server_capabilities_two = 0;
    uint8_t scramble_data_1[GW_SCRAMBLE_LENGTH_323] = "";
    uint8_t scramble_data_2[GW_MYSQL_SCRAMBLE_SIZE - GW_SCRAMBLE_LENGTH_323] = "";
    uint8_t capab_ptr[4] = "";
    int scramble_len = 0;
    uint8_t mxs_scramble[GW_MYSQL_SCRAMBLE_SIZE] = "";
    int protocol_version = 0;

    protocol_version = payload[0];

    if (protocol_version != GW_MYSQL_PROTOCOL_VERSION)
    {
        return -1;
    }

    payload++;

    // Get server version (string)
    server_version_end = (uint8_t *) gw_strend((char*) payload);

    payload = server_version_end + 1;

    // get ThreadID: 4 bytes
    uint32_t tid = gw_mysql_get_byte4(payload);
    /* TODO: Correct value of thread id could be queried later from backend if
     * there is any worry it might be larger than 32bit allows. */
    conn->thread_id = tid;

    payload += 4;

    // scramble_part 1
    memcpy(scramble_data_1, payload, GW_SCRAMBLE_LENGTH_323);
    payload += GW_SCRAMBLE_LENGTH_323;

    // 1 filler
    payload++;

    mysql_server_capabilities_one = gw_mysql_get_byte2(payload);

    //Get capabilities_part 1 (2 bytes) + 1 language + 2 server_status
    payload += 5;

    mysql_server_capabilities_two = gw_mysql_get_byte2(payload);

    conn->server_capabilities = mysql_server_capabilities_one | mysql_server_capabilities_two << 16;

    // 2 bytes shift
    payload += 2;

    // get scramble len
    if (payload[0] > 0)
    {
        scramble_len = payload[0] - 1;
        ss_dassert(scramble_len > GW_SCRAMBLE_LENGTH_323);
        ss_dassert(scramble_len <= GW_MYSQL_SCRAMBLE_SIZE);

        if ((scramble_len < GW_SCRAMBLE_LENGTH_323) ||
            scramble_len > GW_MYSQL_SCRAMBLE_SIZE)
        {
            /* log this */
            return -2;
        }
    }
    else
    {
        scramble_len = GW_MYSQL_SCRAMBLE_SIZE;
    }
    // skip 10 zero bytes
    payload += 11;

    // copy the second part of the scramble
    memcpy(scramble_data_2, payload, scramble_len - GW_SCRAMBLE_LENGTH_323);

    memcpy(mxs_scramble, scramble_data_1, GW_SCRAMBLE_LENGTH_323);
    memcpy(mxs_scramble + GW_SCRAMBLE_LENGTH_323, scramble_data_2, scramble_len - GW_SCRAMBLE_LENGTH_323);

    // full 20 bytes scramble is ready
    memcpy(conn->scramble, mxs_scramble, GW_MYSQL_SCRAMBLE_SIZE);

    return 0;
}

/**
 * Read the backend server MySQL handshake
 *
 * @param dcb  Backend DCB
 * @return true on success, false on failure
 */
bool gw_read_backend_handshake(DCB *dcb, GWBUF *buffer)
{
    MySQLProtocol *proto = (MySQLProtocol *)dcb->protocol;
    bool rval = false;
    uint8_t *payload = GWBUF_DATA(buffer) + 4;

    if (gw_decode_mysql_server_handshake(proto, payload) >= 0)
    {
        rval = true;
    }

    return rval;
}

bool mxs_mysql_is_ok_packet(GWBUF *buffer)
{
    uint8_t cmd = 0xff; // Default should differ from the OK packet
    gwbuf_copy_data(buffer, MYSQL_HEADER_LEN, 1, &cmd);
    return cmd == MYSQL_REPLY_OK;
}

bool mxs_mysql_is_err_packet(GWBUF *buffer)
{
    uint8_t cmd = 0x00; // Default should differ from the ERR packet
    gwbuf_copy_data(buffer, MYSQL_HEADER_LEN, 1, &cmd);
    return cmd == MYSQL_REPLY_ERR;
}

bool mxs_mysql_is_result_set(GWBUF *buffer)
{
    bool rval = false;
    uint8_t cmd;

    if (gwbuf_copy_data(buffer, MYSQL_HEADER_LEN, 1, &cmd))
    {
        switch (cmd)
        {

        case MYSQL_REPLY_OK:
        case MYSQL_REPLY_ERR:
        case MYSQL_REPLY_LOCAL_INFILE:
        case MYSQL_REPLY_EOF:
            /** Not a result set */
            break;

        default:
            rval = true;
            break;
        }
    }

    return rval;
}

bool mxs_mysql_is_local_infile(GWBUF *buffer)
{
    uint8_t cmd = 0xff; // Default should differ from the OK packet
    gwbuf_copy_data(buffer, MYSQL_HEADER_LEN, 1, &cmd);
    return cmd == MYSQL_REPLY_LOCAL_INFILE;
}

bool mxs_mysql_is_prep_stmt_ok(GWBUF *buffer)
{
    bool rval = false;
    uint8_t cmd;

    if (gwbuf_copy_data(buffer, MYSQL_HEADER_LEN, 1, &cmd) &&
        cmd == MYSQL_REPLY_OK)
    {
        rval = true;
    }

    return rval;
}

bool mxs_mysql_is_ps_command(uint8_t cmd)
{
    return cmd == MXS_COM_STMT_EXECUTE ||
           cmd == MXS_COM_STMT_BULK_EXECUTE ||
           cmd == MXS_COM_STMT_SEND_LONG_DATA ||
           cmd == MXS_COM_STMT_CLOSE ||
           cmd == MXS_COM_STMT_FETCH ||
           cmd == MXS_COM_STMT_RESET;
}

bool mxs_mysql_more_results_after_ok(GWBUF *buffer)
{
    bool rval = false;

    // Copy the header
    uint8_t header[MYSQL_HEADER_LEN + 1];
    gwbuf_copy_data(buffer, 0, sizeof(header), header);

    if (header[4] == MYSQL_REPLY_OK)
    {
        // Copy the payload without the command byte
        size_t len = gw_mysql_get_byte3(header);
        uint8_t data[len - 1];
        gwbuf_copy_data(buffer, MYSQL_HEADER_LEN + 1, sizeof(data), data);

        uint8_t* ptr = data;
        ptr += mxs_leint_bytes(ptr);
        ptr += mxs_leint_bytes(ptr);
        uint16_t* status = (uint16_t*)ptr;
        rval = (*status) & SERVER_MORE_RESULTS_EXIST;
    }

    return rval;
}

mxs_mysql_cmd_t mxs_mysql_current_command(MXS_SESSION* session)
{
    MySQLProtocol* proto = (MySQLProtocol*)session->client_dcb->protocol;
    return proto->current_command;
}

const char* mxs_mysql_get_current_db(MXS_SESSION* session)
{
    MYSQL_session* data = (MYSQL_session*)session->client_dcb->data;
    return data->db;
}

void mxs_mysql_set_current_db(MXS_SESSION* session, const char* db)
{
    MYSQL_session* data = (MYSQL_session*)session->client_dcb->data;
    snprintf(data->db, sizeof(data->db), "%s", db);
}

bool mxs_mysql_extract_ps_response(GWBUF* buffer, MXS_PS_RESPONSE* out)
{
    bool rval = false;
    uint8_t id[MYSQL_PS_ID_SIZE];
    uint8_t cols[MYSQL_PS_ID_SIZE];
    uint8_t params[MYSQL_PS_ID_SIZE];
    uint8_t warnings[MYSQL_PS_WARN_SIZE];

    if (gwbuf_copy_data(buffer, MYSQL_PS_ID_OFFSET, sizeof(id), id) == sizeof(id) &&
        gwbuf_copy_data(buffer, MYSQL_PS_COLS_OFFSET, sizeof(cols), cols) == sizeof(cols) &&
        gwbuf_copy_data(buffer, MYSQL_PS_PARAMS_OFFSET, sizeof(params), params) == sizeof(params) &&
        gwbuf_copy_data(buffer, MYSQL_PS_WARN_OFFSET, sizeof(warnings), warnings) == sizeof(warnings))
    {
        out->id = gw_mysql_get_byte4(id);
        out->columns = gw_mysql_get_byte2(cols);
        out->parameters = gw_mysql_get_byte2(params);
        out->warnings = gw_mysql_get_byte2(warnings);
        rval = true;
    }

    return rval;
}

uint32_t mxs_mysql_extract_ps_id(GWBUF* buffer)
{
    uint32_t rval = 0;
    uint8_t id[MYSQL_PS_ID_SIZE];

    if (gwbuf_copy_data(buffer, MYSQL_PS_ID_OFFSET, sizeof(id), id) == sizeof(id))
    {
        rval = gw_mysql_get_byte4(id);
    }

    return rval;
}

bool mxs_mysql_command_will_respond(uint8_t cmd)
{
    return cmd != MXS_COM_STMT_SEND_LONG_DATA &&
           cmd != MXS_COM_QUIT &&
           cmd != MXS_COM_STMT_CLOSE;
}

typedef std::vector< std::pair<SERVER*, uint64_t> > TargetList;

struct KillInfo
{
    uint64_t target_id;
    TargetList targets;
};

static bool kill_func(DCB *dcb, void *data)
{
    bool rval = true;
    KillInfo* info = (KillInfo*)data;

    if (dcb->session->ses_id == info->target_id)
    {
        for (auto it = dcb->session->dcb_set->begin(); it != dcb->session->dcb_set->end(); it++)
        {
<<<<<<< HEAD
            MySQLProtocol* proto = (MySQLProtocol*)(*it)->protocol;

            if (proto->thread_id)
            {
                // DCB is connected and we know the thread ID so we can kill it
                info->targets.push_back(std::make_pair((*it)->server, proto->thread_id));
            }
            else
            {
                // DCB is not yet connected, send a hangup to forcibly close it
                poll_fake_hangup_event(*it);
            }
=======
            // DCB is connected and we know the thread ID so we can kill it
            info->targets.push_back(std::make_pair(dcb->server, proto->thread_id));
        }
        else
        {
            // DCB is not yet connected, send a hangup to forcibly close it
            dcb->session->close_reason = SESSION_CLOSE_KILLED;
            poll_fake_hangup_event(dcb);
>>>>>>> 37139dfe
        }

        // Found the session, stop iterating over DCBs
        rval = false;
    }

    return rval;
}

void mxs_mysql_execute_kill(MXS_SESSION* issuer, uint64_t target_id, kill_type_t type)
{
    // Gather a list of servers and connection IDs to kill
    KillInfo info = {target_id};
    dcb_foreach(kill_func, &info);

    if (info.targets.empty())
    {
        // No session found, send an error
        std::stringstream err;
        err << "Unknown thread id: " << target_id;
        mysql_send_standard_error(issuer->client_dcb, 1, 1094, err.str().c_str());
    }
    else
    {
        // Execute the KILL on all of the servers
        for (TargetList::iterator it = info.targets.begin();
             it != info.targets.end(); it++)
        {
            LocalClient* client = LocalClient::create(issuer, it->first);
            const char* hard = (type & KT_HARD) ? "HARD " :
                               (type & KT_SOFT) ? "SOFT " :
                               "";
            const char* query = (type & KT_QUERY) ? "QUERY " : "";
            std::stringstream ss;
            ss << "KILL " << hard << query << it->second;
            GWBUF* buffer = modutil_create_query(ss.str().c_str());
            client->queue_query(buffer);
            gwbuf_free(buffer);

            // The LocalClient needs to delete itself once the queries are done
            client->self_destruct();
        }
        mxs_mysql_send_ok(issuer->client_dcb, 1, 0, NULL);
    }
}

typedef std::set<SERVER*> ServerSet;

struct KillUserInfo
{
    std::string user;
    ServerSet targets;
};


static bool kill_user_func(DCB *dcb, void *data)
{
    KillUserInfo* info = (KillUserInfo*)data;

    if (dcb->dcb_role == DCB_ROLE_BACKEND_HANDLER &&
        strcasecmp(dcb->session->client_dcb->user, info->user.c_str()) == 0)
    {
        info->targets.insert(dcb->server);
    }

    return true;
}

void mxs_mysql_execute_kill_user(MXS_SESSION* issuer, const char* user, kill_type_t type)
{
    // Gather a list of servers and connection IDs to kill
    KillUserInfo info = {user};
    dcb_foreach(kill_user_func, &info);

    // Execute the KILL on all of the servers
    for (ServerSet::iterator it = info.targets.begin();
         it != info.targets.end(); it++)
    {
        LocalClient* client = LocalClient::create(issuer, *it);
        const char* hard = (type & KT_HARD) ? "HARD " :
                           (type & KT_SOFT) ? "SOFT " : "";
        const char* query = (type & KT_QUERY) ? "QUERY " : "";
        std::stringstream ss;
        ss << "KILL " << hard << query << "USER " << user;
        GWBUF* buffer = modutil_create_query(ss.str().c_str());
        client->queue_query(buffer);
        gwbuf_free(buffer);

        // The LocalClient needs to delete itself once the queries are done
        client->self_destruct();
    }

    mxs_mysql_send_ok(issuer->client_dcb, info.targets.size(), 0, NULL);
}

/**
 *  Parse ok packet to get session track info, save to buff properties
 *  @param buff           Buffer contain multi compelte packets
 *  @param packet_offset  Ok packet offset in this buff
 *  @param packet_len     Ok packet lengh
 */
void mxs_mysql_parse_ok_packet(GWBUF *buff, size_t packet_offset, size_t packet_len)
{
    uint8_t local_buf[packet_len];
    uint8_t *ptr = local_buf;
    char *trx_info, *var_name, *var_value;

    gwbuf_copy_data(buff, packet_offset, packet_len, local_buf);
    ptr += (MYSQL_HEADER_LEN + 1); // Header and Command type
    mxs_leint_consume(&ptr);       // Affected rows
    mxs_leint_consume(&ptr);       // Last insert-id
    uint16_t server_status = gw_mysql_get_byte2(ptr);
    ptr += 2; // status
    ptr += 2; // number of warnings

    if (ptr < (local_buf + packet_len))
    {
        size_t size;
        mxs_lestr_consume(&ptr, &size);  // info

        if (server_status  & SERVER_SESSION_STATE_CHANGED)
        {
            ss_debug(uint64_t data_size = )mxs_leint_consume(&ptr);    // total SERVER_SESSION_STATE_CHANGED length
            ss_dassert(data_size == packet_len - (ptr - local_buf));

            while (ptr < (local_buf + packet_len))
            {
                enum_session_state_type type =
                    (enum enum_session_state_type)mxs_leint_consume(&ptr);
#if defined(SS_DEBUG)
                ss_dassert(type <= SESSION_TRACK_TRANSACTION_TYPE);
#endif
                switch (type)
                {
                case SESSION_TRACK_STATE_CHANGE:
                case SESSION_TRACK_SCHEMA:
                    size = mxs_leint_consume(&ptr); // Length of the overall entity.
                    ptr += size;
                    break;
                case SESSION_TRACK_GTIDS:
                    mxs_leint_consume(&ptr); // Length of the overall entity.
                    mxs_leint_consume(&ptr); // encoding specification
                    var_value = mxs_lestr_consume_dup(&ptr);
                    gwbuf_add_property(buff, MXS_LAST_GTID, var_value);
                    MXS_FREE(var_value);
                    break;
                case SESSION_TRACK_TRANSACTION_CHARACTERISTICS:
                    mxs_leint_consume(&ptr); //length
                    var_value = mxs_lestr_consume_dup(&ptr);
                    gwbuf_add_property(buff, "trx_characteristics", var_value);
                    MXS_FREE(var_value);
                    break;
                case SESSION_TRACK_SYSTEM_VARIABLES:
                    mxs_leint_consume(&ptr); //lenth
                    // system variables like autocommit, schema, charset ...
                    var_name = mxs_lestr_consume_dup(&ptr);
                    var_value = mxs_lestr_consume_dup(&ptr);
                    gwbuf_add_property(buff, var_name, var_value);
                    MXS_DEBUG("SESSION_TRACK_SYSTEM_VARIABLES, name:%s, value:%s", var_name, var_value);
                    MXS_FREE(var_name);
                    MXS_FREE(var_value);
                    break;
                case SESSION_TRACK_TRANSACTION_TYPE:
                    mxs_leint_consume(&ptr); // length
                    trx_info = mxs_lestr_consume_dup(&ptr);
                    MXS_DEBUG("get trx_info:%s", trx_info);
                    gwbuf_add_property(buff, (char *)"trx_state", trx_info);
                    MXS_FREE(trx_info);
                    break;
                default:
                    mxs_lestr_consume(&ptr, &size);
                    MXS_WARNING("recieved unexpecting session track type:%d", type);
                    break;
                }
            }
        }
    }
}

/**
 *  Check every packet type, if is ok packet then parse it
 *  @param buff                 Buffer contain multi compelte packets
 *  @param server_capabilities  Server capabilities
 */
void mxs_mysql_get_session_track_info(GWBUF *buff, MySQLProtocol *proto)
{
    size_t offset = 0;
    uint8_t header_and_command[MYSQL_HEADER_LEN + 1];
    if (proto->server_capabilities & GW_MYSQL_CAPABILITIES_SESSION_TRACK)
    {
        while (gwbuf_copy_data(buff, offset, MYSQL_HEADER_LEN + 1, header_and_command) == (MYSQL_HEADER_LEN + 1))
        {
            size_t packet_len = gw_mysql_get_byte3(header_and_command) + MYSQL_HEADER_LEN;
            uint8_t cmd = header_and_command[MYSQL_COM_OFFSET];

            if (packet_len > MYSQL_OK_PACKET_MIN_LEN &&
                cmd == MYSQL_REPLY_OK &&
                (proto->num_eof_packets % 2) == 0)
            {
                buff->gwbuf_type |= GWBUF_TYPE_REPLY_OK;
                mxs_mysql_parse_ok_packet(buff, offset, packet_len);
            }

            if ((proto->current_command == MXS_COM_QUERY ||
                 proto->current_command == MXS_COM_STMT_FETCH ||
                 proto->current_command == MXS_COM_STMT_EXECUTE) &&
                cmd == MYSQL_REPLY_EOF)
            {
                proto->num_eof_packets++;
            }
            offset += packet_len;
        }
    }
}

/***
 * As described in https://dev.mysql.com/worklog/task/?id=6631
 * When session transation state changed
 * SESSION_TRACK_TRANSACTION_TYPE (or SESSION_TRACK_TRANSACTION_STATE in MySQL) will
 * return an 8 bytes string to indicate the transaction state details
 * Place 1: Transaction.
 * T  explicitly started transaction ongoing
 * I  implicitly started transaction (@autocommit=0) ongoing
 * _  no active transaction
 *
 * Place 2: unsafe read
 * r  one/several non-transactional tables were read
 *    in the context of the current transaction
 * _  no non-transactional tables were read within
 *    the current transaction so far
 *
 * Place 3: transactional read
 * R  one/several transactional tables were read
 * _  no transactional tables were read yet
 *
 * Place 4: unsafe write
 * w  one/several non-transactional tables were written
 * _  no non-transactional tables were written yet
 *
 * Place 5: transactional write
 * W  one/several transactional tables were written to
 * _  no transactional tables were written to yet
 *
 * Place 6: unsafe statements
 * s  one/several unsafe statements (such as UUID())
 *    were used.
 * _  no such statements were used yet.
 *
 * Place 7: result-set
 * S  a result set was sent to the client
 * _  statement had no result-set
 *
 * Place 8: LOCKed TABLES
 * L  tables were explicitly locked using LOCK TABLES
 * _  LOCK TABLES is not active in this session
 * */
mysql_tx_state_t parse_trx_state(const char *str)
{
    int s = TX_EMPTY;
    ss_dassert(str);
    do
    {
        switch (*str)
        {
        case 'T':
            s |= TX_EXPLICIT;
            break;
        case 'I':
            s |= TX_IMPLICIT;
            break;
        case 'r':
            s |= TX_READ_UNSAFE;
            break;
        case 'R':
            s |= TX_READ_TRX;
            break;
        case 'w':
            s |= TX_WRITE_UNSAFE;
            break;
        case 'W':
            s |= TX_WRITE_TRX;
            break;
        case 's':
            s |= TX_STMT_UNSAFE;
            break;
        case 'S':
            s |= TX_RESULT_SET;
            break;
        case 'L':
            s |= TX_LOCKED_TABLES;
            break;
        default:
            break;
        }

    }
    while (*(str++) != 0);

    return (mysql_tx_state_t)s;
}<|MERGE_RESOLUTION|>--- conflicted
+++ resolved
@@ -1716,7 +1716,6 @@
     {
         for (auto it = dcb->session->dcb_set->begin(); it != dcb->session->dcb_set->end(); it++)
         {
-<<<<<<< HEAD
             MySQLProtocol* proto = (MySQLProtocol*)(*it)->protocol;
 
             if (proto->thread_id)
@@ -1727,18 +1726,9 @@
             else
             {
                 // DCB is not yet connected, send a hangup to forcibly close it
+                dcb->session->close_reason = SESSION_CLOSE_KILLED;
                 poll_fake_hangup_event(*it);
             }
-=======
-            // DCB is connected and we know the thread ID so we can kill it
-            info->targets.push_back(std::make_pair(dcb->server, proto->thread_id));
-        }
-        else
-        {
-            // DCB is not yet connected, send a hangup to forcibly close it
-            dcb->session->close_reason = SESSION_CLOSE_KILLED;
-            poll_fake_hangup_event(dcb);
->>>>>>> 37139dfe
         }
 
         // Found the session, stop iterating over DCBs
