--- conflicted
+++ resolved
@@ -721,13 +721,10 @@
 
     /** Ask what type of output the router/filter chain expects */
     uint64_t capabilities = service_get_capabilities(session->service);
-<<<<<<< HEAD
     bool result_collected = false;
-=======
     MySQLProtocol *proto = (MySQLProtocol *)dcb->protocol;
->>>>>>> 2a4bfc31
-
-    if (rcap_type_required(capabilities, RCAP_TYPE_STMT_OUTPUT) || proto->ignore_reply)
+
+    if (rcap_type_required(capabilities, RCAP_TYPE_STMT_OUTPUT) || (proto->ignore_replies != 0))
     {
         GWBUF *tmp = modutil_get_complete_packets(&read_buffer);
         /* Put any residue into the read queue */
@@ -742,14 +739,9 @@
 
         read_buffer = tmp;
 
-<<<<<<< HEAD
-        MySQLProtocol *proto = (MySQLProtocol*)dcb->protocol;
-
         if (rcap_type_required(capabilities, RCAP_TYPE_CONTIGUOUS_OUTPUT) ||
-            proto->collect_result)
-=======
-        if (rcap_type_required(capabilities, RCAP_TYPE_CONTIGUOUS_OUTPUT) || proto->ignore_reply)
->>>>>>> 2a4bfc31
+            proto->collect_result ||
+            proto->ignore_replies != 0)
         {
             if ((tmp = gwbuf_make_contiguous(read_buffer)))
             {
@@ -763,12 +755,7 @@
                 return 0;
             }
 
-<<<<<<< HEAD
             if (collecting_resultset(proto, capabilities))
-=======
-            if (rcap_type_required(capabilities, RCAP_TYPE_RESULTSET_OUTPUT) &&
-                expecting_resultset(proto) && mxs_mysql_is_result_set(read_buffer))
->>>>>>> 2a4bfc31
             {
                 if (expecting_resultset(proto) &&
                     mxs_mysql_is_result_set(read_buffer))
@@ -801,27 +788,13 @@
         }
     }
 
-<<<<<<< HEAD
-    MySQLProtocol *proto = (MySQLProtocol *)dcb->protocol;
-
     if (proto->ignore_replies > 0)
-    {
-        /**
-         * The reply to an ignorable command is in the packet. Extract the
-         * response type and discard the response.
-         */
-        uint8_t result = 0xff;
-        gwbuf_copy_data(read_buffer, MYSQL_HEADER_LEN, 1, &result);
-        proto->ignore_replies--;
-        ss_dassert(proto->ignore_replies >= 0);
-        gwbuf_free(read_buffer);
-=======
-    if (proto->ignore_reply)
     {
         /** The reply to a COM_CHANGE_USER is in packet */
         GWBUF *query = proto->stored_query;
         proto->stored_query = NULL;
-        proto->ignore_reply = false;
+        proto->ignore_replies--;
+        ss_dassert(proto->ignore_replies >= 0);
         GWBUF* reply = modutil_get_next_MySQL_packet(&read_buffer);
 
         while (read_buffer)
@@ -830,14 +803,11 @@
             gwbuf_free(reply);
             reply = modutil_get_next_MySQL_packet(&read_buffer);
         }
->>>>>>> 2a4bfc31
 
         ss_dassert(reply);
         ss_dassert(!read_buffer);
         uint8_t result = MYSQL_GET_COMMAND(GWBUF_DATA(reply));
         int rval = 0;
-        GWBUF *query = proto->stored_query;
-        proto->stored_query = NULL;
 
         if (result == MYSQL_REPLY_OK)
         {
@@ -846,13 +816,11 @@
         }
         else
         {
-<<<<<<< HEAD
             /**
              * The ignorable command failed when we had a queued query from the
              * client. Generate a fake hangup event to close the DCB and send
              * an error to the client.
              */
-=======
             if (result == MYSQL_REPLY_ERR)
             {
                 /** The COM_CHANGE USER failed, generate a fake hangup event to
@@ -872,10 +840,10 @@
                           "ignoring and waiting for correct result", result);
                 gwbuf_free(reply);
                 proto->stored_query = query;
-                proto->ignore_reply = true;
+                proto->ignore_replies++;
                 return 1;
             }
->>>>>>> 2a4bfc31
+
             gwbuf_free(query);
             poll_fake_hangup_event(dcb);
         }
@@ -1030,13 +998,14 @@
 
     if (dcb->was_persistent)
     {
-        ss_dassert(!dcb->dcb_fakequeue);
-        ss_dassert(!dcb->dcb_readqueue);
+        ss_dassert(!dcb->fakeq);
+        ss_dassert(!dcb->readq);
         ss_dassert(!dcb->delayq);
         ss_dassert(!dcb->writeq);
         ss_dassert(dcb->persistentstart == 0);
         dcb->was_persistent = false;
-        backend_protocol->ignore_reply = false;
+        ss_dassert(backend_protocol->ignore_replies >= 0);
+        backend_protocol->ignore_replies = 0;
 
         if (dcb->state != DCB_STATE_POLLING ||
             backend_protocol->protocol_auth_state != MXS_AUTH_STATE_COMPLETE)
@@ -1060,12 +1029,6 @@
              * response is received. */
             gwbuf_free(backend_protocol->stored_query);
         }
-<<<<<<< HEAD
-        dcb->was_persistent = false;
-        backend_protocol->ignore_replies++;
-        ss_dassert(backend_protocol->ignore_replies > 0);
-        backend_protocol->stored_query = queue;
-=======
 
         if (MYSQL_IS_COM_QUIT(GWBUF_DATA(queue)))
         {
@@ -1077,7 +1040,6 @@
             gwbuf_free(queue);
             return 1;
         }
->>>>>>> 2a4bfc31
 
         GWBUF *buf = gw_create_change_user_packet(dcb->session->client_dcb->data, dcb->protocol);
         int rc = 0;
@@ -1085,7 +1047,7 @@
         if (dcb_write(dcb, buf))
         {
             MXS_INFO("Sent COM_CHANGE_USER");
-            backend_protocol->ignore_reply = true;
+            backend_protocol->ignore_replies++;
             backend_protocol->stored_query = queue;
             rc = 1;
         }
@@ -2094,6 +2056,8 @@
 static bool gw_connection_established(DCB* dcb)
 {
     MySQLProtocol *proto = (MySQLProtocol*)dcb->protocol;
-    return proto->protocol_auth_state == MXS_AUTH_STATE_COMPLETE &&
-           !proto->ignore_reply && !proto->stored_query;
+    return
+        proto->protocol_auth_state == MXS_AUTH_STATE_COMPLETE &&
+        (proto->ignore_replies == 0)
+        && !proto->stored_query;
 }