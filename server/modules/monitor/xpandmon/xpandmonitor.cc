/*
 * Copyright (c) 2018 MariaDB Corporation Ab
 *
 * Use of this software is governed by the Business Source License included
 * in the LICENSE.TXT file and at www.mariadb.com/bsl11.
 *
 * Change Date: 2026-01-04
 *
 * On the date above, in accordance with the Business Source License, use
 * of this software will be governed by version 2 or later of the General
 * Public License.
 */

#include "xpandmonitor.hh"
#include <algorithm>
#include <set>
#include <maxbase/string.hh>
#include <maxscale/json_api.hh>
#include <maxscale/paths.hh>
#include <maxscale/secrets.hh>
#include <maxscale/sqlite3.h>
#include "../../../core/internal/config_runtime.hh"
#include "../../../core/internal/service.hh"

namespace http = mxb::http;
using namespace std;
using maxscale::MonitorServer;

#define LOG_JSON_ERROR(ppJson, format, ...)                             \
    do {                                                                \
        MXS_ERROR(format, ##__VA_ARGS__);                               \
        if (ppJson)                                                     \
        {                                                               \
            *ppJson = mxs_json_error_append(*ppJson, format, ##__VA_ARGS__); \
        }                                                               \
    } while (false)

namespace
{

namespace xpandmon
{

config::Specification specification(MXS_MODULE_NAME, config::Specification::MONITOR);

config::ParamDuration<std::chrono::milliseconds>
cluster_monitor_interval(&specification,
                         "cluster_monitor_interval",
                         "How frequently the Xpand monitor should perform a cluster check.",
                         mxs::config::INTERPRET_AS_MILLISECONDS,
                         std::chrono::milliseconds(DEFAULT_CLUSTER_MONITOR_INTERVAL));

config::ParamCount
    health_check_threshold(&specification,
                           "health_check_threshold",
                           "How many failed health port pings before node is assumed to be down.",
                           DEFAULT_HEALTH_CHECK_THRESHOLD,
                           1, std::numeric_limits<uint32_t>::max());    // min, max

config::ParamBool
    dynamic_node_detection(&specification,
                           "dynamic_node_detection",
                           "Should cluster configuration be figured out at runtime.",
                           DEFAULT_DYNAMIC_NODE_DETECTION);

config::ParamInteger
    health_check_port(&specification,
                      "health_check_port",
                      "Port number for Xpand health check.",
                      DEFAULT_HEALTH_CHECK_PORT,
                      0, std::numeric_limits<uint16_t>::max());     // min, max
}

const int DEFAULT_MYSQL_PORT = 3306;
const int DEFAULT_HEALTH_PORT = 3581;

// Change this, if the schema is changed.
const int SCHEMA_VERSION = 1;

static const char SQL_BN_CREATE[] =
    "CREATE TABLE IF NOT EXISTS bootstrap_nodes "
    "(ip CARCHAR(255), mysql_port INT)";

static const char SQL_BN_INSERT_FORMAT[] =
    "INSERT INTO bootstrap_nodes (ip, mysql_port) "
    "VALUES %s";

static const char SQL_BN_DELETE[] =
    "DELETE FROM bootstrap_nodes";

static const char SQL_BN_SELECT[] =
    "SELECT ip, mysql_port FROM bootstrap_nodes";


static const char SQL_DN_CREATE[] =
    "CREATE TABLE IF NOT EXISTS dynamic_nodes "
    "(id INT PRIMARY KEY, ip VARCHAR(255), mysql_port INT, health_port INT)";

static const char SQL_DN_UPSERT_FORMAT[] =
    "INSERT OR REPLACE INTO dynamic_nodes (id, ip, mysql_port, health_port) "
    "VALUES (%d, '%s', %d, %d)";

static const char SQL_DN_DELETE_FORMAT[] =
    "DELETE FROM dynamic_nodes WHERE id = %d";

static const char SQL_DN_DELETE[] =
    "DELETE FROM dynamic_nodes";

static const char SQL_DN_SELECT[] =
    "SELECT ip, mysql_port FROM dynamic_nodes";


using HostPortPair = std::pair<std::string, int>;
using HostPortPairs = std::vector<HostPortPair>;

// sqlite3 callback.
int select_cb(void* pData, int nColumns, char** ppColumn, char** ppNames)
{
    std::vector<HostPortPair>* pNodes = static_cast<std::vector<HostPortPair>*>(pData);

    mxb_assert(nColumns == 2);

    std::string host(ppColumn[0]);
    int port = atoi(ppColumn[1]);

    pNodes->emplace_back(host, port);

    return 0;
}
}

namespace
{

bool create_schema(sqlite3* pDb)
{
    char* pError = nullptr;
    int rv = sqlite3_exec(pDb, SQL_BN_CREATE, nullptr, nullptr, &pError);

    if (rv == SQLITE_OK)
    {
        rv = sqlite3_exec(pDb, SQL_DN_CREATE, nullptr, nullptr, &pError);
    }

    if (rv != SQLITE_OK)
    {
        MXS_ERROR("Could not initialize sqlite3 database: %s", pError ? pError : "Unknown error");
    }

    return rv == SQLITE_OK;
}

sqlite3* open_or_create_db(const std::string& path)
{
    sqlite3* pDb = nullptr;
    int flags = SQLITE_OPEN_READWRITE | SQLITE_OPEN_NOMUTEX | SQLITE_OPEN_CREATE;
    int rv = sqlite3_open_v2(path.c_str(), &pDb, flags, nullptr);

    if (rv == SQLITE_OK)
    {
        if (create_schema(pDb))
        {
            MXS_NOTICE("sqlite3 database %s open/created and initialized.", path.c_str());
        }
        else
        {
            MXS_ERROR("Could not create schema in sqlite3 database %s.", path.c_str());

            if (unlink(path.c_str()) != 0)
            {
                MXS_ERROR("Failed to delete database %s that could not be properly "
                          "initialized. It should be deleted manually.", path.c_str());
                sqlite3_close_v2(pDb);
                pDb = nullptr;
            }
        }
    }
    else
    {
        if (pDb)
        {
            // Memory allocation failure is explained by the caller. Don't close the handle, as the
            // caller will still use it even if open failed!!
            MXS_ERROR("Opening/creating the sqlite3 database %s failed: %s",
                      path.c_str(), sqlite3_errmsg(pDb));
        }
        MXS_ERROR("Could not open sqlite3 database for storing information "
                  "about dynamically detected Xpand nodes. The Xpand "
                  "monitor will remain dependent upon statically defined "
                  "bootstrap nodes.");
    }

    return pDb;
}

void run_in_mainworker(const function<void(void)>& func)
{
    auto mw = mxs::MainWorker::get();
    // Using the semaphore-version of 'execute' to wait until completion causes deadlock. Reason unclear.
    mw->execute(func, mxb::Worker::EXECUTE_QUEUED);
}
}

XpandMonitor::Config::Config(const std::string& name)
    : config::Configuration(name, &xpandmon::specification)
    , m_cluster_monitor_interval(this, &xpandmon::cluster_monitor_interval)
    , m_health_check_threshold(this, &xpandmon::health_check_threshold)
    , m_dynamic_node_detection(this, &xpandmon::dynamic_node_detection)
    , m_health_check_port(this, &xpandmon::health_check_port)
{
}

// static
void XpandMonitor::Config::populate(MXS_MODULE& module)
{
    module.specification = &xpandmon::specification;
}

XpandMonitor::XpandMonitor(const string& name, const string& module, sqlite3* pDb)
    : MonitorWorker(name, module)
    , m_config(name)
    , m_pDb(pDb)
{
}

XpandMonitor::~XpandMonitor()
{
    sqlite3_close_v2(m_pDb);
}

// static
XpandMonitor* XpandMonitor::create(const string& name, const string& module)
{
    string path = mxs::datadir();

    path += "/";
    path += name;

    if (!mxs_mkdir_all(path.c_str(), 0744))
    {
        MXS_ERROR("Could not create the directory %s, MaxScale will not be "
                  "able to create database for persisting connection "
                  "information of dynamically detected Xpand nodes.",
                  path.c_str());
    }

    path += "/xpand_nodes-v";
    path += std::to_string(SCHEMA_VERSION);
    path += ".db";

    sqlite3* pDb = open_or_create_db(path);

    XpandMonitor* pThis = nullptr;

    if (pDb)
    {
        // Even if the creation/opening of the sqlite3 database fails, we will still
        // get a valid database handle.
        pThis = new XpandMonitor(name, module, pDb);
    }
    else
    {
        // The handle will be null, *only* if the opening fails due to a memory
        // allocation error.
        MXS_ALERT("sqlite3 memory allocation failed, the Xpand monitor "
                  "cannot continue.");
    }

    return pThis;
}

using std::chrono::milliseconds;

bool XpandMonitor::configure(const mxs::ConfigParameters* pParams)
{
    if (!xpandmon::specification.validate(*pParams))
    {
        return false;
    }

    if (!MonitorWorker::configure(pParams))
    {
        return false;
    }

    check_bootstrap_servers();

    m_health_urls.clear();
    m_nodes_by_id.clear();

    // Since they were validated above, failure should not be an option now.
    MXB_AT_DEBUG(bool configured = ) m_config.configure(*pParams);
    mxb_assert(configured);

    if (m_config.dynamic_node_detection())
    {
        // At startup we accept softfailed nodes in an attempt to be able to
        // connect at any cost. It'll be replaced once there is an alternative.
        check_cluster(xpand::Softfailed::ACCEPT);
    }
    else
    {
        populate_from_bootstrap_servers();
    }

    execute([this]() {
             make_health_check();
         }, mxb::Worker::EXECUTE_AUTO);

    return true;
}

bool XpandMonitor::is_dynamic() const
{
    return m_config.dynamic_node_detection();
}

void XpandMonitor::populate_services()
{
    mxb_assert(!is_running());

    // The servers that the Xpand monitor has been configured with are
    // only used for bootstrapping and services will not be populated
    // with them.
}

bool XpandMonitor::softfail(SERVER* pServer, json_t** ppError)
{
    bool rv = false;

    if (is_running())
    {
        call([this, pServer, ppError, &rv]() {
                 rv = perform_softfail(pServer, ppError);
             },
             EXECUTE_QUEUED);
    }
    else
    {
        LOG_JSON_ERROR(ppError,
                       "%s: The monitor is not running and hence "
                       "SOFTFAIL cannot be performed for %s.",
                       name(), pServer->address());
    }

    return true;
}

bool XpandMonitor::unsoftfail(SERVER* pServer, json_t** ppError)
{
    bool rv = false;

    if (is_running())
    {
        call([this, pServer, ppError, &rv]() {
                 rv = perform_unsoftfail(pServer, ppError);
             },
             EXECUTE_QUEUED);
    }
    else
    {
        LOG_JSON_ERROR(ppError,
                       "%s: The monitor is not running and hence "
                       "UNSOFTFAIL cannot be performed for %s.",
                       name(), pServer->address());
    }

    return true;
}

void XpandMonitor::server_added(SERVER* pServer)
{
    // The servers explicitly added to the Cluster monitor are only used
    // as bootstrap servers, so they are not added to any services.
}

void XpandMonitor::server_removed(SERVER* pServer)
{
    // @see server_added(), no action is needed.
}

std::vector<SERVER*> XpandMonitor::real_servers() const
{
    mxb_assert(mxs::MainWorker::is_main_worker());
    return m_cluster_servers;
}

void XpandMonitor::pre_loop()
{
    read_journal();
}

void XpandMonitor::post_loop()
{
<<<<<<< HEAD
    write_journal();
=======
    // NOTE: If dynamic node detection is used, the conceptually and logically
    // NOTE: right thing to do would be to here deactivate all volatile servers.
    // NOTE: However, that would mean that the number of deactivated volatile
    // NOTE: servers hanging around could quickly grow unwieldy if the monitor
    // NOTE: is frequently directly or indirectly (e.g. alter monitor) stopped
    // NOTE: and started.

>>>>>>> f63abc2d
    if (m_pHub_con)
    {
        mysql_close(m_pHub_con);
    }

    m_pHub_con = nullptr;
    m_pHub_server = nullptr;
}

void XpandMonitor::tick()
{
    check_maintenance_requests();
    if (m_config.dynamic_node_detection() && should_check_cluster())
    {
        check_cluster(xpand::Softfailed::REJECT);
    }

    switch (m_http.status())
    {
    case http::Async::PENDING:
        MXS_WARNING("%s: Health check round had not completed when next tick arrived.", name());
        break;

    case http::Async::ERROR:
        MXS_WARNING("%s: Health check round ended with general error.", name());
        make_health_check();
        break;

    case http::Async::READY:
        update_server_statuses();
        make_health_check();
        break;
    }

    flush_server_status();
    process_state_changes();
    hangup_failed_servers();
    write_journal_if_needed();
}

void XpandMonitor::choose_hub(xpand::Softfailed softfailed)
{
    mxb_assert(!m_pHub_con);

    set<string> ips;

    // First we check the dynamic servers, in case there are,
    if (!choose_dynamic_hub(softfailed, ips))
    {
        // then we check the bootstrap servers, and
        if (!choose_bootstrap_hub(softfailed, ips))
        {
            // finally, if all else fails - in practise we will only get here at
            // startup (no dynamic servers) if the bootstrap servers cannot be
            // contacted - we try to refresh the nodes using persisted information
            if (refresh_using_persisted_nodes(ips))
            {
                // and then select a hub from the dynamic ones.
                choose_dynamic_hub(softfailed, ips);
            }
        }
    }

    if (m_pHub_con)
    {
        MXS_NOTICE("%s: Monitoring Xpand cluster state using node %s:%d.",
                   name(), m_pHub_server->address(), m_pHub_server->port());
    }
    else
    {
        MXS_ERROR("%s: Could not connect to any server or no server that could "
                  "be connected to was part of the quorum.", name());
    }
}

bool XpandMonitor::choose_dynamic_hub(xpand::Softfailed softfailed, std::set<string>& ips_checked)
{
    for (auto& kv : m_nodes_by_id)
    {
        XpandNode& node = kv.second;

        if (node.can_be_used_as_hub(name(), conn_settings(), softfailed))
        {
            m_pHub_con = node.release_connection();
            m_pHub_server = node.server();
        }

        ips_checked.insert(node.ip());

        if (m_pHub_con)
        {
            break;
        }
    }

    return m_pHub_con != nullptr;
}

bool XpandMonitor::choose_bootstrap_hub(xpand::Softfailed softfailed, std::set<string>& ips_checked)
{
    for (auto* pMs : servers())
    {
        if (ips_checked.find(pMs->server->address()) == ips_checked.end())
        {
            if (xpand::ping_or_connect_to_hub(name(), conn_settings(), softfailed, *pMs))
            {
                m_pHub_con = pMs->con;
                m_pHub_server = pMs->server;
            }
            else if (pMs->con)
            {
                mysql_close(pMs->con);
            }

            pMs->con = nullptr;
        }

        if (m_pHub_con)
        {
            break;
        }
    }

    return m_pHub_con != nullptr;
}

bool XpandMonitor::refresh_using_persisted_nodes(std::set<string>& ips_checked)
{
    MXS_NOTICE("Attempting to find a Xpand bootstrap node from one of the nodes "
               "used during the previous run of MaxScale.");

    bool refreshed = false;

    HostPortPairs nodes;
    char* pError = nullptr;
    int rv = sqlite3_exec(m_pDb, SQL_DN_SELECT, select_cb, &nodes, &pError);

    if (rv == SQLITE_OK)
    {
        const std::string& username = conn_settings().username;
        const std::string& password = conn_settings().password;
        const std::string dec_password = mxs::decrypt_password(password);

        auto it = nodes.begin();

        while (!refreshed && (it != nodes.end()))
        {
            const auto& node = *it;

            const std::string& host = node.first;

            if (ips_checked.find(host) == ips_checked.end())
            {
                ips_checked.insert(host);
                int port = node.second;

                MXS_NOTICE("Trying to find out cluster nodes from %s:%d.", host.c_str(), port);

                MYSQL* pHub_con = mysql_init(NULL);

                if (mysql_real_connect(pHub_con, host.c_str(),
                                       username.c_str(), dec_password.c_str(),
                                       nullptr,
                                       port, nullptr, 0))
                {
                    if (xpand::is_part_of_the_quorum(name(), pHub_con))
                    {
                        if (refresh_nodes(pHub_con))
                        {
                            MXS_NOTICE("Cluster nodes refreshed.");
                            refreshed = true;
                        }
                    }
                    else
                    {
                        MXS_WARNING("%s:%d is not part of the quorum, ignoring.", host.c_str(), port);
                    }
                }
                else
                {
                    MXS_WARNING("Could not connect to %s:%d.", host.c_str(), port);
                }

                mysql_close(pHub_con);
            }

            ++it;
        }
    }
    else
    {
        MXS_ERROR("Could not look up persisted nodes: %s", pError ? pError : "Unknown error");
    }

    return refreshed;
}

bool XpandMonitor::refresh_nodes()
{
    mxb_assert(m_pHub_con);

    return refresh_nodes(m_pHub_con);
}

bool XpandMonitor::refresh_nodes(MYSQL* pHub_con)
{
    mxb_assert(pHub_con);

    map<int, XpandMembership> memberships;

    bool refreshed = check_cluster_membership(pHub_con, &memberships);

    if (refreshed)
    {
        const char ZQUERY[] =
            "SELECT ni.nodeid, ni.iface_ip, ni.mysql_port, ni.healthmon_port, sn.nodeid "
            "FROM system.nodeinfo AS ni "
            "LEFT JOIN system.softfailed_nodes AS sn ON ni.nodeid = sn.nodeid";

        if (mysql_query(pHub_con, ZQUERY) == 0)
        {
            MYSQL_RES* pResult = mysql_store_result(pHub_con);

            if (pResult)
            {
                mxb_assert(mysql_field_count(pHub_con) == 5);

                set<int> nids;
                for (const auto& kv : m_nodes_by_id)
                {
                    const XpandNode& node = kv.second;
                    nids.insert(node.id());
                }

                MYSQL_ROW row;
                while ((row = mysql_fetch_row(pResult)) != nullptr)
                {
                    if (row[0] && row[1])
                    {
                        int id = atoi(row[0]);
                        string ip = row[1];
                        int mysql_port = row[2] ? atoi(row[2]) : DEFAULT_MYSQL_PORT;
                        int health_port = row[3] ? atoi(row[3]) : DEFAULT_HEALTH_PORT;
                        bool softfailed = row[4] ? true : false;

                        // '@@' ensures no clash with user created servers.
                        // Monitor name ensures no clash with other Xpand monitor instances.
                        string server_name = string("@@") + m_name + ":node-" + std::to_string(id);

                        auto nit = m_nodes_by_id.find(id);
                        auto mit = memberships.find(id);

                        if (nit != m_nodes_by_id.end())
                        {
                            // Existing node.
                            mxb_assert(SERVER::find_by_unique_name(server_name));

                            XpandNode& node = nit->second;

                            node.update(ip, mysql_port, health_port);

                            bool is_draining = node.server()->is_draining();

                            if (softfailed && !is_draining)
                            {
                                MXS_NOTICE("%s: Node %d (%s) has been SOFTFAILed. "
                                           "Turning ON 'Being Drained'.",
                                           name(), node.id(), node.server()->address());

                                node.server()->set_status(SERVER_DRAINING);
                            }
                            else if (!softfailed && is_draining)
                            {
                                MXS_NOTICE("%s: Node %d (%s) is no longer being SOFTFAILed. "
                                           "Turning OFF 'Being Drained'.",
                                           name(), node.id(), node.server()->address());

                                node.server()->clear_status(SERVER_DRAINING);
                            }

                            nids.erase(id);
                        }
                        else if (mit != memberships.end())
                        {
                            // Seems like a new node. However, if the xpand monitor is
                            // reconfigured at runtime, then the corresponding server
                            // may be found in the book-keeping.
                            SERVER* pServer = SERVER::find_by_unique_name(server_name);

<<<<<<< HEAD
                            SERVER* pServer = create_volatile_server(server_name, ip, mysql_port);
                            if (pServer)
                            {
                                if (softfailed)
                                {
                                    pServer->set_status(SERVER_DRAINING);
                                }

                                const XpandMembership& membership = mit->second;
                                int health_check_threshold = m_config.health_check_threshold();

                                XpandNode node(this, membership, ip, mysql_port, health_port,
                                               health_check_threshold, pServer);

                                m_nodes_by_id.insert(make_pair(id, node));

                                // New server, so it needs to be added to all services that
                                // use this monitor for defining its cluster of servers.
                                run_in_mainworker([this, pServer]() {
                                        service_add_server(this, pServer);
                                        m_cluster_servers.push_back(pServer);
                                    });
=======
                            if (pServer)
                            {
                                MXS_INFO("%s: Reusing volatile server %s.", name(), server_name.c_str());
                            }
                            else
                            {
                                // It was a new node, so the corresponding server must be created.
                                if (runtime_create_volatile_server(server_name, ip, mysql_port))
                                {
                                    pServer = SERVER::find_by_unique_name(server_name);

                                    if (!pServer)
                                    {
                                        MXS_ERROR("%s: Created server %s (at %s:%d) could not be "
                                                  "looked up using its name.",
                                                  name(), server_name.c_str(), ip.c_str(), mysql_port);
                                    }
                                }
                                else
                                {
                                    MXS_ERROR("%s: Could not create server %s at %s:%d.",
                                              name(), server_name.c_str(), ip.c_str(), mysql_port);
                                }
>>>>>>> f63abc2d
                            }

                            if (pServer)
                            {
                                if (softfailed)
                                {
                                    pServer->set_status(SERVER_DRAINING);
                                }

                                const XpandMembership& membership = mit->second;
                                int health_check_threshold = m_config.health_check_threshold();

                                XpandNode node(this, membership, ip, mysql_port, health_port,
                                               health_check_threshold, pServer);

                                m_nodes_by_id.insert(make_pair(id, node));

                                run_in_mainworker([this, pServer]() {
                                                          add_server(pServer);
                                                      });
                            }

                            memberships.erase(mit);
                        }
                        else
                        {
                            // Node found in system.node_info but not in system.membership
                            MXS_ERROR("%s: Node %d at %s:%d,%d found in system.node_info "
                                      "but not in system.membership.",
                                      name(), id, ip.c_str(), mysql_port, health_port);
                        }
                    }
                    else
                    {
                        MXS_WARNING("%s: Either nodeid and/or iface_ip is missing, ignoring node.",
                                    name());
                    }
                }

                mysql_free_result(pResult);

                // Any nodes that were not found are not available, so their
                // state must be set accordingly.
                for (const auto nid : nids)
                {
                    auto it = m_nodes_by_id.find(nid);
                    mxb_assert(it != m_nodes_by_id.end());

                    XpandNode& node = it->second;
                    node.set_running(false, XpandNode::APPROACH_OVERRIDE);
                }

                cluster_checked();
            }
            else
            {
                MXS_WARNING("%s: No result returned for '%s' on %s.",
                            name(), ZQUERY, mysql_get_host_info(pHub_con));
            }
        }
        else
        {
            MXS_ERROR("%s: Could not execute '%s' on %s: %s",
                      name(), ZQUERY, mysql_get_host_info(pHub_con), mysql_error(pHub_con));
        }

        // Since we are here, the call above to check_cluster_membership() succeeded. As that
        // function may change the content of m_nodes_by_ids, we must always update the urls,
        // irrespective of whether the SQL of this function succeeds or not.
        update_http_urls();
    }

    return refreshed;
}

void XpandMonitor::check_bootstrap_servers()
{
    HostPortPairs nodes;
    char* pError = nullptr;
    int rv = sqlite3_exec(m_pDb, SQL_BN_SELECT, select_cb, &nodes, &pError);

    if (rv == SQLITE_OK)
    {
        set<string> prev_bootstrap_servers;

        for (const auto& node : nodes)
        {
            string s = node.first + ":" + std::to_string(node.second);
            prev_bootstrap_servers.insert(s);
        }

        set<string> current_bootstrap_servers;

        for (const auto* pMs : servers())
        {
            SERVER* pServer = pMs->server;

            string s = string(pServer->address()) + ":" + std::to_string(pServer->port());
            current_bootstrap_servers.insert(s);
        }

        if (prev_bootstrap_servers == current_bootstrap_servers)
        {
            MXS_NOTICE("Current bootstrap servers are the same as the ones used on "
                       "previous run, using persisted connection information.");
        }
        else if (!prev_bootstrap_servers.empty())
        {
            MXS_NOTICE("Current bootstrap servers (%s) are different than the ones "
                       "used on the previous run (%s), NOT using persistent connection "
                       "information.",
                       mxb::join(current_bootstrap_servers, ", ").c_str(),
                       mxb::join(prev_bootstrap_servers, ", ").c_str());

            if (remove_persisted_information())
            {
                persist_bootstrap_servers();
            }
        }
    }
    else
    {
        MXS_WARNING("Could not lookup earlier bootstrap servers: %s", pError ? pError : "Unknown error");
    }
}

bool XpandMonitor::remove_persisted_information()
{
    char* pError = nullptr;
    int rv;

    int rv1 = sqlite3_exec(m_pDb, SQL_BN_DELETE, nullptr, nullptr, &pError);
    if (rv1 != SQLITE_OK)
    {
        MXS_ERROR("Could not delete persisted bootstrap nodes: %s", pError ? pError : "Unknown error");
    }

    int rv2 = sqlite3_exec(m_pDb, SQL_DN_DELETE, nullptr, nullptr, &pError);
    if (rv2 != SQLITE_OK)
    {
        MXS_ERROR("Could not delete persisted dynamic nodes: %s", pError ? pError : "Unknown error");
    }

    return rv1 == SQLITE_OK && rv2 == SQLITE_OK;
}

void XpandMonitor::persist_bootstrap_servers()
{
    string values;

    for (const auto* pMs : servers())
    {
        if (!values.empty())
        {
            values += ", ";
        }

        SERVER* pServer = pMs->server;
        string value;
        value += string("'") + pServer->address() + string("'");
        value += ", ";
        value += std::to_string(pServer->port());

        values += "(";
        values += value;
        values += ")";
    }

    if (!values.empty())
    {
        char insert[sizeof(SQL_BN_INSERT_FORMAT) + values.length()];
        sprintf(insert, SQL_BN_INSERT_FORMAT, values.c_str());

        char* pError = nullptr;
        int rv = sqlite3_exec(m_pDb, insert, nullptr, nullptr, &pError);

        if (rv != SQLITE_OK)
        {
            MXS_ERROR("Could not persist information about current bootstrap nodes: %s",
                      pError ? pError : "Unknown error");
        }
    }
}

void XpandMonitor::check_cluster(xpand::Softfailed softfailed)
{
    if (m_pHub_con)
    {
        check_hub(softfailed);
    }

    if (!m_pHub_con)
    {
        choose_hub(softfailed);
    }

    if (m_pHub_con)
    {
        refresh_nodes();
    }
}

void XpandMonitor::check_hub(xpand::Softfailed softfailed)
{
    mxb_assert(m_pHub_con);
    mxb_assert(m_pHub_server);

    if (!xpand::ping_or_connect_to_hub(name(), conn_settings(), softfailed, *m_pHub_server, &m_pHub_con))
    {
        mysql_close(m_pHub_con);
        m_pHub_con = nullptr;
    }
}

bool XpandMonitor::check_cluster_membership(MYSQL* pHub_con,
                                            std::map<int, XpandMembership>* pMemberships)
{
    mxb_assert(pHub_con);
    mxb_assert(pMemberships);

    bool rv = false;

    const char ZQUERY[] = "SELECT nid, status, instance, substate FROM system.membership";

    if (mysql_query(pHub_con, ZQUERY) == 0)
    {
        MYSQL_RES* pResult = mysql_store_result(pHub_con);

        if (pResult)
        {
            mxb_assert(mysql_field_count(pHub_con) == 4);

            set<int> nids;
            for (const auto& kv : m_nodes_by_id)
            {
                const XpandNode& node = kv.second;
                nids.insert(node.id());
            }

            MYSQL_ROW row;
            while ((row = mysql_fetch_row(pResult)) != nullptr)
            {
                if (row[0])
                {
                    int nid = atoi(row[0]);
                    string status = row[1] ? row[1] : "unknown";
                    int instance = row[2] ? atoi(row[2]) : -1;
                    string substate = row[3] ? row[3] : "unknown";

                    auto it = m_nodes_by_id.find(nid);

                    if (it != m_nodes_by_id.end())
                    {
                        XpandNode& node = it->second;

                        node.update(xpand::status_from_string(status),
                                    xpand::substate_from_string(substate),
                                    instance);

                        nids.erase(node.id());
                    }
                    else
                    {
                        XpandMembership membership(nid,
                                                   xpand::status_from_string(status),
                                                   xpand::substate_from_string(substate),
                                                   instance);

                        pMemberships->insert(make_pair(nid, membership));
                    }
                }
                else
                {
                    MXS_WARNING("%s: No node id returned in row for '%s'.",
                                name(), ZQUERY);
                }
            }

            mysql_free_result(pResult);

            // Deactivate all servers that are no longer members.
            for (const auto nid : nids)
            {
                auto it = m_nodes_by_id.find(nid);
                mxb_assert(it != m_nodes_by_id.end());

                XpandNode& node = it->second;
                node.deactivate_server();
                m_nodes_by_id.erase(it);
            }

            rv = true;
        }
        else
        {
            MXS_WARNING("%s: No result returned for '%s'.", name(), ZQUERY);
        }
    }
    else
    {
        MXS_ERROR("%s: Could not execute '%s' on %s: %s",
                  name(), ZQUERY, mysql_get_host_info(pHub_con), mysql_error(pHub_con));
    }

    return rv;
}

void XpandMonitor::populate_from_bootstrap_servers()
{
    int id = 1;

    for (auto ms : servers())
    {
        SERVER* pServer = ms->server;

        xpand::Status status = xpand::Status::UNKNOWN;
        xpand::SubState substate = xpand::SubState::UNKNOWN;
        int instance = 1;
        XpandMembership membership(id, status, substate, instance);

        std::string ip = pServer->address();
        int mysql_port = pServer->port();
        int health_port = m_config.health_check_port();
        int health_check_threshold = m_config.health_check_threshold();

        XpandNode node(this, membership, ip, mysql_port, health_port, health_check_threshold, pServer);

        m_nodes_by_id.insert(make_pair(id, node));
        ++id;

        // New server, so it needs to be added to all services that
        // use this monitor for defining its cluster of servers.
        run_in_mainworker([this, pServer]() {
                              add_server(pServer);
                          });
    }

    update_http_urls();
}

void XpandMonitor::add_server(SERVER* pServer)
{
    mxb_assert(mxs::MainWorker::is_main_worker());

    // Servers are never deleted, but once created they stay around, also
    // in m_cluster_servers. Thus, to prevent double book-keeping it must
    // be checked whether the server already is present in the vector
    // before adding it.

    auto b = m_cluster_servers.begin();
    auto e = m_cluster_servers.end();

    if (std::find(b, e, pServer) == e)
    {
        service_add_server(this, pServer);
        m_cluster_servers.push_back(pServer);
    }
}

void XpandMonitor::update_server_statuses()
{
    for (auto* pMs : servers())
    {
        pMs->stash_current_status();

        auto it = find_if(m_nodes_by_id.begin(), m_nodes_by_id.end(),
                          [pMs](const std::pair<int, XpandNode>& element) -> bool {
                              const XpandNode& info = element.second;
                              return pMs->server->address() == info.ip();
                          });

        if (it != m_nodes_by_id.end())
        {
            const XpandNode& info = it->second;

            if (info.is_running())
            {
                pMs->set_pending_status(SERVER_MASTER | SERVER_RUNNING);
            }
            else
            {
                pMs->clear_pending_status(SERVER_MASTER | SERVER_RUNNING);
            }
        }
        else
        {
            pMs->clear_pending_status(SERVER_MASTER | SERVER_RUNNING);
        }
    }
}

SERVER* XpandMonitor::create_volatile_server(const std::string& server_name,
                                          const std::string& ip,
                                          int port)
{
    SERVER* pServer = nullptr;

    auto pMain = mxs::MainWorker::get();

    string who = name();

    if (Worker::get_current() == pMain)
    {
        // Running in the main worker, we can call directly.
        if (runtime_create_volatile_server(server_name, ip, port))
        {
            pServer = SERVER::find_by_unique_name(server_name);

            if (!pServer)
            {
                MXS_ERROR("%s: Created server %s (at %s:%d) could not be "
                          "looked up using its name.",
                          name(), server_name.c_str(), ip.c_str(), mysql_port);
            }
        }
        else
        {
            MXS_ERROR("%s: Could not create server %s at %s:%d.",
                      who.c_str(), server_name.c_str(), ip.c_str(), port);
        }
    }
    else
    {
        // Not running in the main worker, we need to send the execution there.
        auto f = [who, server_name, ip, port](){
            if (!runtime_create_volatile_server(server_name, ip, port))
            {
                MXS_ERROR("%s: Could not create server %s at %s:%d.",
                          who.c_str(), server_name.c_str(), ip.c_str(), port);
            }
        };

        // We don't call, as that could lead to a deadlock if someone precisely at
        // the wrong moment mxsctrls the monitor.
        if (pMain->execute(f, Worker::EXECUTE_QUEUED))
        {
            int attempts = 0;

            using std::chrono::milliseconds;

            milliseconds sleep(1); // Yielding is not sufficient, but 1ms seems to be most of the time.
            milliseconds total_slept(0);
            milliseconds max_sleep(5000);

            while (true)
            {
                ++attempts;
                pServer = SERVER::find_by_unique_name(server_name);

                if (pServer || (total_slept >= max_sleep))
                {
                    break;
                }

                if (sleep < milliseconds(1000)) // Max will be 1024ms.
                {
                    sleep *= 2;
                }

                std::this_thread::sleep_for(sleep);
                total_slept += sleep;
            }

            if (pServer)
            {
                MXS_INFO("Created volatile server found after %d lookup attempts and "
                         "a total sleep time of %d milliseconds.",
                         attempts, (int)total_slept.count());
            }
            else
            {
                MXS_ERROR("%s: After %d lookup attempts and a total sleep time of %d milliseconds, "
                          "the volatile server %s was not found. The creation of the server may "
                          "have failed. ",
                          name(), attempts, (int)total_slept.count(), server_name.c_str());
            }
        }
        else
        {
            MXS_ERROR("%s: Could not send request to create server %s at %s:%d to main worker.",
                      name(), server_name.c_str(), ip.c_str(), port);
        }
    }

    return pServer;
}

void XpandMonitor::make_health_check()
{
    mxb_assert(m_http.status() != http::Async::PENDING);

    m_http = mxb::http::get_async(m_health_urls);

    switch (m_http.status())
    {
    case http::Async::PENDING:
        initiate_delayed_http_check();
        break;

    case http::Async::ERROR:
        MXS_ERROR("%s: Could not initiate health check.", name());
        break;

    case http::Async::READY:
        MXS_INFO("%s: Health check available immediately.", name());
        break;
    }
}

void XpandMonitor::initiate_delayed_http_check()
{
    mxb_assert(m_delayed_http_check_id == 0);

    long max_delay_ms = settings().interval / 10;

    long ms = m_http.wait_no_more_than();

    if (ms > max_delay_ms)
    {
        ms = max_delay_ms;
    }

    m_delayed_http_check_id = delayed_call(ms, &XpandMonitor::check_http, this);
}

bool XpandMonitor::check_http(Call::action_t action)
{
    m_delayed_http_check_id = 0;

    if (action == Call::EXECUTE)
    {
        switch (m_http.perform())
        {
        case http::Async::PENDING:
            initiate_delayed_http_check();
            break;

        case http::Async::READY:
            {
                mxb_assert(m_health_urls == m_http.urls());
                // There are as many responses as there are nodes,
                // and the responses are in node order.
                const vector<http::Response>& responses = m_http.responses();
                mxb_assert(responses.size() == m_nodes_by_id.size());

                auto it = m_nodes_by_id.begin();

                for (const auto& response : responses)
                {
                    bool running = (response.code == 200);      // HTTP OK

                    XpandNode& node = it->second;

                    node.set_running(running);

                    if (!running)
                    {
                        // We have to explicitly check whether the node is to be
                        // considered down, as the value of `health_check_threshold`
                        // defines how quickly a node should be considered down.
                        if (!node.is_running())
                        {
                            // Ok, the node is down. Trigger a cluster check at next tick.
                            trigger_cluster_check();
                        }
                    }

                    ++it;
                }
            }
            break;

        case http::Async::ERROR:
            MXS_ERROR("%s: Health check waiting ended with general error.", name());
        }
    }

    return false;
}

void XpandMonitor::update_http_urls()
{
    vector<string> health_urls;
    for (const auto& kv : m_nodes_by_id)
    {
        const XpandNode& node = kv.second;
        string url = "http://" + node.ip() + ":" + std::to_string(node.health_port());

        health_urls.push_back(url);
    }

    if (m_health_urls != health_urls)
    {
        if (m_delayed_http_check_id != 0)
        {
            cancel_delayed_call(m_delayed_http_check_id);
            m_delayed_http_check_id = 0;
        }

        m_http.reset();

        m_health_urls.swap(health_urls);
    }
}

bool XpandMonitor::perform_softfail(SERVER* pServer, json_t** ppError)
{
    bool rv = perform_operation(Operation::SOFTFAIL, pServer, ppError);

    // Irrespective of whether the operation succeeded or not
    // a cluster check is triggered at next tick.
    trigger_cluster_check();

    return rv;
}

bool XpandMonitor::perform_unsoftfail(SERVER* pServer, json_t** ppError)
{
    return perform_operation(Operation::UNSOFTFAIL, pServer, ppError);
}

bool XpandMonitor::perform_operation(Operation operation,
                                     SERVER* pServer,
                                     json_t** ppError)
{
    bool performed = false;

    const char ZSOFTFAIL[] = "SOFTFAIL";
    const char ZUNSOFTFAIL[] = "UNSOFTFAIL";

    const char* zOperation = (operation == Operation::SOFTFAIL) ? ZSOFTFAIL : ZUNSOFTFAIL;

    if (!m_pHub_con)
    {
        check_cluster(xpand::Softfailed::ACCEPT);
    }

    if (m_pHub_con)
    {
        auto it = find_if(m_nodes_by_id.begin(), m_nodes_by_id.end(),
                          [pServer](const std::pair<int, XpandNode>& element) {
                              return element.second.server() == pServer;
                          });

        if (it != m_nodes_by_id.end())
        {
            XpandNode& node = it->second;

            const char ZQUERY_FORMAT[] = "ALTER CLUSTER %s %d";

            int id = node.id();
            // ZUNSOFTFAIL is longer
            char zQuery[sizeof(ZQUERY_FORMAT) + sizeof(ZUNSOFTFAIL) + UINTLEN(id)];

            sprintf(zQuery, ZQUERY_FORMAT, zOperation, id);

            if (mysql_query(m_pHub_con, zQuery) == 0)
            {
                MXS_NOTICE("%s: %s performed on node %d (%s).",
                           name(), zOperation, id, pServer->address());

                if (operation == Operation::SOFTFAIL)
                {
                    MXS_NOTICE("%s: Turning on 'Being Drained' on server %s.",
                               name(), pServer->address());
                    pServer->set_status(SERVER_DRAINING);
                }
                else
                {
                    mxb_assert(operation == Operation::UNSOFTFAIL);

                    MXS_NOTICE("%s: Turning off 'Being Drained' on server %s.",
                               name(), pServer->address());
                    pServer->clear_status(SERVER_DRAINING);
                }
            }
            else
            {
                LOG_JSON_ERROR(ppError,
                               "%s: The execution of '%s' failed: %s",
                               name(), zQuery, mysql_error(m_pHub_con));
            }
        }
        else
        {
            LOG_JSON_ERROR(ppError,
                           "%s: The server %s is not being monitored, "
                           "cannot perform %s.",
                           name(), pServer->address(), zOperation);
        }
    }
    else
    {
        LOG_JSON_ERROR(ppError,
                       "%s: Could not could not connect to any Xpand node, "
                       "cannot perform %s of %s.",
                       name(), zOperation, pServer->address());
    }

    return performed;
}

void XpandMonitor::persist(const XpandNode& node)
{
    if (!m_pDb)
    {
        return;
    }

    char sql_upsert[sizeof(SQL_DN_UPSERT_FORMAT) + 10 + node.ip().length() + 10 + 10];

    int id = node.id();
    const char* zIp = node.ip().c_str();
    int mysql_port = node.mysql_port();
    int health_port = node.health_port();

    sprintf(sql_upsert, SQL_DN_UPSERT_FORMAT, id, zIp, mysql_port, health_port);

    char* pError = nullptr;
    if (sqlite3_exec(m_pDb, sql_upsert, nullptr, nullptr, &pError) == SQLITE_OK)
    {
        MXS_INFO("Updated Xpand node in bookkeeping: %d, '%s', %d, %d.",
                 id, zIp, mysql_port, health_port);
    }
    else
    {
        MXS_ERROR("Could not update Ćlustrix node (%d, '%s', %d, %d) in bookkeeping: %s",
                  id, zIp, mysql_port, health_port, pError ? pError : "Unknown error");
    }
}

void XpandMonitor::unpersist(const XpandNode& node)
{
    if (!m_pDb)
    {
        return;
    }

    char sql_delete[sizeof(SQL_DN_UPSERT_FORMAT) + 10];

    int id = node.id();

    sprintf(sql_delete, SQL_DN_DELETE_FORMAT, id);

    char* pError = nullptr;
    if (sqlite3_exec(m_pDb, sql_delete, nullptr, nullptr, &pError) == SQLITE_OK)
    {
        MXS_INFO("Deleted Xpand node %d from bookkeeping.", id);
    }
    else
    {
        MXS_ERROR("Could not delete Ćlustrix node %d from bookkeeping: %s",
                  id, pError ? pError : "Unknown error");
    }
}<|MERGE_RESOLUTION|>--- conflicted
+++ resolved
@@ -392,9 +392,9 @@
 
 void XpandMonitor::post_loop()
 {
-<<<<<<< HEAD
+
     write_journal();
-=======
+
     // NOTE: If dynamic node detection is used, the conceptually and logically
     // NOTE: right thing to do would be to here deactivate all volatile servers.
     // NOTE: However, that would mean that the number of deactivated volatile
@@ -402,7 +402,6 @@
     // NOTE: is frequently directly or indirectly (e.g. alter monitor) stopped
     // NOTE: and started.
 
->>>>>>> f63abc2d
     if (m_pHub_con)
     {
         mysql_close(m_pHub_con);
@@ -692,30 +691,6 @@
                             // may be found in the book-keeping.
                             SERVER* pServer = SERVER::find_by_unique_name(server_name);
 
-<<<<<<< HEAD
-                            SERVER* pServer = create_volatile_server(server_name, ip, mysql_port);
-                            if (pServer)
-                            {
-                                if (softfailed)
-                                {
-                                    pServer->set_status(SERVER_DRAINING);
-                                }
-
-                                const XpandMembership& membership = mit->second;
-                                int health_check_threshold = m_config.health_check_threshold();
-
-                                XpandNode node(this, membership, ip, mysql_port, health_port,
-                                               health_check_threshold, pServer);
-
-                                m_nodes_by_id.insert(make_pair(id, node));
-
-                                // New server, so it needs to be added to all services that
-                                // use this monitor for defining its cluster of servers.
-                                run_in_mainworker([this, pServer]() {
-                                        service_add_server(this, pServer);
-                                        m_cluster_servers.push_back(pServer);
-                                    });
-=======
                             if (pServer)
                             {
                                 MXS_INFO("%s: Reusing volatile server %s.", name(), server_name.c_str());
@@ -723,23 +698,13 @@
                             else
                             {
                                 // It was a new node, so the corresponding server must be created.
-                                if (runtime_create_volatile_server(server_name, ip, mysql_port))
-                                {
-                                    pServer = SERVER::find_by_unique_name(server_name);
-
-                                    if (!pServer)
-                                    {
-                                        MXS_ERROR("%s: Created server %s (at %s:%d) could not be "
-                                                  "looked up using its name.",
-                                                  name(), server_name.c_str(), ip.c_str(), mysql_port);
-                                    }
-                                }
-                                else
+                                pServer = create_volatile_server(server_name, ip, mysql_port);
+
+                                if (!pServer)
                                 {
                                     MXS_ERROR("%s: Could not create server %s at %s:%d.",
                                               name(), server_name.c_str(), ip.c_str(), mysql_port);
                                 }
->>>>>>> f63abc2d
                             }
 
                             if (pServer)
