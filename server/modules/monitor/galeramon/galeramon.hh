/*
 * Copyright (c) 2018 MariaDB Corporation Ab
 *
 * Use of this software is governed by the Business Source License included
 * in the LICENSE.TXT file and at www.mariadb.com/bsl11.
 *
 * Change Date: 2025-08-17
 *
 * On the date above, in accordance with the Business Source License, use
 * of this software will be governed by version 2 or later of the General
 * Public License.
 */
#pragma once

/**
 * @file galeramon.hh - The Galera cluster monitor
 */

#include <maxscale/ccdefs.hh>
#include <unordered_map>
#include <maxscale/monitor.hh>

/**
 *  Galera status variables
 */
struct GaleraNode
{
    int         joined;         /**< Node is in sync with the cluster */
    int         local_index;    /**< Node index */
    int         local_state;    /**< Node state */
    int         cluster_size;   /**< The cluster size*/
    std::string cluster_uuid;   /**< Cluster UUID */
    std::string gtid_binlog_pos;
    std::string gtid_current_pos;
    std::string comment;
    bool        read_only = false;
    int         master_id;
    int         server_id;
};

typedef std::unordered_map<mxs::MonitorServer*, GaleraNode> NodeMap;

class GaleraMonitor : public maxscale::MonitorWorkerSimple
{
public:
    GaleraMonitor(const GaleraMonitor&) = delete;
    GaleraMonitor& operator=(const GaleraMonitor&) = delete;

    ~GaleraMonitor();
    static GaleraMonitor* create(const std::string& name, const std::string& module);
    json_t*               diagnostics() const override;
    json_t*               diagnostics(mxs::MonitorServer* server) const override;

protected:
<<<<<<< HEAD
    bool configure(const mxs::ConfigParameters* param) override;
    bool has_sufficient_permissions() override;
    void update_server_status(mxs::MonitorServer* monitored_server) override;
    void pre_tick() override;
    void post_tick() override;
=======
    bool configure(const mxs::ConfigParameters* param);
    bool has_sufficient_permissions();
    void update_server_status(mxs::MonitorServer* monitored_server);
    void pre_tick();
    void post_tick();
    bool can_be_disabled(const mxs::MonitorServer& server, std::string* errmsg_out) const override;
>>>>>>> a1664759

private:
    int  m_disableMasterFailback;       /**< Monitor flag for Galera Cluster Master failback */
    int  m_availableWhenDonor;          /**< Monitor flag for Galera Cluster Donor availability */
    bool m_disableMasterRoleSetting;    /**< Monitor flag to disable setting master role */
    bool m_root_node_as_master;         /**< Whether we require that the Master should
                                         * have a wsrep_local_index of 0 */
    bool m_use_priority;                /**< Use server priorities */
    bool m_set_donor_nodes;             /**< set the wrep_sst_donor variable with an
                                         * ordered list of nodes */
    std::string m_cluster_uuid;         /**< The Cluster UUID */
    bool        m_log_no_members;       /**< Should we log if no member are found. */
    NodeMap     m_info;                 /**< Contains Galera Cluster variables of all nodes */
    NodeMap     m_prev_info;            /**< Contains the info from the previous tick */
    int         m_cluster_size;         /**< How many nodes in the cluster */

    // Prevents concurrent use that might occur during the diagnostics_json call
    mutable std::mutex m_lock;

    GaleraMonitor(const std::string& name, const std::string& module);

    mxs::MonitorServer* get_candidate_master();
    void                set_galera_cluster();
    void                update_sst_donor_nodes(int is_cluster);
    void                calculate_cluster();
};<|MERGE_RESOLUTION|>--- conflicted
+++ resolved
@@ -52,20 +52,12 @@
     json_t*               diagnostics(mxs::MonitorServer* server) const override;
 
 protected:
-<<<<<<< HEAD
     bool configure(const mxs::ConfigParameters* param) override;
     bool has_sufficient_permissions() override;
     void update_server_status(mxs::MonitorServer* monitored_server) override;
     void pre_tick() override;
     void post_tick() override;
-=======
-    bool configure(const mxs::ConfigParameters* param);
-    bool has_sufficient_permissions();
-    void update_server_status(mxs::MonitorServer* monitored_server);
-    void pre_tick();
-    void post_tick();
     bool can_be_disabled(const mxs::MonitorServer& server, std::string* errmsg_out) const override;
->>>>>>> a1664759
 
 private:
     int  m_disableMasterFailback;       /**< Monitor flag for Galera Cluster Master failback */
