--- conflicted
+++ resolved
@@ -600,11 +600,7 @@
         {
             int64_t priority = moitor_servers->server->priority();
 
-<<<<<<< HEAD
-            if (m_config.use_priority && priority > 0)
-=======
-            if (m_use_priority && priority != 0)
->>>>>>> 947d6512
+            if (m_config.use_priority && priority != 0)
             {
                 /** The priority is valid */
                 if (priority > 0 && priority < minval)
