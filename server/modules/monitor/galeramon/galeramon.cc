--- conflicted
+++ resolved
@@ -304,6 +304,20 @@
                     info.local_state = atoi(row[1]);
                 }
 
+                if (strcasecmp(row[0], "wsrep_local_state_comment") == 0)
+                {
+                    info.comment = row[1];
+
+                    // The comment sometimes contains extra information. Leave that out as we're only
+                    // interested in the string form of the local state.
+                    auto pos = info.comment.find(':');
+
+                    if (pos != std::string::npos)
+                    {
+                        info.comment.erase(pos);
+                    }
+                }
+
                 /* Node is in desync - lets take it offline */
                 if (strcasecmp(row[0], "wsrep_desync") == 0)
                 {
@@ -313,32 +327,8 @@
                     }
                 }
 
-<<<<<<< HEAD
-                info.local_state = atoi(row[1]);
-            }
-
-            if (strcmp(row[0], "wsrep_local_state_comment") == 0)
-            {
-                info.comment = row[1];
-
-                // The comment sometimes contains extra information. Leave that out as we're only interested
-                // in the string form of the local state.
-                auto pos = info.comment.find(':');
-
-                if (pos != std::string::npos)
-                {
-                    info.comment.erase(pos);
-                }
-            }
-
-            /* Node is in desync - lets take it offline */
-            if (strcmp(row[0], "wsrep_desync") == 0)
-            {
-                if (config_truth_value(row[1]))
-=======
                 /* Node rejects queries - lets take it offline */
                 if (strcasecmp(row[0], "wsrep_reject_queries") == 0)
->>>>>>> 1df4df63
                 {
                     if (strcasecmp(row[1], "ALL") == 0 || strcasecmp(row[1], "ALL_KILL") == 0)
                     {
