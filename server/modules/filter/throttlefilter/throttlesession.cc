--- conflicted
+++ resolved
@@ -94,14 +94,9 @@
         else if (m_first_sample.split() > m_filter.config().throttling_duration)
         {
             MXS_NOTICE("Query throttling Session %ld user %s, throttling limit reached. Disconnect.",
-<<<<<<< HEAD
                        m_pSession->id(),
                        m_pSession->user().c_str());
-=======
-                       m_pSession->ses_id,
-                       m_pSession->client_dcb->user);
             gwbuf_free(buffer);
->>>>>>> 5c76d3d9
             return false;   // disconnect
         }
     }
