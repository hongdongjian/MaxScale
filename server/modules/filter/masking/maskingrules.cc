/*
 * Copyright (c) 2016 MariaDB Corporation Ab
 * Copyright (c) 2023 MariaDB plc, Finnish Branch
 *
 * Use of this software is governed by the Business Source License included
 * in the LICENSE.TXT file and at www.mariadb.com/bsl11.
 *
 * Change Date: 2026-12-27
 *
 * On the date above, in accordance with the Business Source License, use
 * of this software will be governed by version 2 or later of the General
 * Public License.
 */

#define MXS_MODULE_NAME "masking"
#include "maskingrules.hh"
#include <algorithm>
#include <errno.h>
#include <functional>
#include <string.h>
#include <maxbase/assert.h>
#include <maxscale/jansson.hh>
#include <maxscale/mysql_utils.hh>
#include <maxscale/pcre2.hh>
#include <maxscale/utils.hh>
#include <maxscale/json_api.hh>

using std::unique_ptr;
using std::string;
using std::vector;
using maxscale::Closer;

namespace
{

static const char MASKING_DEFAULT_FILL[] = "X";

static const char KEY_APPLIES_TO[] = "applies_to";
static const char KEY_COLUMN[] = "column";
static const char KEY_DATABASE[] = "database";
static const char KEY_EXEMPTED[] = "exempted";
static const char KEY_FILL[] = "fill";
static const char KEY_REPLACE[] = "replace";
static const char KEY_RULES[] = "rules";
static const char KEY_TABLE[] = "table";
static const char KEY_VALUE[] = "value";
static const char KEY_WITH[] = "with";
static const char KEY_OBFUSCATE[] = "obfuscate";
static const char KEY_MATCH[] = "match";

/**
 * @class AccountVerbatim
 *
 * Implementation of @c MaskingRules::Rule::Account that compares user and
 * host names verbatim, that is, without regexp matching.
 */
class AccountVerbatim : public MaskingRules::Rule::Account
{
public:
    ~AccountVerbatim()
    {
    }

    static unique_ptr<MaskingRules::Rule::Account> create(const string& user, const string& host)
    {
        return unique_ptr<MaskingRules::Rule::Account>(new AccountVerbatim(user, host));
    }

    string user() const override
    {
        return m_user;
    }

    string host() const override
    {
        return m_host;
    }

    bool matches(const char* zUser, const char* zHost) const override
    {
        mxb_assert(zUser);
        mxb_assert(zHost);

        return (m_user.empty() || (m_user == zUser))
               && (m_host.empty() || (m_host == zHost));
    }

private:
    AccountVerbatim(const string& user, const string& host)
        : m_user(user)
        , m_host(host)
    {
    }

    AccountVerbatim(const AccountVerbatim&);
    AccountVerbatim& operator=(const AccountVerbatim&);

private:
    string m_user;
    string m_host;
};


/**
 * @class AccountRegexp
 *
 * Implementation of @c MaskingRules::Rule::Account that compares user names
 * verbatim, that is, without regexp matching, and host names using regexp
 * matching.
 */
class AccountRegexp : public MaskingRules::Rule::Account
{
public:
    ~AccountRegexp()
    {
        pcre2_code_free(m_pCode);
    }

    static unique_ptr<MaskingRules::Rule::Account> create(const string& user, const string& host)
    {
        unique_ptr<MaskingRules::Rule::Account> sAccount;

        int errcode;
        PCRE2_SIZE erroffset;
        pcre2_code* pCode = pcre2_compile((PCRE2_SPTR)host.c_str(),
                                          PCRE2_ZERO_TERMINATED,
                                          0,
                                          &errcode,
                                          &erroffset,
                                          NULL);

        if (pCode)
        {
            Closer<pcre2_code*> code(pCode);

            sAccount.reset(new AccountRegexp(user, host, pCode));

            // Ownership of pCode has been moved to the AccountRegexp object.
            code.release();
        }
        else
        {
            PCRE2_UCHAR errbuf[512];
            pcre2_get_error_message(errcode, errbuf, sizeof(errbuf));
            MXS_ERROR("Regex compilation failed at %d for regex '%s': %s",
                      (int)erroffset,
                      host.c_str(),
                      errbuf);
        }

        return sAccount;
    }

    string user() const override
    {
        return m_user;
    }

    string host() const override
    {
        return m_host;
    }

    bool matches(const char* zUser, const char* zHost) const override
    {
        mxb_assert(zUser);
        mxb_assert(zHost);

        bool rv = (m_user.empty() || (m_user == zUser));

        if (rv)
        {
            mxb_assert(m_pCode);
            pcre2_match_data* pData = pcre2_match_data_create_from_pattern(m_pCode, NULL);

            if (pData)
            {
                Closer<pcre2_match_data*> data(pData);

                rv = (pcre2_match(m_pCode, (PCRE2_SPTR)zHost, PCRE2_ZERO_TERMINATED, 0, 0, pData, NULL) >= 0);
            }
        }

        return rv;
    }

private:
    AccountRegexp(const string& user,
                  const string& host,
                  pcre2_code* pCode)
        : m_user(user)
        , m_host(host)
        , m_pCode(pCode)
    {
    }

    AccountRegexp(const AccountRegexp&);
    AccountRegexp& operator=(const AccountRegexp&);

private:
    string      m_user;
    string      m_host;
    pcre2_code* m_pCode;
};

/**
<<<<<<< HEAD
 * Create MaxskingRules::Rule::Account instance
 *
 * @param zAccount  The account name as specified in the JSON rules file.
 *
 * @return Either an AccountVerbatim or AccountRegexp, depending on whether
 *         the provided account name contains wildcards or not.
 */
unique_ptr<MaskingRules::Rule::Account> create_account(const char* zAccount)
{
    unique_ptr<MaskingRules::Rule::Account> sAccount;

    size_t len = strlen(zAccount);
    char account[len + 1];
    strcpy(account, zAccount);

    char* zAt = strchr(account, '@');
    char* zUser = account;
    char* zHost = NULL;

    if (zAt)
    {
        *zAt = 0;
        zHost = zAt + 1;
    }

    if (mxs_mysql_trim_quotes(zUser))
    {
        char pcre_host[2 * len + 1];    // Surely enough

        mxs_mysql_name_kind_t rv = MXS_MYSQL_NAME_WITHOUT_WILDCARD;

        if (zHost)
        {
            if (mxs_mysql_trim_quotes(zHost))
            {
                rv = mxs_mysql_name_to_pcre(pcre_host, zHost, MXS_PCRE_QUOTE_WILDCARD);

                if (rv == MXS_MYSQL_NAME_WITH_WILDCARD)
                {
                    zHost = pcre_host;
                }
            }
            else
            {
                MXS_ERROR("Could not trim quotes from host part of %s.", zAccount);
                zHost = NULL;
            }
        }
        else
        {
            zHost = const_cast<char*>("");
        }

        if (zHost)
        {
            if (rv == MXS_MYSQL_NAME_WITH_WILDCARD)
            {
                sAccount = AccountRegexp::create(zUser, zHost);
            }
            else
            {
                sAccount = AccountVerbatim::create(zUser, zHost);
            }
        }
    }
    else
    {
        MXS_ERROR("Could not trim quotes from user part of %s.", zAccount);
    }

    return sAccount;
}

/**
=======
>>>>>>> a6b5f3b4
 * Converts a list of account names into a vector of Account instances.
 *
 * @param zName     The key of the JSON array we are processing (error reporting).
 * @param pString   A JSON array of account names.
 * @param accounts  Vector of Account instances, to be filled by this function.
 *
 * @return True, if all account names could be converted, false otherwise.
 */
bool get_accounts(const char* zName,
                  json_t* pStrings,
                  vector<unique_ptr<MaskingRules::Rule::Account>>& accounts)
{
    mxb_assert(json_is_array(pStrings));

    bool success = true;

    size_t n = json_array_size(pStrings);
    size_t i = 0;

    while (success && (i < n))
    {
        json_t* pString = json_array_get(pStrings, i);
        mxb_assert(pString);

        if (json_is_string(pString))
        {
<<<<<<< HEAD
            auto sAccount = create_account(json_string_value(pString));
=======
            shared_ptr<MaskingRules::Rule::Account> sAccount =
                MaskingRules::Rule::Account::create(json_string_value(pString));
>>>>>>> a6b5f3b4

            if (sAccount)
            {
                accounts.push_back(std::move(sAccount));
            }
            else
            {
                success = false;
            }
        }
        else
        {
            MXS_ERROR("An element in a '%s' array is not a string.", zName);
            success = false;
        }

        ++i;
    }

    return success;
}

/**
 * Create all MaskingRules::Rule instances
 *
 * @param pRules  A JSON array representing 'rules' from the rules file.
 * @param rules   Vector where corresponding Rule instances will be pushed.
 *
 * @return True, if all rules could be created.
 */
bool create_rules_from_array(json_t* pRules, vector<unique_ptr<MaskingRules::Rule>>& rules)
{
    mxb_assert(json_is_array(pRules));

    bool parsed = true;

    size_t n = json_array_size(pRules);
    size_t i = 0;

    while (parsed && (i < n))
    {
        json_t* pRule = json_array_get(pRules, i);
        mxb_assert(pRule);

        if (json_is_object(pRule))
        {
            unique_ptr<MaskingRules::Rule> sRule;
            json_t* pObfuscate = json_object_get(pRule, KEY_OBFUSCATE);
            json_t* pReplace = json_object_get(pRule, KEY_REPLACE);

            // Check whether we have KEY_OBFUSCATE or KEY_REPLACE
            if (!pReplace && !pObfuscate)
            {
                MXS_ERROR("A masking rule does not contain a '%s' or '%s' key.",
                          KEY_OBFUSCATE,
                          KEY_REPLACE);
                parsed = false;
                continue;
            }

            // Obfuscate takes the precedence
            if (pObfuscate)
            {
                sRule = MaskingRules::ObfuscateRule::create_from(pRule);
            }
            else
            {
                json_t* pMatch = json_object_get(pReplace, KEY_MATCH);
                // Match takes the precedence
                sRule = pMatch ?
                    MaskingRules::MatchRule::create_from(pRule) :
                    MaskingRules::ReplaceRule::create_from(pRule);
            }

            if (sRule.get())
            {
                rules.push_back(std::move(sRule));
            }
            else
            {
                parsed = false;
            }
        }
        else
        {
            MXS_ERROR("Element %lu of the '%s' array is not an object.", i, KEY_RULES);
            parsed = false;
        }

        ++i;
    }

    return parsed;
}

/**
 * Create all MaskingRules::Rule instances
 *
 * @param pRoo   A JSON object, representing the rules file.
 * @param rules  Vector where all Rule instances will be pushed.
 *
 * @return True, if all rules could be created.
 */
bool create_rules_from_root(json_t* pRoot,
                            vector<unique_ptr<MaskingRules::Rule>>& rules)
{
    bool parsed = false;
    json_t* pRules = json_object_get(pRoot, KEY_RULES);

    if (pRules)
    {
        if (json_is_array(pRules))
        {
            parsed = create_rules_from_array(pRules, rules);
        }
        else
        {
            MXS_ERROR("The masking rules object contains a `%s` key, "
                      "but it is not an array.",
                      KEY_RULES);
        }
    }

    return parsed;
}

inline bool is_same_name(const std::string& s, const char* zS)
{
    return strcasecmp(s.c_str(), zS) == 0;
}

inline bool is_same_name(const std::string& lhs, const LEncString& rhs)
{
    return rhs.case_eq(lhs);
}
}

//
// MaskingRules::Rule::Account
//

MaskingRules::Rule::Account::Account()
{
}

MaskingRules::Rule::Account::~Account()
{
}

shared_ptr<MaskingRules::Rule::Account> MaskingRules::Rule::Account::create(const char* zAccount)
{
    shared_ptr<MaskingRules::Rule::Account> sAccount;

    size_t len = strlen(zAccount);
    char account[len + 1];
    strcpy(account, zAccount);

    char* zAt = strchr(account, '@');
    char* zUser = account;
    char* zHost = NULL;

    if (zAt)
    {
        *zAt = 0;
        zHost = zAt + 1;
    }

    if (mxs_mysql_trim_quotes(zUser))
    {
        char pcre_host[2 * len + 1];    // Surely enough

        mxs_mysql_name_kind_t rv = MXS_MYSQL_NAME_WITHOUT_WILDCARD;

        if (zHost)
        {
            if (mxs_mysql_trim_quotes(zHost))
            {
                rv = mxs_mysql_name_to_pcre(pcre_host, zHost, MXS_PCRE_QUOTE_WILDCARD);

                if (rv == MXS_MYSQL_NAME_WITH_WILDCARD)
                {
                    zHost = pcre_host;
                }
            }
            else
            {
                MXS_ERROR("Could not trim quotes from host part of %s.", zAccount);
                zHost = NULL;
            }
        }
        else
        {
            zHost = const_cast<char*>("");
        }

        if (zHost)
        {
            if (rv == MXS_MYSQL_NAME_WITH_WILDCARD)
            {
                sAccount = AccountRegexp::create(zUser, zHost);
            }
            else
            {
                sAccount = AccountVerbatim::create(zUser, zHost);
            }
        }
    }
    else
    {
        MXS_ERROR("Could not trim quotes from user part of %s.", zAccount);
    }

    return sAccount;
}

//
// MaskingRules::Rule
//

MaskingRules::Rule::Rule(const std::string& column,
                         const std::string& table,
                         const std::string& database,
                         std::vector<SAccount>&& applies_to,
                         std::vector<SAccount>&& exempted)
    : m_column(column)
    , m_table(table)
    , m_database(database)
    , m_applies_to(std::move(applies_to))
    , m_exempted(std::move(exempted))
{
}

MaskingRules::ReplaceRule::ReplaceRule(const std::string& column,
                                       const std::string& table,
                                       const std::string& database,
                                       std::vector<SAccount>&& applies_to,
                                       std::vector<SAccount>&& exempted,
                                       const std::string& value,
                                       const std::string& fill)
    : MaskingRules::Rule::Rule(column, table, database, std::move(applies_to), std::move(exempted))
    , m_value(value)
    , m_fill(fill)
{
}

MaskingRules::ObfuscateRule::ObfuscateRule(const std::string& column,
                                           const std::string& table,
                                           const std::string& database,
                                           std::vector<SAccount>&& applies_to,
                                           std::vector<SAccount>&& exempted)
    : MaskingRules::Rule::Rule(column, table, database, std::move(applies_to), std::move(exempted))
{
}

MaskingRules::MatchRule::MatchRule(const std::string& column,
                                   const std::string& table,
                                   const std::string& database,
                                   std::vector<SAccount>&& applies_to,
                                   std::vector<SAccount>&& exempted,
                                   pcre2_code* regexp,
                                   const std::string& value,
                                   const std::string& fill)
    : MaskingRules::Rule::Rule(column, table, database, std::move(applies_to), std::move(exempted))
    , m_regexp(regexp)
    , m_value(value)
    , m_fill(fill)
{
}

MaskingRules::Rule::~Rule()
{
}

MaskingRules::ReplaceRule::~ReplaceRule()
{
}

MaskingRules::ObfuscateRule::~ObfuscateRule()
{
}

MaskingRules::MatchRule::~MatchRule()
{
    pcre2_code_free(m_regexp);
}

/** Check the Json array for user rules
 *
 * @param pApplies_to    The array of users the rule is applied to
 * @param pExempted      The array of users the rule is NOT applied to
 *
 * @return               False on errors, True otherwise
 */
static bool validate_user_rules(json_t* pApplies_to, json_t* pExempted)
{
    const char* err = NULL;
    // Check for pApplies_to and pExempted
    if (pApplies_to && !json_is_array(pApplies_to))
    {
        err = KEY_APPLIES_TO;
    }

    if (pExempted && !json_is_array(pExempted))
    {
        err = KEY_EXEMPTED;
    }

    if (err)
    {
        MXS_ERROR("A masking rule contains a '%s' key, "
                  "but the value is not an array.",
                  err);
        return false;
    }

    return true;
}

static json_t* rule_get_object(json_t* pRule,
                               const char* rule_type)
{
    json_t* pObj = NULL;
    // Check 'rule_type' object
    if (!pRule || !(pObj = json_object_get(pRule, rule_type)))
    {
        MXS_ERROR("A masking rule does not contain the '%s' key.",
                  rule_type);
        return NULL;
    }
    if (!json_is_object(pObj))
    {
        MXS_ERROR("A masking rule contains a '%s' key, "
                  "but the value is not a valid Json object.",
                  rule_type);
        return NULL;
    }
    return pObj;
}

/**
 * Checks database, table and column values
 *
 * @param pColumn      The database column
 * @param pTable       The database table
 * @param pDatabase    The database name
 * @param rule_type    The rule type
 *
 * @return           true on success, false otherwise
 */
static bool rule_check_database_options(json_t* pColumn,
                                        json_t* pTable,
                                        json_t* pDatabase,
                                        const char* rule_type)
{

    // Only column is mandatory; both table and database are optional.
    if ((pColumn && json_is_string(pColumn))
        && (!pTable || json_is_string(pTable))
        && (!pDatabase || json_is_string(pDatabase)))
    {
        return true;
    }
    else
    {
        if (!pColumn || !json_is_string(pColumn))
        {
            MXS_ERROR("A masking rule '%s' does not have "
                      "the mandatory '%s' key or it's not a valid Json string.",
                      rule_type,
                      KEY_COLUMN);
        }
        else
        {
            MXS_ERROR("In a masking rule '%s', the keys "
                      "'%s' and/or '%s' are not valid Json strings.",
                      rule_type,
                      KEY_TABLE,
                      KEY_DATABASE);
        }
        return false;
    }
}

/**
 * Returns a Json objet with the fill value
 *
 * @param pDoc    The Json input object
 *
 * @return        A Json object or NULL
 */
static json_t* rule_get_fill(json_t* pDoc)
{
    json_t* pFill = json_object_get(pDoc, KEY_FILL);

    if (!pFill)
    {
        // Allowed. Use default value for fill and add it to pWith.
        pFill = json_string(MASKING_DEFAULT_FILL);
        if (pFill)
        {
            json_object_set_new(pDoc, KEY_FILL, pFill);
        }
        else
        {
            MXS_ERROR("json_string() error, cannot produce"
                      " a valid '%s' object for rule '%s'.",
                      KEY_FILL,
                      KEY_REPLACE);
        }
    }

    return pFill;
}

/**
 * Perform rule checks for all Rule classes
 *
 * @param pRule         The Json rule
 * @param applies_to    Account instances corresponding to the
 *                      accounts listed in 'applies_to' in the json file.
 * @param exempted      Account instances corresponding to the
 *                      accounts listed in 'exempted' in the json file.
 *
 * @return              True on success, false on errors.
 */
static bool rule_run_common_checks(json_t* pRule,
                                   vector<unique_ptr<MaskingRules::Rule::Account>>* applies_to,
                                   vector<unique_ptr<MaskingRules::Rule::Account>>* exempted)
{
    json_t* pApplies_to = json_object_get(pRule, KEY_APPLIES_TO);
    json_t* pExempted = json_object_get(pRule, KEY_EXEMPTED);

    // Check for pApplies_to and pExempted
    if (!validate_user_rules(pApplies_to, pExempted))
    {
        return false;
    }

    // Set the account rules
    if ((pApplies_to && !get_accounts(KEY_APPLIES_TO, pApplies_to, *applies_to))
        || (pExempted && !get_accounts(KEY_EXEMPTED, pExempted, *exempted)))
    {
        return false;
    }

    return true;
}

/**
 * Returns rule values from a Json rule object
 *
 * @param pRule         The Json rule
 * @param column        The column value from the json file.
 * @param table         The table value from the json file.
 * @param database      The database value from the json file.
 * @param rule_type     The rule type
 *
 * @return              True on success, false on errors.
 */
static bool rule_get_common_values(json_t* pRule,
                                   std::string* column,
                                   std::string* table,
                                   std::string* database,
                                   const char* rule_type)
{
    // Get database, table && column
    json_t* pDatabase = json_object_get(pRule, KEY_DATABASE);
    json_t* pTable = json_object_get(pRule, KEY_TABLE);
    json_t* pColumn = json_object_get(pRule, KEY_COLUMN);

    // Check column/table/dataase
    if (!rule_check_database_options(pColumn,
                                     pTable,
                                     pDatabase,
                                     rule_type))
    {
        return false;
    }

    // Column exists
    column->assign(json_string_value(pColumn));

    // Check optional table and dbname
    if (pTable)
    {
        table->assign(json_string_value(pTable));
    }
    if (pDatabase)
    {
        database->assign(json_string_value(pDatabase));
    }

    return true;
}

/**
 * Check Json object, run common checks and return rule values
 *
 * @param pRule         The Json rule object
 * @param applies_to    Account instances corresponding to the
 *                      accounts listed in 'applies_to' in the json file.
 * @param exempted      Account instances corresponding to the
 *                      accounts listed in 'exempted' in the json file.
 * @param column        The column value from the json file.
 * @param table         The table value from the json file.
 * @param database      The database value from the json file.
 * @param rule_type     The rule_type (obfuscate or replace)
 *
 * @return              True on success, false on errors
 */
bool rule_get_values(json_t* pRule,
                     vector<unique_ptr<MaskingRules::Rule::Account>>* applies_to,
                     vector<unique_ptr<MaskingRules::Rule::Account>>* exempted,
                     std::string* column,
                     std::string* table,
                     std::string* database,
                     const char* rule_type)
{
    json_t* pKeyObj;
    // Get Key object based on 'rule_type' param
    if ((pKeyObj = rule_get_object(pRule,
                                   rule_type))
        &&      // Run checks on user access
        rule_run_common_checks(pRule,
                               applies_to,
                               exempted)
        &&      // Extract values from the rule
        rule_get_common_values(pKeyObj,
                               column,
                               table,
                               database,
                               rule_type))
    {
        return true;
    }

    return false;
}

/**
 * Returns 'match' regexp & 'fill' value from a 'replace' rule
 *
 * @param pRule       The Json rule doc
 * @param pMatch      The string buffer for 'match'value
 * @param pValue      The string buffer for 'value' value
 * @param pFill       The string buffer for 'fill' value
 *
 * @return            True on success, false on errors
 */
bool rule_get_match_value_fill(json_t* pRule,
                               std::string* pMatch,
                               std::string* pValue,
                               std::string* pFill)
{
    // Get the 'with' key from the rule
    json_t* pWith = json_object_get(pRule, KEY_WITH);
    if (!pWith || !json_is_object(pWith))
    {
        MXS_ERROR("A masking '%s' rule doesn't have a valid '%s' key",
                  KEY_REPLACE,
                  KEY_WITH);
        return false;
    }

    // Get the 'replace' rule object
    json_t* pKeyObj;
    if (!(pKeyObj = rule_get_object(pRule, KEY_REPLACE)))
    {
        return false;
    }

    // Get fill from 'with' object
    json_t* pTheFill = rule_get_fill(pWith);
    // Get value from 'with' object
    json_t* pTheValue = json_object_get(pWith, KEY_VALUE);
    // Get 'match' from 'replace' ojbect
    json_t* pTheMatch = json_object_get(pKeyObj, KEY_MATCH);

    // Check values: 'match' and 'fill' are mandatory (if not provided, there will be
    // a default 'fill'), while 'value' is optional, but if provided it must be a string.
    if ((!pTheFill || !json_is_string(pTheFill))
        || (pTheValue && !json_is_string(pTheValue))
        || ((!pTheMatch || !json_is_string(pTheMatch))))
    {
        MXS_ERROR("A masking '%s' rule has '%s', '%s' and/or '%s' "
                  "invalid Json strings.",
                  KEY_REPLACE,
                  KEY_MATCH,
                  KEY_VALUE,
                  KEY_FILL);
        return false;
    }
    else
    {
        // Update the string buffers
        pFill->assign(json_string_value(pTheFill));
        pMatch->assign(json_string_value(pTheMatch));

        if (pTheValue)
        {
            pValue->assign(json_string_value(pTheValue));
        }

        return true;
    }
}

/**
 * Returns 'value' & 'fill' from a 'replace' rule
 *
 * @param pRule     The Json rule doc
 * @param pValue    The string buffer for 'value'
 * @param pFill     The string buffer for 'fill'
 *
 * @return            True on success, false on errors
 */
bool rule_get_value_fill(json_t* pRule,
                         std::string* pValue,
                         std::string* pFill)
{
    // Get the 'with' key from the rule
    json_t* pWith = json_object_get(pRule, KEY_WITH);
    if (!pWith || !json_is_object(pWith))
    {
        MXS_ERROR("A masking '%s' rule doesn't have a valid '%s' key.",
                  KEY_REPLACE,
                  KEY_WITH);
        return false;
    }

    // Get fill from 'with' object
    json_t* pTheFill = rule_get_fill(pWith);

    // Get value from 'with' object
    json_t* pTheValue = json_object_get(pWith, KEY_VALUE);

    // Check Json strings
    if ((pTheFill && !json_is_string(pTheFill))
        || (pTheValue && !json_is_string(pTheValue)))
    {
        MXS_ERROR("A masking '%s' rule has '%s' and/or '%s' "
                  "invalid Json strings.",
                  KEY_REPLACE,
                  KEY_VALUE,
                  KEY_FILL);
        return false;
    }

    // Update the string values
    if (pTheFill)
    {
        pFill->assign(json_string_value(pTheFill));
    }
    if (pTheValue)
    {
        pValue->assign(json_string_value(pTheValue));
    }

    return true;
}

// static
unique_ptr<MaskingRules::Rule> MaskingRules::ReplaceRule::create_from(json_t* pRule)
{
    mxb_assert(json_is_object(pRule));

    json_t* pReplace;
    std::string column, table, database, value, fill;
    vector<unique_ptr<MaskingRules::Rule::Account>> applies_to;
    vector<unique_ptr<MaskingRules::Rule::Account>> exempted;
    unique_ptr<MaskingRules::Rule> sRule;

    // Check rule, extract base values
    if (rule_get_values(pRule,
                        &applies_to,
                        &exempted,
                        &column,
                        &table,
                        &database,
                        KEY_REPLACE)
        && rule_get_value_fill(pRule, &value, &fill))   // get value/fill
    {
        // Apply value/fill: instantiate the ReplaceRule class
        sRule = unique_ptr<MaskingRules::ReplaceRule>(new MaskingRules::ReplaceRule(column,
                                                                                    table,
                                                                                    database,
                                                                                    std::move(applies_to),
                                                                                    std::move(exempted),
                                                                                    value,
                                                                                    fill));
    }

    return sRule;
}

// static
unique_ptr<MaskingRules::Rule> MaskingRules::ObfuscateRule::create_from(json_t* pRule)
{
    mxb_assert(json_is_object(pRule));

    std::string column, table, database;
    vector<unique_ptr<MaskingRules::Rule::Account>> applies_to;
    vector<unique_ptr<MaskingRules::Rule::Account>> exempted;
    unique_ptr<MaskingRules::Rule> sRule;

    // Check rule, extract base values
    if (rule_get_values(pRule,
                        &applies_to,
                        &exempted,
                        &column,
                        &table,
                        &database,
                        KEY_OBFUSCATE))
    {
        sRule = unique_ptr<MaskingRules::Rule>(new MaskingRules::ObfuscateRule(column,
                                                                               table,
                                                                               database,
                                                                               std::move(applies_to),
                                                                               std::move(exempted)));
    }

    return sRule;
}

/**
 * Compiles a pcre2 pattern match
 *
 * @param match_string    The pattern match to compile
 *
 * @return                A valid pcre2_code code or NULL on errors.
 */
static pcre2_code* rule_compile_pcre2_match(const char* match_string)
{
    int errcode;
    PCRE2_SIZE erroffset;
    // Compile regexp
    pcre2_code* pCode = pcre2_compile((PCRE2_SPTR)match_string,
                                      PCRE2_ZERO_TERMINATED,
                                      0,
                                      &errcode,
                                      &erroffset,
                                      NULL);
    if (!pCode)
    {
        PCRE2_UCHAR errbuf[512];
        pcre2_get_error_message(errcode, errbuf, sizeof(errbuf));
        MXS_ERROR("Regex compilation failed at %d for regex '%s': %s",
                  (int)erroffset,
                  match_string,
                  errbuf);
        return NULL;
    }

    return pCode;
}

// static
unique_ptr<MaskingRules::Rule> MaskingRules::MatchRule::create_from(json_t* pRule)
{
    mxb_assert(json_is_object(pRule));

    std::string column, table, database, value, fill, match;
    vector<unique_ptr<MaskingRules::Rule::Account>> applies_to;
    vector<unique_ptr<MaskingRules::Rule::Account>> exempted;
    unique_ptr<MaskingRules::Rule> sRule;

    // Check rule, extract base values
    // Note: the match rule has same rule_type of "replace"
    if (rule_get_values(pRule,
                        &applies_to,
                        &exempted,
                        &column,
                        &table,
                        &database,
                        KEY_REPLACE)
        && rule_get_match_value_fill(pRule,     // get match/value/fill
                                     &match,
                                     &value,
                                     &fill))
    {

        if (!match.empty() && !fill.empty())
        {
            // Compile the regexp
            pcre2_code* pCode = rule_compile_pcre2_match(match.c_str());

            if (pCode)
            {
                Closer<pcre2_code*> code(pCode);
                // Instantiate the MatchRule class
                sRule = unique_ptr<MaskingRules::MatchRule>(new MaskingRules::MatchRule(column,
                                                                                        table,
                                                                                        database,
                                                                                        std::move(applies_to),
                                                                                        std::move(exempted),
                                                                                        pCode,
                                                                                        value,
                                                                                        fill));

                // Ownership of pCode has been moved to the MatchRule object.
                code.release();
            }
        }
    }

    return sRule;
}

string MaskingRules::Rule::match() const
{
    string s;

    s += m_database.empty() ? "*" : m_database;
    s += ".";
    s += m_table.empty() ? "*" : m_table;
    s += ".";
    s += m_column;

    return s;
}

bool MaskingRules::Rule::matches(const ComQueryResponse::ColumnDef& column_def,
                                 const char* zUser,
                                 const char* zHost) const
{
    const LEncString& table = column_def.org_table();
    const LEncString& database = column_def.schema();

    // If the resultset does not contain table and database names, as will
    // be the case in e.g. "SELECT * FROM table UNION SELECT * FROM table",
    // we consider it a match if a table or database have been provided.
    // Otherwise it would be easy to bypass a table/database rule.

    bool match =
        is_same_name(m_column, column_def.org_name())
        && (m_table.empty() || table.empty() || is_same_name(m_table, table))
        && (m_database.empty() || database.empty() || is_same_name(m_database, database));

    if (match)
    {
        // If the column matched, then we need to check whether the rule applies
        // to the user and host.

        match = matches_account(zUser, zHost);
    }

    return match;
}

bool MaskingRules::Rule::matches(const QC_FIELD_INFO& field,
                                 const char* zUser,
                                 const char* zHost) const
{
    const char* zColumn = field.column;
    const char* zTable = field.table;
    const char* zDatabase = field.database;

    mxb_assert(zColumn);

    // If the resultset does not contain table and database names, as will
    // be the case in e.g. "SELECT * FROM table UNION SELECT * FROM table",
    // we consider it a match if a table or database have been provided.
    // Otherwise it would be easy to bypass a table/database rule.

    bool match =
        is_same_name(m_column, zColumn)
        && (m_table.empty() || !zTable || is_same_name(m_table, zTable))
        && (m_database.empty() || !zDatabase || is_same_name(m_database, zDatabase));

    if (match)
    {
        // If the column matched, then we need to check whether the rule applies
        // to the user and host.

        match = matches_account(zUser, zHost);
    }

    return match;
}

namespace
{

class AccountMatcher : std::unary_function<MaskingRules::Rule::SAccount, bool>
{
public:
    AccountMatcher(const char* zUser, const char* zHost)
        : m_zUser(zUser)
        , m_zHost(zHost)
    {
    }

    bool operator()(const MaskingRules::Rule::SAccount& sAccount)
    {
        return sAccount->matches(m_zUser, m_zHost);
    }

private:
    const char* m_zUser;
    const char* m_zHost;
};
}

bool MaskingRules::Rule::matches_account(const char* zUser,
                                         const char* zHost) const
{
    bool match = true;

    AccountMatcher matcher(zUser, zHost);

    if (m_applies_to.size() != 0)
    {
        vector<SAccount>::const_iterator i = std::find_if(m_applies_to.begin(),
                                                          m_applies_to.end(),
                                                          matcher);

        match = (i != m_applies_to.end());
    }

    if (match && (m_exempted.size() != 0))
    {
        // If it is still a match, we need to check whether the user/host is
        // exempted.

        vector<SAccount>::const_iterator i = std::find_if(m_exempted.begin(),
                                                          m_exempted.end(),
                                                          matcher);

        match = (i == m_exempted.end());
    }

    return match;
}

/**
 * Fills a buffer with a fill string
 *
 * @param f_first    The iterator pointing to first fill byt
 * @param f_last     The iterator pointing to last fill byte
 * @param o_first    The iterator pointing to first buffer byte
 * @param o_last     The iterator pointing to last buffer byte
 */
template<class FillIter, class OutIter>
inline void fill_buffer(FillIter f_first,
                        FillIter f_last,
                        OutIter o_first,
                        OutIter o_last)
{
    FillIter pFill = f_first;
    while (o_first != o_last)
    {
        *o_first++ = *pFill++;
        if (pFill == f_last)
        {
            pFill = f_first;
        }
    }
}

void MaskingRules::MatchRule::rewrite(LEncString& s) const
{
    int rv = 0;
    uint32_t n_matches = 0;
    PCRE2_SIZE* ovector = NULL;
    // Create the match data object from m_regexp class member
    pcre2_match_data* pData = pcre2_match_data_create_from_pattern(m_regexp, NULL);
    // Set initial offset to the input beginning
    PCRE2_SIZE startoffset = 0;
    // Get input string size
    size_t total_len = s.length();

    if (pData)
    {
        // Get the fill size
        size_t fill_len = m_fill.length();
        Closer<pcre2_match_data*> data(pData);

        // Match all the compiled pattern
        while ((startoffset < total_len)
               && (rv = pcre2_match(m_regexp,
                                    (PCRE2_SPTR)s.to_string().c_str(),
                                    PCRE2_ZERO_TERMINATED,
                                    startoffset,
                                    0,
                                    pData,
                                    NULL)) >= 0)
        {
            // Get offset array value pairs of substrings: $0=0,1 ; $1=2,3
            PCRE2_SIZE* ovector = pcre2_get_ovector_pointer(pData);

            // Get Full Match substring size: $0 is [0] and [1]
            size_t substring_len = ovector[1] - ovector[0];
            // Go to Full Match substring offset: 0
            LEncString::iterator i = s.begin() + ovector[0];

            // Avoid infinite loop in pcre2_match for a zero-length match
            if (ovector[1] == ovector[0])
            {
                break;
            }

            // Copy the fill string into substring
            if (m_value.length() == substring_len)
            {
                std::copy(m_value.begin(), m_value.end(), i);
            }
            else
            {
                fill_buffer(m_fill.begin(), m_fill.end(), i, i + substring_len);
            }

            // Set offset to the end of Full Match substring or break
            startoffset = ovector[1];
        }

        // Log errors, exclding NO_MATCH or PARTIAL
        if (rv < 0 && (rv != PCRE2_ERROR_NOMATCH || PCRE2_ERROR_PARTIAL))
        {
            MXS_PCRE2_PRINT_ERROR(rv);
        }
    }
    else
    {
        MXS_ERROR("Allocation of matching data for PCRE2 failed."
                  " This is most likely caused by a lack of memory");
    }
}

void MaskingRules::ObfuscateRule::rewrite(LEncString& s) const
{
    size_t i_len = s.length();
    LEncString::iterator i = s.begin();
    size_t c = *i + i_len;

    for (LEncString::iterator i = s.begin(); i != s.end(); i++)
    {
        // ASCII 32 is first printable char
        unsigned char d = abs((char)(*i ^ c)) + 32;
        c += d << 3;
        // ASCII 126 is last printable char
        *i = d <= 126 ? d : 126;
    }
}

void MaskingRules::ReplaceRule::rewrite(LEncString& s) const
{
    bool rewritten = false;

    size_t total_len = s.length();

    if (!m_value.empty())
    {
        if (m_value.length() == total_len)
        {
            std::copy(m_value.begin(), m_value.end(), s.begin());
            rewritten = true;
        }
    }

    if (!rewritten)
    {
        if (!m_fill.empty())
        {
            // Copy the fill string
            fill_buffer(m_fill.begin(), m_fill.end(), s.begin(), s.end());
        }
        else
        {
            MXS_ERROR("Length of returned value \"%s\" is %u, while length of "
                      "replacement value \"%s\" is %u, and no 'fill' value specified.",
                      s.to_string().c_str(),
                      (unsigned)s.length(),
                      m_value.c_str(),
                      (unsigned)m_value.length());
        }
    }
}

//
// MaskingRules
//

MaskingRules::MaskingRules(json_t* pRoot, std::vector<SRule>&& rules)
    : m_pRoot(pRoot)
    , m_rules(std::move(rules))
{
    json_incref(m_pRoot);
}

MaskingRules::~MaskingRules()
{
    json_decref(m_pRoot);
}

// static
unique_ptr<MaskingRules> MaskingRules::load(const char* zPath)
{
    unique_ptr<MaskingRules> sRules;

    FILE* pFile = fopen(zPath, "r");

    if (pFile)
    {
        Closer<FILE*> file(pFile);

        json_error_t error;
        json_t* pRoot = json_loadf(file.get(), JSON_DISABLE_EOF_CHECK, &error);

        if (pRoot)
        {
            std::unique_ptr<json_t> root(pRoot);

            sRules = create_from(root.get());
        }
        else
        {
            MXS_ERROR("Loading rules file failed: (%s:%d:%d): %s",
                      zPath,
                      error.line,
                      error.column,
                      error.text);
        }
    }
    else
    {
        MXS_ERROR("Could not open rules file %s for reading: %s",
                  zPath,
                  mxb_strerror(errno));
    }

    return sRules;
}

// static
unique_ptr<MaskingRules> MaskingRules::parse(const char* zJson)
{
    unique_ptr<MaskingRules> sRules;

    json_error_t error;
    json_t* pRoot = json_loads(zJson, JSON_DISABLE_EOF_CHECK, &error);

    if (pRoot)
    {
        std::unique_ptr<json_t> root(pRoot);

        sRules = create_from(root.get());
    }
    else
    {
        MXS_ERROR("Parsing rules failed: (%d:%d): %s",
                  error.line,
                  error.column,
                  error.text);
    }

    return sRules;
}

// static
std::unique_ptr<MaskingRules> MaskingRules::create_from(json_t* pRoot)
{
    unique_ptr<MaskingRules> sRules;

    vector<SRule> rules;

    if (create_rules_from_root(pRoot, rules))
    {
        sRules = unique_ptr<MaskingRules>(new MaskingRules(pRoot, std::move(rules)));
    }

    return sRules;
}

namespace
{

template<class T>
class RuleMatcher : std::unary_function<MaskingRules::SRule, bool>
{
public:
    RuleMatcher(const T& field,
                const char* zUser,
                const char* zHost)
        : m_field(field)
        , m_zUser(zUser)
        , m_zHost(zHost)
    {
    }

    bool operator()(const MaskingRules::SRule& sRule)
    {
        return sRule->matches(m_field, m_zUser, m_zHost);
    }

private:
    const T&    m_field;
    const char* m_zUser;
    const char* m_zHost;
};
}

const MaskingRules::Rule* MaskingRules::get_rule_for(const ComQueryResponse::ColumnDef& column_def,
                                                     const char* zUser,
                                                     const char* zHost) const
{
    const Rule* pRule = NULL;

    RuleMatcher<ComQueryResponse::ColumnDef> matcher(column_def, zUser, zHost);
    vector<SRule>::const_iterator i = std::find_if(m_rules.begin(), m_rules.end(), matcher);

    if (i != m_rules.end())
    {
        const SRule& sRule = *i;

        pRule = sRule.get();
    }

    return pRule;
}

const MaskingRules::Rule* MaskingRules::get_rule_for(const QC_FIELD_INFO& field_info,
                                                     const char* zUser,
                                                     const char* zHost) const
{
    const Rule* pRule = NULL;

    RuleMatcher<QC_FIELD_INFO> matcher(field_info, zUser, zHost);
    vector<SRule>::const_iterator i = std::find_if(m_rules.begin(), m_rules.end(), matcher);

    if (i != m_rules.end())
    {
        const SRule& sRule = *i;

        pRule = sRule.get();
    }

    return pRule;
}

bool MaskingRules::has_rule_for(const char* zUser, const char* zHost) const
{
    auto i = std::find_if(m_rules.begin(), m_rules.end(), [zUser, zHost](const SRule& sRule) {
                              return sRule->matches_account(zUser, zHost);
                          });

    return i != m_rules.end();
}<|MERGE_RESOLUTION|>--- conflicted
+++ resolved
@@ -204,83 +204,6 @@
 };
 
 /**
-<<<<<<< HEAD
- * Create MaxskingRules::Rule::Account instance
- *
- * @param zAccount  The account name as specified in the JSON rules file.
- *
- * @return Either an AccountVerbatim or AccountRegexp, depending on whether
- *         the provided account name contains wildcards or not.
- */
-unique_ptr<MaskingRules::Rule::Account> create_account(const char* zAccount)
-{
-    unique_ptr<MaskingRules::Rule::Account> sAccount;
-
-    size_t len = strlen(zAccount);
-    char account[len + 1];
-    strcpy(account, zAccount);
-
-    char* zAt = strchr(account, '@');
-    char* zUser = account;
-    char* zHost = NULL;
-
-    if (zAt)
-    {
-        *zAt = 0;
-        zHost = zAt + 1;
-    }
-
-    if (mxs_mysql_trim_quotes(zUser))
-    {
-        char pcre_host[2 * len + 1];    // Surely enough
-
-        mxs_mysql_name_kind_t rv = MXS_MYSQL_NAME_WITHOUT_WILDCARD;
-
-        if (zHost)
-        {
-            if (mxs_mysql_trim_quotes(zHost))
-            {
-                rv = mxs_mysql_name_to_pcre(pcre_host, zHost, MXS_PCRE_QUOTE_WILDCARD);
-
-                if (rv == MXS_MYSQL_NAME_WITH_WILDCARD)
-                {
-                    zHost = pcre_host;
-                }
-            }
-            else
-            {
-                MXS_ERROR("Could not trim quotes from host part of %s.", zAccount);
-                zHost = NULL;
-            }
-        }
-        else
-        {
-            zHost = const_cast<char*>("");
-        }
-
-        if (zHost)
-        {
-            if (rv == MXS_MYSQL_NAME_WITH_WILDCARD)
-            {
-                sAccount = AccountRegexp::create(zUser, zHost);
-            }
-            else
-            {
-                sAccount = AccountVerbatim::create(zUser, zHost);
-            }
-        }
-    }
-    else
-    {
-        MXS_ERROR("Could not trim quotes from user part of %s.", zAccount);
-    }
-
-    return sAccount;
-}
-
-/**
-=======
->>>>>>> a6b5f3b4
  * Converts a list of account names into a vector of Account instances.
  *
  * @param zName     The key of the JSON array we are processing (error reporting).
@@ -307,12 +230,7 @@
 
         if (json_is_string(pString))
         {
-<<<<<<< HEAD
-            auto sAccount = create_account(json_string_value(pString));
-=======
-            shared_ptr<MaskingRules::Rule::Account> sAccount =
-                MaskingRules::Rule::Account::create(json_string_value(pString));
->>>>>>> a6b5f3b4
+            auto sAccount = MaskingRules::Rule::Account::create(json_string_value(pString));
 
             if (sAccount)
             {
@@ -462,9 +380,9 @@
 {
 }
 
-shared_ptr<MaskingRules::Rule::Account> MaskingRules::Rule::Account::create(const char* zAccount)
-{
-    shared_ptr<MaskingRules::Rule::Account> sAccount;
+unique_ptr<MaskingRules::Rule::Account> MaskingRules::Rule::Account::create(const char* zAccount)
+{
+    unique_ptr<MaskingRules::Rule::Account> sAccount;
 
     size_t len = strlen(zAccount);
     char account[len + 1];
