/*
 * Copyright (c) 2016 MariaDB Corporation Ab
 *
 * Use of this software is governed by the Business Source License included
 * in the LICENSE.TXT file and at www.mariadb.com/bsl11.
 *
 * Change Date: 2025-08-17
 *
 * On the date above, in accordance with the Business Source License, use
 * of this software will be governed by version 2 or later of the General
 * Public License.
 */

/**
 * @file qlafilter.cc - Quary Log All Filter
 *
 * QLA Filter - Query Log All. A simple query logging filter. All queries passing
 * through the filter are written to a text file.
 *
 * The filter makes no attempt to deal with query packets that do not fit
 * in a single GWBUF.
 */


#include "qlafilter.hh"

#include <cmath>
#include <errno.h>
#include <fcntl.h>
#include <time.h>
#include <stdio.h>
#include <inttypes.h>
#include <string.h>
#include <sstream>
#include <sys/time.h>
#include <fstream>
#include <sstream>
#include <string>

#include <maxbase/alloc.h>
#include <maxbase/atomic.h>
#include <maxscale/config2.hh>
#include <maxbase/format.hh>
#include <maxscale/modinfo.hh>
#include <maxscale/modutil.hh>
#include <maxscale/service.hh>
#include <maxscale/utils.h>
#include <maxscale/modulecmd.hh>
#include <maxscale/json_api.hh>
#include <maxscale/protocol/mariadb/protocol_classes.hh>

using std::string;

namespace
{

uint64_t CAPABILITIES = RCAP_TYPE_STMT_INPUT;

const char HEADER_ERROR[] = "Failed to print header to file %s. Error %i: '%s'.";

namespace cfg = mxs::config;

cfg::Specification s_spec(MXS_MODULE_NAME, cfg::Specification::FILTER);

cfg::ParamBool s_use_canonical_form(
    &s_spec, "use_canonical_form", "Write queries in canonical form", false,
    cfg::Param::AT_STARTUP);

cfg::ParamRegex s_match(
    &s_spec, "match", "Only log queries matching this pattern", "",
    cfg::Param::AT_STARTUP);

cfg::ParamRegex s_exclude(
    &s_spec, "exclude", "Exclude queries matching this pattern from the log", "",
    cfg::Param::AT_STARTUP);

cfg::ParamString s_user(
    &s_spec, "user", "Log queries only from this user", "",
    cfg::Param::AT_STARTUP);

cfg::ParamString s_source(
    &s_spec, "source", "Log queries only from this network address", "",
    cfg::Param::AT_STARTUP);

cfg::ParamString s_filebase(
    &s_spec, "filebase", "The basename of the output file",
    cfg::Param::AT_STARTUP);

cfg::ParamEnumMask<uint32_t> s_options(
    &s_spec, "options", "Regular expression options",
    {
        {0, "case"},
        {PCRE2_CASELESS, "ignorecase"},
        {PCRE2_EXTENDED, "extended"},
    },
    0,
    cfg::Param::AT_STARTUP);

cfg::ParamEnum<int64_t> s_log_type(
    &s_spec, "log_type", "The type of log file to use",
    {
        {QlaInstance::LOG_FILE_SESSION, "session"},
        {QlaInstance::LOG_FILE_UNIFIED, "unified"},
        {QlaInstance::LOG_FILE_STDOUT, "stdout"},
    },
    QlaInstance::LOG_FILE_SESSION,
    cfg::Param::AT_STARTUP);

cfg::ParamEnumMask<int64_t> s_log_data(
    &s_spec, "log_data", "Type of data to log in the log files",
    {
        {QlaInstance::LOG_DATA_SERVICE, "service"},
        {QlaInstance::LOG_DATA_SESSION, "session"},
        {QlaInstance::LOG_DATA_DATE, "date"},
        {QlaInstance::LOG_DATA_USER, "user"},
        {QlaInstance::LOG_DATA_QUERY, "query"},
        {QlaInstance::LOG_DATA_REPLY_TIME, "reply_time"},
        {QlaInstance::LOG_DATA_DEFAULT_DB, "default_db"},
    },
    QlaInstance::LOG_DATA_DATE | QlaInstance::LOG_DATA_USER | QlaInstance::LOG_DATA_QUERY,
    cfg::Param::AT_STARTUP);

cfg::ParamString s_newline_replacement(
    &s_spec, "newline_replacement", "Value used to replace newlines", " ",
    cfg::Param::AT_STARTUP);

cfg::ParamString s_separator(
    &s_spec, "separator", "Defines the separator between elements of a log entry", ",",
    cfg::Param::AT_STARTUP);

cfg::ParamBool s_flush(
    &s_spec, "flush", "Flush log files after every write", false,
    cfg::Param::AT_STARTUP);

cfg::ParamBool s_append(
    &s_spec, "append", "Append new entries to log files instead of overwriting them", false,
    cfg::Param::AT_STARTUP);

void print_string_replace_newlines(const char* sql_string, size_t sql_str_len,
                                   const char* rep_newline, std::stringstream* output);

bool check_replace_file(const string& filename, FILE** ppFile);
}

QlaInstance::QlaInstance(const string& name)
    : m_settings(name, this)
    , m_name(name)
    , m_rotation_count(mxs_get_log_rotation_count())
{
}

QlaInstance::Settings::Settings(const std::string& name, QlaInstance* instance)
    : mxs::config::Configuration(name, &s_spec)
    , m_instance(instance)
{
    add_native(&Settings::use_canonical_form, &s_use_canonical_form);
    add_native(&Settings::filebase, &s_filebase);
    add_native(&Settings::flush_writes, &s_flush);
    add_native(&Settings::append, &s_append);
    add_native(&Settings::query_newline, &s_newline_replacement);
    add_native(&Settings::separator, &s_separator);
    add_native(&Settings::user_name, &s_user);
    add_native(&Settings::source, &s_source);
    add_native(&Settings::match, &s_match);
    add_native(&Settings::exclude, &s_exclude);
    add_native(&Settings::options, &s_options);
    add_native(&Settings::log_file_data_flags, &s_log_data);
    add_native(&Settings::log_file_types, &s_log_type);
}

bool QlaInstance::Settings::post_configure(const std::map<std::string, mxs::ConfigParameters>& nested_params)
{
    mxb_assert(nested_params.empty());

    write_session_log = (log_file_types & LOG_FILE_SESSION);
    write_unified_log = (log_file_types & LOG_FILE_UNIFIED);
    write_stdout_log = (log_file_types & LOG_FILE_STDOUT);
    session_data_flags = log_file_data_flags & ~LOG_DATA_SESSION;
    exclude = mxs::config::RegexValue(exclude.pattern(), options);
    match = mxs::config::RegexValue(match.pattern(), options);
    return m_instance->post_configure();
}

QlaInstance::~QlaInstance()
{
    if (m_unified_fp != NULL)
    {
        fclose(m_unified_fp);
    }
}

QlaFilterSession::QlaFilterSession(QlaInstance& instance, MXS_SESSION* session, SERVICE* service)
    : mxs::FilterSession(session, service)
    , m_instance(instance)
    , m_user(session_get_user(session))
    , m_remote(session_get_remote(session))
    , m_service(session->service->name())
    , m_ses_id(session->id())
    , m_rotation_count(mxs_get_log_rotation_count())
{
}

QlaFilterSession::~QlaFilterSession()
{
    if (m_logfile)
    {
        fclose(m_logfile);
        m_logfile = nullptr;
    }
    m_event_data.clear();

    // File should be closed and event data freed by now
    mxb_assert(m_logfile == NULL && m_event_data.has_message == false);
}

bool QlaInstance::post_configure()
{
    // Try to open the unified log file
    if (m_settings.write_unified_log)
    {
        m_unified_filename = m_settings.filebase + ".unified";
        // Open the file. It is only closed at program exit.
        if (!open_unified_logfile())
        {
            return false;
        }
    }

    if (m_settings.write_stdout_log)
    {
        write_stdout_log_entry(generate_log_header(m_settings.log_file_data_flags));
    }

    return true;
}

QlaInstance* QlaInstance::create(const char* name)
{
    return new QlaInstance(name);
}

mxs::FilterSession* QlaInstance::newSession(MXS_SESSION* session, SERVICE* service)
{
    auto my_session = new(std::nothrow) QlaFilterSession(*this, session, service);
    if (my_session && !my_session->prepare())
    {
        delete my_session;
        my_session = nullptr;
    }
    return my_session;
}

bool QlaFilterSession::prepare()
{
    const auto& settings = m_instance.m_settings;
    bool hostname_ok = settings.source.empty() || (m_remote == settings.source);
    bool username_ok = settings.user_name.empty() || (m_user == settings.user_name);
    m_active = hostname_ok && username_ok;

    bool error = false;

    if (m_active & settings.write_session_log)
    {
        // Only open the session file if the corresponding mode setting is used.
        m_filename = mxb::string_printf("%s.%" PRIu64, settings.filebase.c_str(), m_ses_id);
        m_logfile = m_instance.open_session_log_file(m_filename);
        if (!m_logfile)
        {
            error = true;
        }
    }
    return !error;
}

bool QlaInstance::read_to_json(int start, int end, json_t** output) const
{
    bool rval = false;
    if (m_settings.write_unified_log)
    {
        mxb_assert(m_unified_fp && !m_unified_filename.empty());
        std::ifstream file(m_unified_filename);

        if (file)
        {
            json_t* arr = json_array();
            // TODO: Add integer type to modulecmd
            int current = 0;

            /** Skip lines we don't want */
            for (std::string line; current < start && std::getline(file, line); current++)
            {
            }

            /** Read lines until either EOF or line count is reached */
            for (std::string line; std::getline(file, line) && (current < end || end == 0); current++)
            {
                json_array_append_new(arr, json_string(line.c_str()));
            }

            *output = arr;
            rval = true;
        }
        else
        {
            *output = mxs_json_error("Failed to open file '%s'", m_unified_filename.c_str());
        }
    }
    else
    {
        *output = mxs_json_error("Filter '%s' does not have unified log file enabled", m_name.c_str());
    }
    return rval;
}

json_t* QlaInstance::diagnostics() const
{
    return json_null();
}

uint64_t QlaInstance::getCapabilities() const
{
    return CAPABILITIES;
}

json_t* QlaFilterSession::diagnostics() const
{
    json_t* rval = json_object();
    json_object_set_new(rval, "session_filename", json_string(m_filename.c_str()));
    return rval;
}

void QlaInstance::check_reopen_file(const string& filename, uint64_t data_flags, FILE** ppFile) const
{
    if (check_replace_file(filename, ppFile))
    {
        auto fp = *ppFile;
        // New file created, print the log header.
        string header = generate_log_header(data_flags);
        if (!write_to_logfile(fp, header))
        {
            MXS_ERROR(HEADER_ERROR, filename.c_str(), errno, mxs_strerror(errno));
            fclose(fp);
            fp = nullptr;
            *ppFile = fp;
        }
    }
    // Either the old file existed or file creation failed.
}

void QlaInstance::check_reopen_session_file(const std::string& filename, FILE** ppFile) const
{
    check_reopen_file(filename, m_settings.session_data_flags, ppFile);
}

bool QlaInstance::match_exclude(const char* sql, int len)
{
    return (!m_settings.match || m_settings.match.match(sql, (size_t)len))
           && (!m_settings.exclude || !m_settings.exclude.match(sql, (size_t)len));
}

/**
 * Write QLA log entry/entries to disk
 *
 * @params elems Log entry contents
 */
void QlaFilterSession::write_log_entries(const LogEventElems& elems)
{
    if (m_instance.m_settings.write_session_log)
    {
        int global_rot_count = mxs_get_log_rotation_count();
        if (global_rot_count > m_rotation_count)
        {
            m_rotation_count = global_rot_count;
            m_instance.check_reopen_session_file(m_filename, &m_logfile);
        }

        if (m_logfile)
        {
            string entry = generate_log_entry(m_instance.m_settings.session_data_flags, elems);
            write_session_log_entry(entry);
        }
    }

    if (m_instance.m_settings.write_unified_log || m_instance.m_settings.write_stdout_log)
    {
        string unified_log_entry =
            generate_log_entry(m_instance.m_settings.log_file_data_flags, elems);

        if (m_instance.m_settings.write_unified_log)
        {
            m_instance.write_unified_log_entry(unified_log_entry);
        }

        if (m_instance.m_settings.write_stdout_log)
        {
            m_instance.write_stdout_log_entry(unified_log_entry);
        }
    }
}

bool QlaFilterSession::routeQuery(GWBUF* queue)
{
    char* query = NULL;
    int query_len = 0;

    if (m_active && modutil_extract_SQL(queue, &query, &query_len)
        && m_instance.match_exclude(query, query_len))
    {
        const uint32_t data_flags = m_instance.m_settings.log_file_data_flags;
        LogEventData& event = m_event_data;

        event.sql.assign(query, query_len);
        if (m_instance.m_settings.use_canonical_form)
        {
            maxsimd::get_canonical(&event.sql, &m_markers);
        }

        if (data_flags & QlaInstance::LOG_DATA_DATE)
        {
            // Print current date to a buffer. Use the buffer in the event data struct even if execution time
            // is not needed.
            const time_t utc_seconds = time(NULL);
            tm local_time;
            localtime_r(&utc_seconds, &local_time);
            strftime(event.query_date, LogEventData::DATE_BUF_SIZE, "%F %T", &local_time);
        }

        if (data_flags & QlaInstance::LOG_DATA_REPLY_TIME)
        {
            // Have to measure reply time from server. Save query data for printing during clientReply.
            // If old event data exists, it is erased. This only happens if client sends a query before
            // receiving reply to previous query.
            if (event.has_message)
            {
                event.clear();
            }
            clock_gettime(CLOCK_MONOTONIC, &event.begin_time);
            event.has_message = true;
        }
        else
        {
            // If execution times are not logged, write the log entry now.
            LogEventElems elems(event.query_date, event.sql);
            write_log_entries(elems);
        }
    }
    /* Pass the query downstream */
    return mxs::FilterSession::routeQuery(queue);
}

bool QlaFilterSession::clientReply(GWBUF* queue, const mxs::ReplyRoute& down, const mxs::Reply& reply)
{
    LogEventData& event = m_event_data;
    if (event.has_message)
    {
        const uint32_t data_flags = m_instance.m_settings.log_file_data_flags;
        mxb_assert(data_flags & QlaInstance::LOG_DATA_REPLY_TIME);

        // Calculate elapsed time in milliseconds.
        timespec now;
        clock_gettime(CLOCK_MONOTONIC, &now);   // Gives time in seconds + nanoseconds
        double elapsed_ms = 1E3 * (now.tv_sec - event.begin_time.tv_sec)
            + (now.tv_nsec - event.begin_time.tv_nsec) / (double)1E6;

        LogEventElems elems(event.query_date, event.sql, std::floor(elapsed_ms + 0.5));
        write_log_entries(elems);
        event.clear();
    }
    return mxs::FilterSession::clientReply(queue, down, reply);
}

FILE* QlaInstance::open_session_log_file(const string& filename) const
{
    return open_log_file(m_settings.session_data_flags, filename);
}

bool QlaInstance::open_unified_logfile()
{
    mxb_assert(!m_unified_fp);
    m_unified_fp = open_log_file(m_settings.log_file_data_flags, m_unified_filename);
    return m_unified_fp != nullptr;
}

/**
 * Open a log file for writing and print a header if file did not exist.
 *
 * @param   data_flags  Data save settings flags
 * @param   filename    Target file path
 * @return  A valid file on success, null otherwise.
 */
FILE* QlaInstance::open_log_file(uint64_t data_flags, const string& filename) const
{
    auto zfilename = filename.c_str();
    bool file_existed = false;
    FILE* fp = NULL;
    if (m_settings.append == false)
    {
        // Just open the file (possibly overwriting) and then print header.
        fp = fopen(zfilename, "w");
    }
    else
    {
        /**
         *  Using fopen() with 'a+' means we will always write to the end but can read
         *  anywhere.
         */
        if ((fp = fopen(zfilename, "a+")) != NULL)
        {
            // Check to see if file already has contents
            fseek(fp, 0, SEEK_END);
            if (ftell(fp) > 0)
            {
                file_existed = true;
            }
        }
    }

    if (!fp)
    {
        MXS_ERROR("Failed to open file '%s'. Error %i: '%s'.", zfilename, errno, mxs_strerror(errno));
    }
    else if (!file_existed && data_flags != 0)
    {
        string header = generate_log_header(data_flags);
        if (!write_to_logfile(fp, header))
        {
            MXS_ERROR(HEADER_ERROR, zfilename, errno, mxs_strerror(errno));
            fclose(fp);
            fp = nullptr;
        }
    }
    return fp;
}

string QlaInstance::generate_log_header(uint64_t data_flags) const
{
    // Print a header.
    const char SERVICE[] = "Service";
    const char SESSION[] = "Session";
    const char DATE[] = "Date";
    const char USERHOST[] = "User@Host";
    const char QUERY[] = "Query";
    const char REPLY_TIME[] = "Reply_time";
    const char DEFAULT_DB[] = "Default_db";

    std::stringstream header;
    string curr_sep;    // Use empty string as the first separator
    const string& real_sep = m_settings.separator;

    if (data_flags & LOG_DATA_SERVICE)
    {
        header << SERVICE;
        curr_sep = real_sep;
    }
    if (data_flags & LOG_DATA_SESSION)
    {
        header << curr_sep << SESSION;
        curr_sep = real_sep;
    }
    if (data_flags & LOG_DATA_DATE)
    {
        header << curr_sep << DATE;
        curr_sep = real_sep;
    }
    if (data_flags & LOG_DATA_USER)
    {
        header << curr_sep << USERHOST;
        curr_sep = real_sep;
    }
    if (data_flags & LOG_DATA_REPLY_TIME)
    {
        header << curr_sep << REPLY_TIME;
        curr_sep = real_sep;
    }
    if (data_flags & LOG_DATA_QUERY)
    {
        header << curr_sep << QUERY;
    }
    if (data_flags & LOG_DATA_DEFAULT_DB)
    {
        header << curr_sep << DEFAULT_DB;
    }
    header << '\n';
    return header.str();
}

string QlaFilterSession::generate_log_entry(uint64_t data_flags, const LogEventElems& elems) const
{
    /* Printing to the file in parts would likely cause garbled printing if several threads write
     * simultaneously, so we have to first print to a string. */
    std::stringstream output;
    string curr_sep;    // Use empty string as the first separator
    const string& real_sep = m_instance.m_settings.separator;

    if (data_flags & QlaInstance::LOG_DATA_SERVICE)
    {
        output << m_service;
        curr_sep = real_sep;
    }
    if (data_flags & QlaInstance::LOG_DATA_SESSION)
    {
        output << curr_sep << m_ses_id;
        curr_sep = real_sep;
    }
    if (data_flags & QlaInstance::LOG_DATA_DATE)
    {
        output << curr_sep << elems.date_string;
        curr_sep = real_sep;
    }
    if (data_flags & QlaInstance::LOG_DATA_USER)
    {
        output << curr_sep << m_user << "@" << m_remote;
        curr_sep = real_sep;
    }
    if (data_flags & QlaInstance::LOG_DATA_REPLY_TIME)
    {
        output << curr_sep << elems.elapsed_ms;
        curr_sep = real_sep;
    }
    if (data_flags & QlaInstance::LOG_DATA_QUERY)
    {
        output << curr_sep;
        if (!m_instance.m_settings.query_newline.empty())
        {
            print_string_replace_newlines(elems.sql.data(), elems.sql.length(),
                                          m_instance.m_settings.query_newline.c_str(),
                                          &output);
        }
        else
        {
            // The newline replacement is an empty string so print the query as is
            output.write(elems.sql.data(), elems.sql.length());
        }
        curr_sep = real_sep;
    }
    if (data_flags & QlaInstance::LOG_DATA_DEFAULT_DB)
    {
        auto maria_ses = static_cast<MYSQL_session*>(m_pSession->protocol_data());
        const char* db = maria_ses->current_db.empty() ? "(none)" : maria_ses->current_db.c_str();

        output << curr_sep << db;
        curr_sep = real_sep;
    }
    output << "\n";
    return output.str();
}

bool QlaInstance::write_to_logfile(FILE* fp, const std::string& contents) const
{
    bool error = false;
    int written = fprintf(fp, "%s", contents.c_str());
    if (written < 0)
    {
        error = true;
    }
    else if (m_settings.flush_writes && (fflush(fp) != 0))
    {
        error = true;
    }

    return !error;
}

/**
 * Write an entry to the session log file.
 *
 * @param   entry  Log entry contents
 */
void QlaFilterSession::write_session_log_entry(const string& entry)
{
    mxb_assert(m_logfile != NULL);
    if (!m_instance.write_to_logfile(m_logfile, entry))
    {
        if (!m_write_error_logged)
        {
            MXS_ERROR("Failed to write to session log file '%s'. Suppressing further similar warnings.",
                      m_filename.c_str());
            m_write_error_logged = true;
        }
    }
}

/**
 * Write an entry to the shared log file.
 *
 * @param   entry  Log entry contents
 */
void QlaInstance::write_unified_log_entry(const string& entry)
{
    std::lock_guard<std::mutex> guard(m_file_lock);
    int global_rot_count = mxs_get_log_rotation_count();
    if (global_rot_count > m_rotation_count)
    {
        m_rotation_count = global_rot_count;
        check_reopen_file(m_unified_filename, m_settings.log_file_data_flags, &m_unified_fp);
    }

    if (m_unified_fp)
    {
        if (!write_to_logfile(m_unified_fp, entry))
        {
            if (!m_write_error_logged)
            {
                MXS_ERROR("Failed to write to unified log file '%s'. Suppressing further similar warnings.",
                          m_unified_filename.c_str());
                m_write_error_logged = true;
            }
        }
    }
}

/**
 * Write an entry to stdout.
 *
 * @param entry Log entry contents
 */
void QlaInstance::write_stdout_log_entry(const string& entry) const
{
    std::cout << entry;

    if (m_settings.flush_writes)
    {
        std::cout.flush();
    }
}

namespace
{

void print_string_replace_newlines(const char* sql_string,
                                   size_t sql_str_len,
                                   const char* rep_newline,
                                   std::stringstream* output)
{
    mxb_assert(output);
    size_t line_begin = 0;
    size_t search_pos = 0;
    while (search_pos < sql_str_len)
    {
        int line_end_chars = 0;
        // A newline is either \r\n, \n or \r
        if (sql_string[search_pos] == '\r')
        {
            if (search_pos + 1 < sql_str_len && sql_string[search_pos + 1] == '\n')
            {
                // Got \r\n
                line_end_chars = 2;
            }
            else
            {
                // Just \r
                line_end_chars = 1;
            }
        }
        else if (sql_string[search_pos] == '\n')
        {
            // Just \n
            line_end_chars = 1;
        }

        if (line_end_chars > 0)
        {
            // Found line ending characters, write out the line excluding line end.
            output->write(&sql_string[line_begin], search_pos - line_begin);
            *output << rep_newline;
            // Next line begins after line end chars
            line_begin = search_pos + line_end_chars;
            // For \r\n, advance search_pos
            search_pos += line_end_chars - 1;
        }

        search_pos++;
    }

    // Print anything left
    if (line_begin < sql_str_len)
    {
        output->write(&sql_string[line_begin], sql_str_len - line_begin);
    }
}

/**
 * Open a file if it doesn't exist.
 *
 * @param filename Filename
 * @param ppFile Double pointer to old file. The file can be null.
 * @return True if new file was opened successfully. False, if file already existed or if new file
 * could not be opened. If false is returned, the caller should check that the file object exists.
 */
bool check_replace_file(const string& filename, FILE** ppFile)
{
    auto zfilename = filename.c_str();
    const char retry_later[] = "Logging to file is disabled. The operation will be retried later.";

    bool newfile = false;
    // Check if file exists and create it if not.
    int fd = open(zfilename, O_WRONLY | O_CREAT | O_EXCL, S_IRUSR | S_IWUSR);
    if (fd < 0)
    {
        // EEXIST is the expected error code.
        if (errno != EEXIST)
        {
            MXS_ERROR("Could not open log file '%s'. open() failed with error code %i: '%s'. %s",
                      zfilename, errno, mxs_strerror(errno), retry_later);
            // Do not close the existing file in this case since it was not touched. Likely though,
            // writing to it will fail.
        }
        // Otherwise the file already exists and the existing file stream should be valid.
    }
    else
    {
        MXS_INFO("Log file '%s' recreated.", zfilename);
        // File was created. Close the original file stream since it's pointing to a moved file.
        auto fp = *ppFile;
        if (fp)
        {
            fclose(fp);
        }
        fp = fdopen(fd, "w");
        if (fp)
        {
            newfile = true;
        }
        else
        {
            MXS_ERROR("Could not convert file descriptor of '%s' to stream. fdopen() "
                      "failed with error code %i: '%s'. %s",
                      filename.c_str(), errno, mxs_strerror(errno), retry_later);
            ::close(fd);
        }
        *ppFile = fp;
    }
    return newfile;
}

bool cb_log(const MODULECMD_ARG* argv, json_t** output)
{
    mxb_assert(argv->argc > 0);
    mxb_assert(argv->argv[0].type.type == MODULECMD_ARG_FILTER);

    MXS_FILTER_DEF* filter = argv[0].argv->value.filter;
    QlaInstance* instance = reinterpret_cast<QlaInstance*>(filter_def_get_instance(filter));
    int start = argv->argc > 1 ? atoi(argv->argv[1].value.string) : 0;
    int end = argv->argc > 2 ? atoi(argv->argv[2].value.string) : 0;

    return instance->read_to_json(start, end, output);
}
}

/**
 * The module entry point routine.
 *
 * @return The module object
 */
extern "C" MXS_MODULE* MXS_CREATE_MODULE()
{
    modulecmd_arg_type_t args[] =
    {
        {
            MODULECMD_ARG_FILTER | MODULECMD_ARG_NAME_MATCHES_DOMAIN,
            "Filter to read logs from"
        },
        {
            MODULECMD_ARG_STRING | MODULECMD_ARG_OPTIONAL,
            "Start reading from this line"
        },
        {
            MODULECMD_ARG_STRING | MODULECMD_ARG_OPTIONAL,
            "Stop reading at this line (exclusive)"
        }
    };

    modulecmd_register_command(MXS_MODULE_NAME, "log", MODULECMD_TYPE_PASSIVE,
                               cb_log, 3, args,
                               "Show unified log file as a JSON array");

    static const char description[] = "A simple query logging filter";
    static MXS_MODULE info =
    {
        mxs::MODULE_INFO_VERSION,
        MXS_MODULE_NAME,
        mxs::ModuleType::FILTER,
        mxs::ModuleStatus::GA,
        MXS_FILTER_VERSION,
        description,
        "V1.1.1",
<<<<<<< HEAD
        CAPABILITIES,
        &mxs::FilterApi<QlaInstance>::s_api,
        nullptr,
        nullptr,
        nullptr,
        nullptr,
        {{nullptr}},    /* Legacy parameters */
        &s_spec
=======
        capabilities,
        &MyObject,
        NULL,                   /* Process init. */
        NULL,                   /* Process finish. */
        NULL,                   /* Thread init. */
        NULL,                   /* Thread finish. */
        {
            {
                PARAM_MATCH,    MXS_MODULE_PARAM_REGEX
            },
            {
                PARAM_EXCLUDE,  MXS_MODULE_PARAM_REGEX
            },
            {
                PARAM_USER,     MXS_MODULE_PARAM_STRING
            },
            {
                PARAM_SOURCE,   MXS_MODULE_PARAM_STRING
            },
            {
                PARAM_FILEBASE, MXS_MODULE_PARAM_STRING,        NULL,             MXS_MODULE_OPT_REQUIRED
            },
            {
                PARAM_OPTIONS,  MXS_MODULE_PARAM_ENUM,          "ignorecase",     MXS_MODULE_OPT_NONE,
                option_values
            },
            {
                PARAM_LOG_TYPE, MXS_MODULE_PARAM_ENUM,          "session",        MXS_MODULE_OPT_NONE,
                log_type_values
            },
            {
                PARAM_LOG_DATA, MXS_MODULE_PARAM_ENUM,          LOG_DATA_DEFAULT, MXS_MODULE_OPT_NONE,
                log_data_values
            },
            {
                PARAM_NEWLINE,  MXS_MODULE_PARAM_QUOTEDSTRING,  "\" \"",          MXS_MODULE_OPT_NONE
            },
            {
                PARAM_SEPARATOR,MXS_MODULE_PARAM_QUOTEDSTRING,  ",",              MXS_MODULE_OPT_NONE
            },
            {
                PARAM_FLUSH,    MXS_MODULE_PARAM_BOOL,          "false"
            },
            {
                PARAM_APPEND,   MXS_MODULE_PARAM_BOOL,          "true"
            },
            {MXS_END_MODULE_PARAMS}
        }
>>>>>>> c3e52679
    };

    return &info;
}<|MERGE_RESOLUTION|>--- conflicted
+++ resolved
@@ -133,7 +133,7 @@
     cfg::Param::AT_STARTUP);
 
 cfg::ParamBool s_append(
-    &s_spec, "append", "Append new entries to log files instead of overwriting them", false,
+    &s_spec, "append", "Append new entries to log files instead of overwriting them", true,
     cfg::Param::AT_STARTUP);
 
 void print_string_replace_newlines(const char* sql_string, size_t sql_str_len,
@@ -884,7 +884,6 @@
         MXS_FILTER_VERSION,
         description,
         "V1.1.1",
-<<<<<<< HEAD
         CAPABILITIES,
         &mxs::FilterApi<QlaInstance>::s_api,
         nullptr,
@@ -893,56 +892,6 @@
         nullptr,
         {{nullptr}},    /* Legacy parameters */
         &s_spec
-=======
-        capabilities,
-        &MyObject,
-        NULL,                   /* Process init. */
-        NULL,                   /* Process finish. */
-        NULL,                   /* Thread init. */
-        NULL,                   /* Thread finish. */
-        {
-            {
-                PARAM_MATCH,    MXS_MODULE_PARAM_REGEX
-            },
-            {
-                PARAM_EXCLUDE,  MXS_MODULE_PARAM_REGEX
-            },
-            {
-                PARAM_USER,     MXS_MODULE_PARAM_STRING
-            },
-            {
-                PARAM_SOURCE,   MXS_MODULE_PARAM_STRING
-            },
-            {
-                PARAM_FILEBASE, MXS_MODULE_PARAM_STRING,        NULL,             MXS_MODULE_OPT_REQUIRED
-            },
-            {
-                PARAM_OPTIONS,  MXS_MODULE_PARAM_ENUM,          "ignorecase",     MXS_MODULE_OPT_NONE,
-                option_values
-            },
-            {
-                PARAM_LOG_TYPE, MXS_MODULE_PARAM_ENUM,          "session",        MXS_MODULE_OPT_NONE,
-                log_type_values
-            },
-            {
-                PARAM_LOG_DATA, MXS_MODULE_PARAM_ENUM,          LOG_DATA_DEFAULT, MXS_MODULE_OPT_NONE,
-                log_data_values
-            },
-            {
-                PARAM_NEWLINE,  MXS_MODULE_PARAM_QUOTEDSTRING,  "\" \"",          MXS_MODULE_OPT_NONE
-            },
-            {
-                PARAM_SEPARATOR,MXS_MODULE_PARAM_QUOTEDSTRING,  ",",              MXS_MODULE_OPT_NONE
-            },
-            {
-                PARAM_FLUSH,    MXS_MODULE_PARAM_BOOL,          "false"
-            },
-            {
-                PARAM_APPEND,   MXS_MODULE_PARAM_BOOL,          "true"
-            },
-            {MXS_END_MODULE_PARAMS}
-        }
->>>>>>> c3e52679
     };
 
     return &info;
