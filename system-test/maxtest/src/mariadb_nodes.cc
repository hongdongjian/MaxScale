--- conflicted
+++ resolved
@@ -1554,15 +1554,11 @@
             ssh_node(i, "mysql_install_db; sudo chown -R mysql:mysql /var/lib/mysql", true);
         }
     }
-<<<<<<< HEAD
-
-    return rval;
-=======
+
     stop_node(i);
     start_node(i, "");
-    free(version);
-    return ec;
->>>>>>> b953e0c3
+
+    return rval;
 }
 
 int Mariadb_nodes::prepare_servers()
