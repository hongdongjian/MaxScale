--- conflicted
+++ resolved
@@ -147,12 +147,8 @@
 
     test.maxscale->stop();
     test.maxscale->copy_from_node("/tmp/mirror.txt", "./mirror.txt");
-<<<<<<< HEAD
-    test.maxscale->ssh_node_f(0, true, "rm /tmp/mirror.txt");
+    test.maxscale->ssh_node_f(true, "rm /tmp/mirror.txt");
     test.maxscale->start();
-=======
-    test.maxscale->ssh_node_f(true, "rm /tmp/mirror.txt");
->>>>>>> c3dfcae1
 
     std::ifstream infile("mirror.txt");
     std::string line;
