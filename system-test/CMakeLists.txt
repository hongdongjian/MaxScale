--- conflicted
+++ resolved
@@ -331,14 +331,9 @@
         CONFIG load_data_local_infile.cnf VMS repl_backend)
 
 # Test users with different level privileges: database, table, column and procedure.
-<<<<<<< HEAD
-# MXS-37, MXS-3303, MXS-1958, MXS-3630
-add_test_executable(client_privileges.cc client_privileges replication LABELS LIGHT REPL_BACKEND)
-=======
-# MXS-37, MXS-3303, MXS-1958, MXS-4093
+# MXS-37, MXS-3303, MXS-1958, MXS-3630, MXS-4093
 add_test_executable_ex(NAME client_privileges SOURCE client_privileges.cc CONFIG client_privileges.cnf
         VMS repl_backend)
->>>>>>> b0774a02
 
 # Open connection, execute 'change user', close connection in the loop
 add_test_executable(mxs548_short_session_change_user.cpp mxs548_short_session_change_user mxs548 LABELS MySQLProtocol readwritesplit REPL_BACKEND)
