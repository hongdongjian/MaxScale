--- conflicted
+++ resolved
@@ -41,8 +41,6 @@
                 bool expected);
 
 void test_main(TestConnections& test);
-bool test_user_full(TestConnections& test, const string& ip, int port,
-                    const string& user, const string& pass, const string& query);
 
 int main(int argc, char* argv[])
 {
@@ -52,39 +50,10 @@
 
 void test_main(TestConnections& test)
 {
-<<<<<<< HEAD
-    auto& mxs = *test.maxscale;
-    auto& repl = *test.repl;
-    auto conn = mxs.open_rwsplit_connection2_nodb();
-
-    auto db_scopeuser = conn->create_user(db_user, "%", db_pass);
-    auto table_scopeuser = conn->create_user(table_user, "%", table_pass);
-    auto column_scopeuser = conn->create_user(column_user, "%", column_pass);
-    auto process_scopeuser = conn->create_user(process_user, "%", process_pass);
-    auto table_insert_scopeuser = conn->create_user(table_insert_user, "%", table_insert_pass);
-    repl.sync_slaves();
-
-    if (test.ok())
-    {
-        test.tprintf("Users created.");
-        // Create a database, a table, a column and a stored procedure.
-        conn->cmd_f("CREATE OR REPLACE DATABASE %s;", db);
-        conn->cmd_f("CREATE TABLE %s (c1 INT, c2 INT);", table);
-        conn->cmd_f("INSERT INTO %s VALUES (1, 2);", table);
-        conn->cmd_f("CREATE PROCEDURE %s () "
-                    "BEGIN "
-                    "SELECT rand(); "
-                    "END; ",
-                    proc);
-        repl.sync_slaves();
-=======
     auto conn = test.maxscale->open_rwsplit_connection2_nodb();
 
     auto maybe_drop_user = [&](const char* user) {
         conn->cmd_f("DROP USER IF EXISTS '%s'@'%%'", user);
-    };
-    auto create_user = [&](const char* user, const char* pass) {
-        conn->cmd_f("CREATE USER '%s'@'%%' IDENTIFIED BY '%s';", user, pass);
     };
 
     maybe_drop_user(db_user);
@@ -107,7 +76,6 @@
     if (test.ok())
     {
         test.tprintf("Database and table created.");
->>>>>>> b0774a02
 
         // None of the users have been created so login should fail.
         test_login(test, db_user, db_pass, "", false);
@@ -118,41 +86,87 @@
 
         if (test.ok())
         {
-<<<<<<< HEAD
-            string db_grant = mxb::string_printf("SELECT ON %s.*", db);
-            db_scopeuser.grant(db_grant);
-            table_scopeuser.grant_f("SELECT ON %s", table);
-            column_scopeuser.grant_f("SELECT (c2) ON %s", table);
-            process_scopeuser.grant_f("EXECUTE ON PROCEDURE %s", proc);
-            table_insert_scopeuser.grant_f("INSERT ON %s", table);
-            repl.sync_slaves();
+            const char query_fmt[] = "SELECT %s from %s;";
+            string select_query = mxb::string_printf(query_fmt, "*", table);
+            {
+                // Test db_user.
+                auto db_scopeuser = conn->create_user(db_user, "%", db_pass);
+                sleep(1);
+                test_login(test, db_user, db_pass, select_query, false);
+                // Add grant, login should work.
+                db_scopeuser.grant_f("SELECT ON %s.*", db);
+                sleep(1);
+                test_login(test, db_user, db_pass, select_query, true);
+            }
+
+            {
+                // Test table_user.
+                auto table_scopeuser = conn->create_user(table_user, "%", table_pass);
+                sleep(1);
+                test_login(test, table_user, table_pass, select_query, false);
+                // Add grant, login should work.
+                table_scopeuser.grant_f("SELECT ON %s", table);
+                sleep(1);
+                test_login(test, table_user, table_pass, select_query, true);
+            }
+
+            {
+                // Test column_user.
+                auto column_scopeuser = conn->create_user(column_user, "%", column_pass);
+                sleep(1);
+                string col_select_query = mxb::string_printf(query_fmt, "c2", table);
+                test_login(test, column_user, column_pass, col_select_query, false);
+                // Add grant, login should work.
+                column_scopeuser.grant_f("SELECT (c2) ON %s", table);
+                sleep(1);
+                test_login(test, column_user, column_pass, col_select_query, true);
+            }
+
+            {
+                // Test process_user.
+                auto process_scopeuser = conn->create_user(process_user, "%", process_pass);
+                sleep(1);
+                string call_query = mxb::string_printf("CALL %s();", proc);
+                test_login(test, process_user, process_pass, call_query, false);
+                // Add grant, login should work.
+                process_scopeuser.grant_f("EXECUTE ON PROCEDURE %s", proc);
+                sleep(1);
+                test_login(test, process_user, process_pass, call_query, true);
+            }
+
+            {
+                // Test table_insert_user.
+                auto table_insert_scopeuser = conn->create_user(table_insert_user, "%", table_insert_pass);
+                sleep(1);
+                string insert_query = mxb::string_printf(
+                    "INSERT INTO %s VALUES (1000 * rand(), 1000 * rand());", table);
+                test_login(test, table_insert_user, table_insert_pass, insert_query, false);
+                // Add grant, login should work.
+                table_insert_scopeuser.grant_f("INSERT ON %s", table);
+                sleep(1);
+                test_login(test, table_insert_user, table_insert_pass, insert_query, true);
+            }
+
 
             if (test.ok())
             {
-                // Restart MaxScale to reload users.
-                mxs.restart();
-                mxs.wait_for_monitor();
-
-                test_logins(test, true);
-            }
-
-            if (test.ok())
-            {
+                auto& repl = *test.repl;
+                auto& mxs = *test.maxscale;
+
                 // All ok so far. Test user account refreshing. First, generate a user not yet
                 // known to MaxScale.
                 auto master_conn = test.repl->backend(0)->open_connection();
                 auto new_scopeuser = master_conn->create_user(new_user, "%", new_pass);
-                new_scopeuser.grant(db_grant);
-                repl.sync_slaves();
+                new_scopeuser.grant_f("SELECT ON %s.*", db);
+                sleep(1);
+
                 // Should be able to login and query without reloading users.
-                bool login_ok = test_user_full(test, mxs.ip(), mxs.rwsplit_port, new_user, new_pass,
-                                               "sElEcT rand();");
-                test.expect(login_ok, "Login to a new user failed.");
+                test_login(test, new_user, new_pass, "sElEcT rand();", true);
 
                 // Change the password of the user. Login again with old password. Should work,
                 // although the query should fail. Tests MXS-3630.
                 master_conn->cmd_f("ALTER USER '%s' identified by '%s';", new_user, "different_pass");
-                repl.sync_slaves();
+                sleep(1);
 
                 auto test_conn = mxs.try_open_rwsplit_connection(new_user, new_pass);
                 test.expect(test_conn->is_open(), "Logging in with old password failed.");
@@ -166,93 +180,10 @@
                 test.expect(!test_conn->is_open(), "Logging in with old password succeeded when it should "
                                                    "have failed.");
             }
-=======
-            const char query_fmt[] = "SELECT %s from %s;";
-            const char grant_fmt[] = "GRANT SELECT %s TO '%s'@'%%';";
-            const char drop_fmt[] = "DROP USER '%s'@'%%';";
-
-            // Test db_user.
-            create_user(db_user, db_pass);
-            string select_query = mxb::string_printf(query_fmt, "*", table);
-            sleep(1);
-            test_login(test, db_user, db_pass, select_query, false);
-            // Add grant, login should work.
-            string db_grant = mxb::string_printf("ON %s.*", db);
-            conn->cmd_f(grant_fmt, db_grant.c_str(), db_user);
-            sleep(1);
-            test_login(test, db_user, db_pass, select_query, true);
-            conn->cmd_f(drop_fmt, db_user);
-
-            // Test table_user.
-            create_user(table_user, table_pass);
-            sleep(1);
-            test_login(test, table_user, table_pass, select_query, false);
-            // Add grant, login should work.
-            string table_grant = mxb::string_printf("ON %s", table);
-            conn->cmd_f(grant_fmt, table_grant.c_str(), table_user);
-            sleep(1);
-            test_login(test, table_user, table_pass, select_query, true);
-            conn->cmd_f(drop_fmt, table_user);
-
-            // Test column_user.
-            create_user(column_user, column_pass);
-            string col_select_query = mxb::string_printf(query_fmt, "c2", table);
-            sleep(1);
-            test_login(test, column_user, column_pass, col_select_query, false);
-            // Add grant, login should work.
-            string column_grant = mxb::string_printf("(c2) ON %s", table);
-            conn->cmd_f(grant_fmt, column_grant.c_str(), column_user);
-            sleep(1);
-            test_login(test, column_user, column_pass, col_select_query, true);
-            conn->cmd_f(drop_fmt, column_user);
-
-            // Test process_user.
-            create_user(process_user, process_pass);
-            string call_query = mxb::string_printf("CALL %s();", proc);
-            sleep(1);
-            test_login(test, process_user, process_pass, call_query, false);
-            // Add grant, login should work.
-            conn->cmd_f("GRANT EXECUTE ON PROCEDURE %s TO '%s'@'%%';", proc, process_user);
-            sleep(1);
-            test_login(test, process_user, process_pass, call_query, true);
-            conn->cmd_f(drop_fmt, process_user);
-
-            // Test table_insert_user.
-            create_user(table_insert_user, table_insert_pass);
-            string insert_query = mxb::string_printf("INSERT INTO %s VALUES (1000 * rand(), 1000 * rand());",
-                                                     table);
-            sleep(1);
-            test_login(test, table_insert_user, table_insert_pass, insert_query, false);
-            // Add grant, login should work.
-            conn->cmd_f("GRANT INSERT ON %s TO '%s'@'%%';", table, table_insert_user);
-            sleep(1);
-            test_login(test, table_insert_user, table_insert_pass, insert_query, true);
-            conn->cmd_f(drop_fmt, table_insert_user);
->>>>>>> b0774a02
         }
 
         conn->cmd_f("DROP DATABASE %s;", db);
     }
-<<<<<<< HEAD
-}
-
-bool test_user_full(TestConnections& test, const string& ip, int port,
-                    const string& user, const string& pass, const string& query)
-{
-    bool rval = false;
-    MYSQL* conn = open_conn_db(port, ip, db, user, pass);
-    if (mysql_errno(conn) == 0)
-    {
-        // Query should work.
-        if (test.try_query(conn, "%s", query.c_str()) == 0)
-        {
-            rval = true;
-        }
-    }
-    mysql_close(conn);
-    return rval;
-=======
->>>>>>> b0774a02
 }
 
 void test_login(TestConnections& test, const string& user, const string& pass, const string& query,
@@ -263,40 +194,6 @@
     int port = test.maxscale->rwsplit_port;
     auto ip = test.maxscale->ip4();
 
-<<<<<<< HEAD
-    auto test_user = [&](const string& user, const string& pass, const string& query) {
-            return test_user_full(test, ip, port, user, pass, query);
-        };
-
-
-    const char query_fmt[] = "SELECT %s from %s;";
-    string query = mxb::string_printf(query_fmt, "*", table);
-
-    auto report_error = [&test](const char* user, bool result, bool expected) {
-            const char* result_str = result ? "succeeded" : "failed";
-            const char* expected_str = expected ? "success" : "failure";
-            test.expect(result == expected, "User %s login and query %s when %s was expected.",
-                        user, result_str, expected_str);
-        };
-
-    bool ret = test_user(db_user, db_pass, query);
-    report_error(db_user, ret, expect_success);
-
-    ret = test_user(table_user, table_pass, query);
-    report_error(table_user, ret, expect_success);
-
-    query = mxb::string_printf(query_fmt, "c2", table);
-    ret = test_user(column_user, column_pass, query);
-    report_error(column_user, ret, expect_success);
-
-    query = mxb::string_printf("CALL %s();", proc);
-    ret = test_user(process_user, process_pass, query);
-    report_error(process_user, ret, expect_success);
-
-    query = mxb::string_printf("INSERT INTO %s VALUES (1000 * rand(), 1000 * rand());", table);
-    ret = test_user(table_insert_user, table_insert_pass, query);
-    report_error(table_insert_user, ret, expect_success);
-=======
     MYSQL* conn = open_conn_db(port, ip, db, user, pass);
     if (mysql_errno(conn) == 0)
     {
@@ -336,5 +233,4 @@
             }
         }
     }
->>>>>>> b0774a02
 }