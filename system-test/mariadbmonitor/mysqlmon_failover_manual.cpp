/*
 * Copyright (c) 2016 MariaDB Corporation Ab
 *
 * Use of this software is governed by the Business Source License included
 * in the LICENSE.TXT file and at www.mariadb.com/bsl11.
 *
 * Change Date: 2026-09-06
 *
 * On the date above, in accordance with the Business Source License, use
 * of this software will be governed by version 2 or later of the General
 * Public License.
 */

#include <maxtest/testconnections.hh>
#include "mariadbmon_utils.hh"

void test_main(TestConnections& test);

int main(int argc, char** argv)
{
    TestConnections test;
    return test.run_test(argc, argv, test_main);
}

void test_main(TestConnections& test)
{
    auto& mxs = *test.maxscale;
    auto& repl = *test.repl;

    auto master = mxt::ServerInfo::master_st;
    auto slave = mxt::ServerInfo::slave_st;
    auto down = mxt::ServerInfo::DOWN;
    auto running = mxt::ServerInfo::RUNNING;

    const std::string failover = "call command mariadbmon failover MariaDB-Monitor";
    const std::string switchover = "call command mariadbmon switchover MariaDB-Monitor server1";

    mxs.check_print_servers_status(mxt::ServersInfo::default_repl_states());

    if (test.ok())
    {
        test.tprintf("Part 1: Stop master and run manual failover.");
        repl.stop_node(0);
        mxs.wait_for_monitor(1);
        mxs.maxctrl(failover);
        mxs.wait_for_monitor(2);
        mxs.check_print_servers_status({down, master, slave, slave});
        auto maxconn = mxs.open_rwsplit_connection2();
        generate_traffic_and_check(test, maxconn.get(), 5);
        repl.start_node(0);
        repl.replicate_from(0, 1);
        mxs.wait_for_monitor(1);
        mxs.check_print_servers_status({slave, master, slave, slave});
    }

<<<<<<< HEAD
    // Part 2
    prepare_test_2(test);

    // Instead of normal manual failover, check that async-failover works.
    mxs.maxctrl("call command mariadbmon async-failover MySQL-Monitor");
    mxs.wait_for_monitor(2);
    auto res = test.maxctrl("call command mariadbmon fetch-cmd-result MySQL-Monitor");
    test.expect(res.rc == 0, "fetch-cmd-result failed: %s", res.output.c_str());
=======
>>>>>>> 142a3db4
    if (test.ok())
    {
        test.tprintf("Part 2: Disable replication on server1 and stop master. Run manual async-failover and "
                     "check that server3 is promoted.");
        int stop_ind = 0;
        int old_master_ind = 1;
        auto conn = repl.backend(stop_ind)->admin_connection();
        conn->cmd("STOP SLAVE;");
        conn->cmd("RESET SLAVE ALL;");

        repl.stop_node(old_master_ind);
        mxs.wait_for_monitor(1);

        // Instead of normal manual failover, check that async-failover works.
        mxs.maxctrl("call command mariadbmon async-failover MariaDB-Monitor");
        mxs.wait_for_monitor(2);
        auto res = mxs.maxctrl("call command mariadbmon fetch-cmd-results MariaDB-Monitor");
        if (res.rc == 0)
        {
            // The output is a json string. Check that it includes the success-message.
            auto found = (res.output.find("failover completed successfully") != std::string::npos);
            test.expect(found, "Result json did not contain expected message. Result: %s",
                        res.output.c_str());
            mxs.check_print_servers_status({running, down, master, slave});
            auto maxconn = mxs.open_rwsplit_connection2();
            generate_traffic_and_check(test, maxconn.get(), 5);
        }
        else
        {
            test.add_failure("fetch-cmd-results failed: %s", res.output.c_str());
        }

        repl.start_node(old_master_ind);

        repl.replicate_from(stop_ind, 2);
        repl.replicate_from(old_master_ind, 2);
        mxs.wait_for_monitor(1);
        mxs.check_print_servers_status({slave, slave, master, slave});
        mxs.maxctrl(switchover);
        mxs.wait_for_monitor(1);
        mxs.check_print_servers_status(mxt::ServersInfo::default_repl_states());
    }

    if (test.ok())
    {
        test.tprintf("Part 3: Disable log_bin on server2, making it invalid for promotion. Disable "
                     "log-slave-updates on server3. Check that server4 is promoted on master failure.");
        prepare_log_bin_failover_test(test);

        int old_master_ind = 0;
        repl.stop_node(old_master_ind);
        mxs.maxctrl(failover);
        mxs.wait_for_monitor(2);
        mxs.check_print_servers_status({down, slave, slave, master});

        auto maxconn = mxs.open_rwsplit_connection2();
        generate_traffic_and_check(test, maxconn.get(), 5);
        repl.start_node(old_master_ind);

        cleanup_log_bin_failover_test(test);
        mxs.check_print_servers_status({running, slave, slave, master});
        repl.replicate_from(old_master_ind, 3);
        mxs.wait_for_monitor(1);
        mxs.maxctrl(switchover);
        mxs.wait_for_monitor(1);
        mxs.check_print_servers_status(mxt::ServersInfo::default_repl_states());
    }
}<|MERGE_RESOLUTION|>--- conflicted
+++ resolved
@@ -53,17 +53,6 @@
         mxs.check_print_servers_status({slave, master, slave, slave});
     }
 
-<<<<<<< HEAD
-    // Part 2
-    prepare_test_2(test);
-
-    // Instead of normal manual failover, check that async-failover works.
-    mxs.maxctrl("call command mariadbmon async-failover MySQL-Monitor");
-    mxs.wait_for_monitor(2);
-    auto res = test.maxctrl("call command mariadbmon fetch-cmd-result MySQL-Monitor");
-    test.expect(res.rc == 0, "fetch-cmd-result failed: %s", res.output.c_str());
-=======
->>>>>>> 142a3db4
     if (test.ok())
     {
         test.tprintf("Part 2: Disable replication on server1 and stop master. Run manual async-failover and "
@@ -80,7 +69,7 @@
         // Instead of normal manual failover, check that async-failover works.
         mxs.maxctrl("call command mariadbmon async-failover MariaDB-Monitor");
         mxs.wait_for_monitor(2);
-        auto res = mxs.maxctrl("call command mariadbmon fetch-cmd-results MariaDB-Monitor");
+        auto res = mxs.maxctrl("call command mariadbmon fetch-cmd-result MariaDB-Monitor");
         if (res.rc == 0)
         {
             // The output is a json string. Check that it includes the success-message.
@@ -93,7 +82,7 @@
         }
         else
         {
-            test.add_failure("fetch-cmd-results failed: %s", res.output.c_str());
+            test.add_failure("fetch-cmd-result failed: %s", res.output.c_str());
         }
 
         repl.start_node(old_master_ind);
