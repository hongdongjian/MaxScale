--- conflicted
+++ resolved
@@ -1,7 +1,7 @@
 # ColumnStore Monitor
 
 The ColumnStore monitor, `csmon`, is a monitor module for MariaDB ColumnStore
-servers. The monitor supports Columnstore version 1.5.
+servers. The monitor supports ColumnStore version 1.5.
 
 ## Required Grants
 
@@ -16,21 +16,6 @@
 GRANT ALL ON infinidb_vtable.* TO 'maxscale'@'maxscalehost';
 ```
 
-<<<<<<< HEAD
-=======
-## Master Selection
-
-The ColumnStore Monitor in MaxScale 2.5 supports ColumnStore 1.0, 1.2 and 1.5,
-and the master selection is done differently for each version.
-
-* If the version is 1.0, the master server must be specified using the `primary`
-parameter.
-* If the version is 1.2, the master server is selected automatically using
-the ColumnStore function `mcsSystemPrimary()`.
-* If the version is 1.5, the master server is selected automatically by
-querying the ColumnStore daemon running on each node.
-
->>>>>>> 76be544b
 ## Configuration
 
 Read the [Monitor Common](Monitor-Common.md) document for a list of supported
@@ -38,45 +23,18 @@
 
 ### `version`
 
-<<<<<<< HEAD
-With this _deprecated_ optional parameter the used Columnstore version is
+With this _deprecated_ optional parameter the used ColumnStore version is
 specified. The only allowed value is `1.5`.
 
 ### `admin_port`
 
-This optional parameter specifies the port of the Columnstore administrative
-=======
-With this mandatory parameter the used ColumnStore version is specified.
-The allowed values are `1.0`, `1.2` and `1.5`.
-
-### `primary`
-
-Required and only allowed when the value of `version` is `1.0`.
-
-The `primary` parameter controls which server is chosen as the master
-server.
-
-If the server pointed to by this parameter is available and is ready to process
-queries, it receives the _Master_ status.
-
-### `admin_port`
-
-Allowed only when the value of version is `1.5`.
-
 This optional parameter specifies the port of the ColumnStore administrative
->>>>>>> 76be544b
 daemon. The default value is `8640`. Note that the daemons of all nodes must
 be listening on the same port.
 
 ### `admin_base_path`
 
-<<<<<<< HEAD
-This optional parameter specifies the base path of the Columnstore
-=======
-Allowed only when the value of version is `1.5`.
-
 This optional parameter specifies the base path of the ColumnStore
->>>>>>> 76be544b
 administrative daemon. The default value is `/cmapi/0.4.0`.
 
 ### `api_key`
@@ -103,7 +61,7 @@
 ### `dynamic_node_detection`
 
 This optional boolean parameter specifies whether the monitor should
-autonomously figure out the Columnstore cluster configuration or whether
+autonomously figure out the ColumnStore cluster configuration or whether
 it should solely rely upon the monitor configuration in the configuration
 file. Please see [Dynamic Node Detection](#dynamic-node-detection) for a
 thorough discussion on the meaning of the parameter. The default value
@@ -112,8 +70,8 @@
 ### `cluster_monitor_interval`
 
 This optional parameter, meaningful only if `dynamic_node_detection` is
-`true` specifies how often the monitor should probe the Columnstore
-cluster and adapt to any changes that have occured in the number of
+`true` specifies how often the monitor should probe the ColumnStore
+cluster and adapt to any changes that have occurred in the number of
 nodes of the cluster. The default value is `10s`, that is, the
 cluster configuration is probed every 10 seconds.
 
@@ -123,10 +81,10 @@
 ## Dynamic Node Detection
 
 **NOTE** If dynamic node detection is used, the network setup must
-be such that the hostname/IP-address of a Columnstore node is the
+be such that the hostname/IP-address of a ColumnStore node is the
 same when viewed both from MaxScale and from another node.
 
-By default, the Columnstore monitor behaves like the regular MariaDB
+By default, the ColumnStore monitor behaves like the regular MariaDB
 monitor. That is, it only monitors the servers it has been configured
 with.
 
@@ -176,7 +134,7 @@
 
 Based on the information obtained from the cluster itself, the monitor
 will create _dynamic_ server instances that are named as `@@` followed by
-the monitorname, followed by a `:`, followed by the hostname.
+the monitor name, followed by a `:`, followed by the hostname.
 
 If the cluster in fact consists of three nodes, then the output of
 `maxctrl list servers` may look like
@@ -211,7 +169,7 @@
 ...
 ```
 With this configuration the _RWS_ service will automatically adapt to any
-changes made to the Columnstore cluster.
+changes made to the ColumnStore cluster.
 
 ## Commands
 
@@ -359,15 +317,11 @@
 
 ## Adding a Node
 
-<<<<<<< HEAD
 Note that in the following `dynamic_node_detection` is not used, but
 the monitor is configured in the traditional way. The impact of
 `dynamic_node_detection` is described [here](#impact-of-dynamic_node_detection).
 
-Adding a new node to a Columnstore cluster can be performed dynamically
-=======
 Adding a new node to a ColumnStore cluster can be performed dynamically
->>>>>>> 76be544b
 at runtime, but it must be done in two steps. First, the node is added
 to ColumnStore and then, the corresponding server object (that possibly
 has to be created) in the MaxScale configuration is added to the
@@ -486,14 +440,14 @@
 explicit server entries. All that needs to be done, is to add the node
 and the monitor will adapt automatically. Note that it does not matter
 whether the node is added indirectly via maxscale or directly using the
-REST-API of Columnstore. The only difference is that in the former case,
+REST-API of ColumnStore. The only difference is that in the former case,
 MaxScale may detect the new situation slightly faster.
 
 ## Removing a Node
 
 Note that in the following `dynamic_node_detection` is not used, but
 the monitor is configured in the traditional way. The impact of
-`dynamic_node_detection` is desribed [here](#impact-of-dynamic-node-detection-1).
+`dynamic_node_detection` is described [here](#impact-of-dynamic-node-detection-1).
 
 Removing a node should be performed in the reverse order of how a
 node was added. First, the MaxScale server should be removed from the
