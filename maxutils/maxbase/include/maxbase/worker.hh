--- conflicted
+++ resolved
@@ -613,22 +613,13 @@
      *            case the return value is ignored and the function will not
      *            be called again.
      */
-<<<<<<< HEAD
-    DCId delayed_call(int32_t delay, bool (* pFunction)(Worker::Call::action_t action))
-=======
-    uint32_t dcall(int32_t delay, bool (* pFunction)(Worker::Call::action_t action))
->>>>>>> c1d0fee3
+    DCId dcall(int32_t delay, bool (* pFunction)(Worker::Call::action_t action))
     {
         return add_dcall(new DCallFunctionVoid(delay, next_dcall_id(), pFunction));
     }
 
-<<<<<<< HEAD
-    DCId delayed_call(const std::chrono::milliseconds& delay,
-                      bool (* pFunction)(Worker::Call::action_t action))
-=======
-    uint32_t dcall(const std::chrono::milliseconds& delay,
-                   bool (* pFunction)(Worker::Call::action_t action))
->>>>>>> c1d0fee3
+    DCId dcall(const std::chrono::milliseconds& delay,
+               bool (* pFunction)(Worker::Call::action_t action))
     {
         int32_t ms = delay.count();
         return dcall(ms, pFunction);
@@ -655,29 +646,17 @@
      *            be called again.
      */
     template<class D>
-<<<<<<< HEAD
-    DCId delayed_call(int32_t delay,
-                      bool (* pFunction)(Worker::Call::action_t action, D data),
-                      D data)
-=======
-    uint32_t dcall(int32_t delay,
-                   bool (* pFunction)(Worker::Call::action_t action, D data),
-                   D data)
->>>>>>> c1d0fee3
+    DCId dcall(int32_t delay,
+               bool (* pFunction)(Worker::Call::action_t action, D data),
+               D data)
     {
         return add_dcall(new DCallFunction<D>(delay, next_dcall_id(), pFunction, data));
     }
 
     template<class D>
-<<<<<<< HEAD
-    DCId delayed_call(const std::chrono::milliseconds& delay,
-                      bool (* pFunction)(Worker::Call::action_t action, D data),
-                      D data)
-=======
-    uint32_t dcall(const std::chrono::milliseconds& delay,
-                   bool (* pFunction)(Worker::Call::action_t action, D data),
-                   D data)
->>>>>>> c1d0fee3
+    DCId dcall(const std::chrono::milliseconds& delay,
+               bool (* pFunction)(Worker::Call::action_t action, D data),
+               D data)
     {
         int32_t ms = delay.count();
         return dcall(ms, pFunction, data);
@@ -703,29 +682,17 @@
      *            be called again.
      */
     template<class T>
-<<<<<<< HEAD
-    DCId delayed_call(int32_t delay,
-                      bool (T::* pMethod)(Worker::Call::action_t action),
-                      T* pT)
-=======
-    uint32_t dcall(int32_t delay,
-                   bool (T::* pMethod)(Worker::Call::action_t action),
-                   T* pT)
->>>>>>> c1d0fee3
+    DCId dcall(int32_t delay,
+               bool (T::* pMethod)(Worker::Call::action_t action),
+               T* pT)
     {
         return add_dcall(new DCallMethodVoid<T>(delay, next_dcall_id(), pMethod, pT));
     }
 
     template<class T>
-<<<<<<< HEAD
-    DCId delayed_call(const std::chrono::milliseconds& delay,
-                      bool (T::* pMethod)(Worker::Call::action_t action),
-                      T* pT)
-=======
-    uint32_t dcall(const std::chrono::milliseconds& delay,
-                   bool (T::* pMethod)(Worker::Call::action_t action),
-                   T* pT)
->>>>>>> c1d0fee3
+    DCId dcall(const std::chrono::milliseconds& delay,
+               bool (T::* pMethod)(Worker::Call::action_t action),
+               T* pT)
     {
         int32_t ms = delay.count();
         return dcall(ms, pMethod, pT);
@@ -752,17 +719,10 @@
      *            be called again.
      */
     template<class T, class D>
-<<<<<<< HEAD
-    DCId delayed_call(int32_t delay,
-                      bool (T::* pMethod)(Worker::Call::action_t action, D data),
-                      T* pT,
-                      D data)
-=======
-    uint32_t dcall(int32_t delay,
-                   bool (T::* pMethod)(Worker::Call::action_t action, D data),
-                   T* pT,
-                   D data)
->>>>>>> c1d0fee3
+    DCId dcall(int32_t delay,
+               bool (T::* pMethod)(Worker::Call::action_t action, D data),
+               T* pT,
+               D data)
     {
         return add_dcall(new DCallMethod<T, D>(delay,
                                                next_dcall_id(),
@@ -772,17 +732,10 @@
     }
 
     template<class T, class D>
-<<<<<<< HEAD
-    DCId delayed_call(const std::chrono::milliseconds& delay,
-                      bool (T::* pMethod)(Worker::Call::action_t action, D data),
-                      T* pT,
-                      D data)
-=======
-    uint32_t dcall(const std::chrono::milliseconds& delay,
-                   bool (T::* pMethod)(Worker::Call::action_t action, D data),
-                   T* pT,
-                   D data)
->>>>>>> c1d0fee3
+    DCId dcall(const std::chrono::milliseconds& delay,
+               bool (T::* pMethod)(Worker::Call::action_t action, D data),
+               T* pT,
+               D data)
     {
         int32_t ms = delay.count();
         return dcall(ms, pMethod, pT, data);
@@ -807,27 +760,16 @@
      *            case the return value is ignored and the function will not
      *            be called again.
      */
-<<<<<<< HEAD
-    DCId delayed_call(int32_t delay,
-                      std::function<bool(Worker::Call::action_t action)>&& f)
-    {
-        return add_delayed_call(new DelayedCallFunctor(delay, next_delayed_call_id(), std::move(f)));
-=======
-    uint32_t dcall(int32_t delay,
-                   std::function<bool (Worker::Call::action_t action)> f)
-    {
-        return add_dcall(new DCallFunctor(delay, next_dcall_id(), f));
->>>>>>> c1d0fee3
-    }
-
-    DCId delayed_call(const std::chrono::milliseconds& delay,
-                      std::function<bool(Worker::Call::action_t action)>&& f)
-    {
-<<<<<<< HEAD
-        return add_delayed_call(new DelayedCallFunctor(delay.count(), next_delayed_call_id(), std::move(f)));
-=======
-        return add_dcall(new DCallFunctor(delay.count(), next_dcall_id(), f));
->>>>>>> c1d0fee3
+    DCId dcall(int32_t delay,
+               std::function<bool(Worker::Call::action_t action)>&& f)
+    {
+        return add_dcall(new DCallFunctor(delay, next_dcall_id(), std::move(f)));
+    }
+
+    DCId dcall(const std::chrono::milliseconds& delay,
+               std::function<bool(Worker::Call::action_t action)>&& f)
+    {
+        return add_dcall(new DCallFunctor(delay.count(), next_dcall_id(), std::move(f)));
     }
 
     /**
@@ -841,11 +783,7 @@
      *
      * @return True, if the id represented an existing delayed call.
      */
-<<<<<<< HEAD
-    bool cancel_delayed_call(DCId id);
-=======
-    bool cancel_dcall(uint32_t id);
->>>>>>> c1d0fee3
+    bool cancel_dcall(DCId id);
 
 protected:
     const int m_epoll_fd;               /*< The epoll file descriptor. */
@@ -912,19 +850,12 @@
     class DCall;
     friend class DCall;
 
-<<<<<<< HEAD
-    DCId next_delayed_call_id()
-    {
-        // Called in single-thread context.
-        return ++m_prev_dcid;
-=======
-    uint32_t next_dcall_id()
+    DCId next_dcall_id()
     {
         // Called in single-thread context. Wrapping does not matter
         // as it is unlikely there would be 4 billion pending delayed
         // calls.
-        return ++m_next_dcall_id;
->>>>>>> c1d0fee3
+        return ++m_prev_dcid;
     }
 
     class DCall
@@ -974,11 +905,7 @@
         }
 
     protected:
-<<<<<<< HEAD
-        DelayedCall(int32_t delay, DCId id)
-=======
-        DCall(int32_t delay, int32_t id)
->>>>>>> c1d0fee3
+        DCall(int32_t delay, DCId id)
             : m_id(id)
             , m_delay(delay >= 0 ? delay : 0)
             , m_at(get_at(delay, mxb::Clock::now()))
@@ -1011,19 +938,11 @@
         DCallFunction& operator=(const DCallFunction&) = delete;
 
     public:
-<<<<<<< HEAD
-        DelayedCallFunction(int32_t delay,
-                            DCId id,
-                            bool (*pFunction)(Worker::Call::action_t action, D data),
-                            D data)
-            : DelayedCall(delay, id)
-=======
         DCallFunction(int32_t delay,
-                      int32_t id,
+                      DCId id,
                       bool (*pFunction)(Worker::Call::action_t action, D data),
                       D data)
             : DCall(delay, id)
->>>>>>> c1d0fee3
             , m_pFunction(pFunction)
             , m_data(data)
         {
@@ -1047,17 +966,10 @@
         DCallFunctionVoid& operator=(const DCallFunctionVoid&) = delete;
 
     public:
-<<<<<<< HEAD
-        DelayedCallFunctionVoid(int32_t delay,
-                                DCId id,
-                                bool (*pFunction)(Worker::Call::action_t action))
-            : DelayedCall(delay, id)
-=======
         DCallFunctionVoid(int32_t delay,
-                          int32_t id,
+                          DCId id,
                           bool (*pFunction)(Worker::Call::action_t action))
             : DCall(delay, id)
->>>>>>> c1d0fee3
             , m_pFunction(pFunction)
         {
         }
@@ -1079,21 +991,12 @@
         DCallMethod& operator=(const DCallMethod&) = delete;
 
     public:
-<<<<<<< HEAD
-        DelayedCallMethod(int32_t delay,
-                          DCId id,
-                          bool (T::* pMethod)(Worker::Call::action_t action, D data),
-                          T* pT,
-                          D data)
-            : DelayedCall(delay, id)
-=======
         DCallMethod(int32_t delay,
-                    int32_t id,
+                    DCId id,
                     bool (T::* pMethod)(Worker::Call::action_t action, D data),
                     T* pT,
                     D data)
             : DCall(delay, id)
->>>>>>> c1d0fee3
             , m_pMethod(pMethod)
             , m_pT(pT)
             , m_data(data)
@@ -1119,19 +1022,11 @@
         DCallMethodVoid& operator=(const DCallMethodVoid&) = delete;
 
     public:
-<<<<<<< HEAD
-        DelayedCallMethodVoid(int32_t delay,
-                              DCId id,
-                              bool (T::* pMethod)(Worker::Call::action_t),
-                              T* pT)
-            : DelayedCall(delay, id)
-=======
         DCallMethodVoid(int32_t delay,
-                        int32_t id,
+                        DCId id,
                         bool (T::* pMethod)(Worker::Call::action_t),
                         T* pT)
             : DCall(delay, id)
->>>>>>> c1d0fee3
             , m_pMethod(pMethod)
             , m_pT(pT)
         {
@@ -1154,19 +1049,11 @@
         DCallFunctor& operator=(const DCallFunctor&) = delete;
 
     public:
-<<<<<<< HEAD
-        DelayedCallFunctor(int32_t delay,
-                           DCId id,
-                           std::function<bool(Worker::Call::action_t)>&& f)
-            : DelayedCall(delay, id)
-            , m_f(std::move(f))
-=======
         DCallFunctor(int32_t delay,
-                     int32_t id,
+                     DCId id,
                      std::function<bool (Worker::Call::action_t)> f)
             : DCall(delay, id)
             , m_f(f)
->>>>>>> c1d0fee3
         {
         }
 
@@ -1180,13 +1067,8 @@
         std::function<bool(Worker::Call::action_t)> m_f;
     };
 
-<<<<<<< HEAD
-    DCId add_delayed_call(DelayedCall* pDelayed_call);
-    void adjust_timer();
-=======
-    uint32_t add_dcall(DCall* pdcall);
+    DCId add_dcall(DCall* pdcall);
     void     adjust_timer();
->>>>>>> c1d0fee3
 
     void handle_message(MessageQueue& queue, const MessageQueue::Message& msg) override;
 
@@ -1207,49 +1089,25 @@
 
     void run(mxb::Semaphore* pSem);
 
-<<<<<<< HEAD
-    typedef DelegatingTimer<Worker>                PrivateTimer;
-    typedef std::multimap<int64_t, DelayedCall*>   DelayedCallsByTime;
-    typedef std::unordered_map<DCId, DelayedCall*> DelayedCallsById;
-
-    uint32_t           m_max_events;                /*< Maximum numer of events in each epoll_wait call. */
-    STATISTICS         m_statistics;                /*< Worker statistics. */
-    MessageQueue*      m_pQueue {nullptr};          /*< The message queue of the worker. */
-    std::thread        m_thread;                    /*< The thread object of the worker. */
-    bool               m_started {false};           /*< Whether the thread has been started or not. */
-    bool               m_should_shutdown {false};   /*< Whether shutdown should be performed. */
-    bool               m_shutdown_initiated {false};/*< Whether shutdown has been initated. */
-    uint32_t           m_nCurrent_descriptors {0};  /*< Current number of descriptors. */
-    uint64_t           m_nTotal_descriptors {0};    /*< Total number of descriptors. */
-    Load               m_load;                      /*< The worker load. */
-    PrivateTimer*      m_pTimer;                    /*< The worker's own timer. */
-    DelayedCallsByTime m_sorted_calls;              /*< Current delayed calls sorted by time. */
-    DelayedCallsById   m_calls;                     /*< Current delayed calls indexed by id. */
-    RandomEngine       m_random_engine;             /*< Random engine for this worker (this thread). */
-    TimePoint          m_epoll_tick_now;            /*< TimePoint when epoll_tick() was called */
-    DCId               m_prev_dcid {NO_CALL};       /*< Previous delayed call id. */
-=======
-    typedef DelegatingTimer<Worker>              PrivateTimer;
-    typedef std::multimap<int64_t, DCall*>       DCallsByTime;
-    typedef std::unordered_map<uint32_t, DCall*> DCallsById;
-
-    uint32_t      m_max_events;            /*< Maximum numer of events in each epoll_wait call. */
-    STATISTICS    m_statistics;            /*< Worker statistics. */
-    MessageQueue* m_pQueue;                /*< The message queue of the worker. */
-    std::thread   m_thread;                /*< The thread object of the worker. */
-    bool          m_started;               /*< Whether the thread has been started or not. */
-    bool          m_should_shutdown;       /*< Whether shutdown should be performed. */
-    bool          m_shutdown_initiated;    /*< Whether shutdown has been initated. */
-    uint32_t      m_nCurrent_descriptors;  /*< Current number of descriptors. */
-    uint64_t      m_nTotal_descriptors;    /*< Total number of descriptors. */
-    Load          m_load;                  /*< The worker load. */
-    PrivateTimer* m_pTimer;                /*< The worker's own timer. */
-    DCallsByTime  m_sorted_calls;          /*< Current delayed calls sorted by time. */
-    DCallsById    m_calls;                 /*< Current delayed calls indexed by id. */
-    RandomEngine  m_random_engine;         /*< Random engine for this worker (this thread). */
-    TimePoint     m_epoll_tick_now;        /*< TimePoint when epoll_tick() was called */
-
-    int32_t m_next_dcall_id;     /*< The next delayed call id. */
->>>>>>> c1d0fee3
+    typedef DelegatingTimer<Worker>          PrivateTimer;
+    typedef std::multimap<int64_t, DCall*>   DCallsByTime;
+    typedef std::unordered_map<DCId, DCall*> DCallsById;
+
+    uint32_t      m_max_events;                /*< Maximum numer of events in each epoll_wait call. */
+    STATISTICS    m_statistics;                /*< Worker statistics. */
+    MessageQueue* m_pQueue {nullptr};          /*< The message queue of the worker. */
+    std::thread   m_thread;                    /*< The thread object of the worker. */
+    bool          m_started {false};           /*< Whether the thread has been started or not. */
+    bool          m_should_shutdown {false};   /*< Whether shutdown should be performed. */
+    bool          m_shutdown_initiated {false};/*< Whether shutdown has been initated. */
+    uint32_t      m_nCurrent_descriptors {0};  /*< Current number of descriptors. */
+    uint64_t      m_nTotal_descriptors {0};    /*< Total number of descriptors. */
+    Load          m_load;                      /*< The worker load. */
+    PrivateTimer* m_pTimer;                    /*< The worker's own timer. */
+    DCallsByTime  m_sorted_calls;              /*< Current delayed calls sorted by time. */
+    DCallsById    m_calls;                     /*< Current delayed calls indexed by id. */
+    RandomEngine  m_random_engine;             /*< Random engine for this worker (this thread). */
+    TimePoint     m_epoll_tick_now;            /*< TimePoint when epoll_tick() was called */
+    DCId          m_prev_dcid {NO_CALL};       /*< Previous delayed call id. */
 };
 }